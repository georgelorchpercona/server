--- conflicted
+++ resolved
@@ -1,9 +1,5 @@
 /*
-<<<<<<< HEAD
-   Copyright (c) 2000, 2010, Oracle and/or its affiliates. All rights reserved.
-=======
    Copyright (c) 2000, 2011, Oracle and/or its affiliates. All rights reserved.
->>>>>>> cb523995
 
    This program is free software; you can redistribute it and/or modify
    it under the terms of the GNU General Public License as published by
@@ -23,12 +19,8 @@
 **	   mysqlimport.c  - Imports all given files
 **			    into a table(s).
 */
-<<<<<<< HEAD
+
 #define IMPORT_VERSION "3.7"
-=======
-
-#define IMPORT_VERSION "3.5"
->>>>>>> cb523995
 
 #include "client_priv.h"
 #include "mysql_version.h"
@@ -204,12 +196,7 @@
 static void usage(void)
 {
   print_version();
-<<<<<<< HEAD
-  puts("Copyright 2000-2008 MySQL AB, 2008 Sun Microsystems, Inc.");
-  puts("This software comes with ABSOLUTELY NO WARRANTY. This is free software,\nand you are welcome to modify and redistribute it under the GPL license.\n");
-=======
   puts(ORACLE_WELCOME_COPYRIGHT_NOTICE("2000, 2011"));
->>>>>>> cb523995
   printf("\
 Loads tables from text files in various formats.  The base name of the\n\
 text file must be the name of the table that should be used.\n\
