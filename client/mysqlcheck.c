--- conflicted
+++ resolved
@@ -1,9 +1,5 @@
 /*
-<<<<<<< HEAD
-   Copyright (c) 2001, 2010, Oracle and/or its affiliates. All rights reserved.
-=======
    Copyright (c) 2001, 2011, Oracle and/or its affiliates. All rights reserved.
->>>>>>> cb523995
 
    This program is free software; you can redistribute it and/or modify
    it under the terms of the GNU General Public License as published by
@@ -19,13 +15,7 @@
    Foundation, Inc., 51 Franklin St, Fifth Floor, Boston, MA 02110-1301  USA
 */
 
-<<<<<<< HEAD
-/* By Jani Tolonen, 2001-04-20, MySQL Development Team */
-
 #define CHECK_VERSION "2.5.0"
-=======
-#define CHECK_VERSION "2.4.4"
->>>>>>> cb523995
 
 #include "client_priv.h"
 #include <m_ctype.h>
@@ -232,15 +222,8 @@
 static void usage(void)
 {
   print_version();
-<<<<<<< HEAD
-  puts("By Jani Tolonen, 2001-04-20, MySQL Development Team.\n");
-  puts("This software comes with ABSOLUTELY NO WARRANTY. This is free software,\n");
-  puts("and you are welcome to modify and redistribute it under the GPL license.\n");
+  puts(ORACLE_WELCOME_COPYRIGHT_NOTICE("2000, 2011"));
   puts("This program can be used to CHECK (-c, -m, -C), REPAIR (-r), ANALYZE (-a),");
-=======
-  puts(ORACLE_WELCOME_COPYRIGHT_NOTICE("2000, 2011"));
-  puts("This program can be used to CHECK (-c,-m,-C), REPAIR (-r), ANALYZE (-a)");
->>>>>>> cb523995
   puts("or OPTIMIZE (-o) tables. Some of the options (like -e or -q) can be");
   puts("used at the same time. Not all options are supported by all storage engines.");
   puts("Please consult the MySQL manual for latest information about the");
