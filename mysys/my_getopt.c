/* Copyright (C) 2002-2006 MySQL AB, 2008-2009 Sun Microsystems, Inc

   This program is free software; you can redistribute it and/or modify
   it under the terms of the GNU General Public License as published by
   the Free Software Foundation; version 2 of the License.

   This program is distributed in the hope that it will be useful,
   but WITHOUT ANY WARRANTY; without even the implied warranty of
   MERCHANTABILITY or FITNESS FOR A PARTICULAR PURPOSE.  See the
   GNU General Public License for more details.

   You should have received a copy of the GNU General Public License
   along with this program; if not, write to the Free Software
   Foundation, Inc., 59 Temple Place, Suite 330, Boston, MA  02111-1307  USA */

#include <my_global.h>
#include <m_string.h>
#include <stdlib.h>
#include <my_sys.h>
#include <mysys_err.h>
#include <my_getopt.h>
#include <errno.h>
#include <m_string.h>

typedef void (*init_func_p)(const struct my_option *option, void *variable,
                            longlong value);

static void default_reporter(enum loglevel level, const char *format, ...);
my_error_reporter my_getopt_error_reporter= &default_reporter;

<<<<<<< HEAD
static int findopt(char *, uint, const struct my_option **, char **);
my_bool getopt_compare_strings(const char *, const char *, uint);
=======
static int findopt(char *optpat, uint length,
		   const struct my_option **opt_res,
		   const char **ffname);
my_bool getopt_compare_strings(const char *s,
			       const char *t,
			       uint length);
>>>>>>> 93fb8bb2
static longlong getopt_ll(char *arg, const struct my_option *optp, int *err);
static ulonglong getopt_ull(char *, const struct my_option *, int *);
static double getopt_double(char *arg, const struct my_option *optp, int *err);
static void init_variables(const struct my_option *, init_func_p);
static void init_one_value(const struct my_option *, void *, longlong);
static void fini_one_value(const struct my_option *, void *, longlong);
static int setval(const struct my_option *, void *, char *, my_bool);
static char *check_struct_option(char *cur_arg, char *key_name);

/*
  The following three variables belong to same group and the number and
  order of their arguments must correspond to each other.
*/
static const char *special_opt_prefix[]=
{"skip", "disable", "enable", "maximum", "loose", 0};
static const uint special_opt_prefix_lengths[]=
{ 4,      7,         6,        7,         5,      0};
enum enum_special_opt
{ OPT_SKIP, OPT_DISABLE, OPT_ENABLE, OPT_MAXIMUM, OPT_LOOSE};

char *disabled_my_option= (char*) "0";
char *enabled_my_option= (char*) "1";

/* 
   This is a flag that can be set in client programs. 0 means that
   my_getopt will not print error messages, but the client should do
   it by itself
*/

my_bool my_getopt_print_errors= 1;

/* 
   This is a flag that can be set in client programs. 1 means that
   my_getopt will skip over options it does not know how to handle.
*/

my_bool my_getopt_skip_unknown= 0;

static void default_reporter(enum loglevel level,
                             const char *format, ...)
{
  va_list args;
  va_start(args, format);
  if (level == WARNING_LEVEL)
    fprintf(stderr, "%s", "Warning: ");
  else if (level == INFORMATION_LEVEL)
    fprintf(stderr, "%s", "Info: ");
  vfprintf(stderr, format, args);
  va_end(args);
  fputc('\n', stderr);
  fflush(stderr);
}

static my_getopt_value getopt_get_addr;

void my_getopt_register_get_addr(my_getopt_value func_addr)
{
  getopt_get_addr= func_addr;
}

/**
  Handle command line options.
  Sort options.
  Put options first, until special end of options (--),
  or until the end of argv. Parse options, check that the given option
  matches with one of the options in struct 'my_option'.
  Check that option was given an argument if it requires one
  Call the optional 'get_one_option()' function once for each option.
  @param [in, out] argc      command line options (count)
  @param [in, out] argv      command line options (values)
  @param [in] longopts       descriptor of all valid options
  @param [in] get_one_option optional callback function to process each option,
                            can be NULL.
  @return error in case of ambiguous or unknown options,
          0 on success.
*/
int handle_options(int *argc, char ***argv, 
		   const struct my_option *longopts,
                   my_get_one_option get_one_option)
{
  uint opt_found, argvpos= 0, length;
  my_bool end_of_options= 0, must_be_var, set_maximum_value,
          option_is_loose;
  char **pos, **pos_end, *optend, *opt_str, key_name[FN_REFLEN];
  const char *UNINIT_VAR(prev_found);
  const struct my_option *optp;
  void *value;
  int error, i;
  my_bool is_cmdline_arg= 1;

  LINT_INIT(opt_found);
  /* handle_options() assumes arg0 (program name) always exists */
  DBUG_ASSERT(argc && *argc >= 1);
  DBUG_ASSERT(argv && *argv);
  (*argc)--; /* Skip the program name */
  (*argv)++; /*      --- || ----      */
  init_variables(longopts, init_one_value);

  /*
    Search for args_separator, if found, then the first part of the
    arguments are loaded from configs
  */
  for (pos= *argv, pos_end=pos+ *argc; pos != pos_end ; pos++)
  {
    if (*pos == args_separator)
    {
      is_cmdline_arg= 0;
      break;
    }
  }

  for (pos= *argv, pos_end=pos+ *argc; pos != pos_end ; pos++)
  {
    char **first= pos;
    char *cur_arg= *pos;
    if (!is_cmdline_arg && (cur_arg == args_separator))
    {
      is_cmdline_arg= 1;

      /* save the separator too if skip unkown options  */
      if (my_getopt_skip_unknown)
        (*argv)[argvpos++]= cur_arg;
      else
        (*argc)--;
      continue;
    }
    if (cur_arg[0] == '-' && cur_arg[1] && !end_of_options) /* must be opt */
    {
      char *argument=    0;
      must_be_var=       0;
      set_maximum_value= 0;
      option_is_loose=   0;

      cur_arg++;		/* skip '-' */
      if (*cur_arg == '-')      /* check for long option, */
      {
        if (!*++cur_arg)	/* skip the double dash */
        {
          /* '--' means end of options, look no further */
          end_of_options= 1;
          (*argc)--;
          continue;
        }
	opt_str= check_struct_option(cur_arg, key_name);
	optend= strcend(opt_str, '=');
	length= (uint) (optend - opt_str);
	if (*optend == '=')
	  optend++;
	else
	  optend= 0;

	/*
	  Find first the right option. Return error in case of an ambiguous,
	  or unknown option
	*/
	optp= longopts;
	if (!(opt_found= findopt(opt_str, length, &optp, &prev_found)))
	{
	  /*
	    Didn't find any matching option. Let's see if someone called
	    option with a special option prefix
	  */
	  if (!must_be_var)
	  {
	    if (optend)
	      must_be_var= 1; /* option is followed by an argument */
	    for (i= 0; special_opt_prefix[i]; i++)
	    {
	      if (!getopt_compare_strings(special_opt_prefix[i], opt_str,
					  special_opt_prefix_lengths[i]) &&
		  (opt_str[special_opt_prefix_lengths[i]] == '-' ||
		   opt_str[special_opt_prefix_lengths[i]] == '_'))
	      {
		/*
		  We were called with a special prefix, we can reuse opt_found
		*/
		opt_str+= special_opt_prefix_lengths[i] + 1;
                length-= special_opt_prefix_lengths[i] + 1;
		if (i == OPT_LOOSE)
		  option_is_loose= 1;
		if ((opt_found= findopt(opt_str, length, &optp, &prev_found)))
		{
		  if (opt_found > 1)
		  {
		    if (my_getopt_print_errors)
                      my_getopt_error_reporter(ERROR_LEVEL,
                                               "%s: ambiguous option '--%s-%s' (--%s-%s)",
                                               my_progname, special_opt_prefix[i],
                                               opt_str, special_opt_prefix[i],
                                               prev_found);
		    return EXIT_AMBIGUOUS_OPTION;
		  }
		  switch (i) {
		  case OPT_SKIP:
		  case OPT_DISABLE: /* fall through */
		    /*
		      double negation is actually enable again,
		      for example: --skip-option=0 -> option = TRUE
		    */
		    optend= (optend && *optend == '0' && !(*(optend + 1))) ?
		      enabled_my_option : disabled_my_option;
		    break;
		  case OPT_ENABLE:
		    optend= (optend && *optend == '0' && !(*(optend + 1))) ?
                      disabled_my_option : enabled_my_option;
		    break;
		  case OPT_MAXIMUM:
		    set_maximum_value= 1;
		    must_be_var= 1;
		    break;
		  }
		  break; /* break from the inner loop, main loop continues */
		}
                i= -1; /* restart the loop */
	      }
	    }
	  }
	  if (!opt_found)
	  {
            if (my_getopt_skip_unknown)
            {
              /* Preserve all the components of this unknown option. */
              do {
                (*argv)[argvpos++]= *first++;
              } while (first <= pos);
              continue;
            }
	    if (must_be_var)
	    {
	      if (my_getopt_print_errors)
                my_getopt_error_reporter(option_is_loose ? 
                                           WARNING_LEVEL : ERROR_LEVEL,
                                         "%s: unknown variable '%s'",
                                         my_progname, cur_arg);
	      if (!option_is_loose)
		return EXIT_UNKNOWN_VARIABLE;
	    }
	    else
	    {
	      if (my_getopt_print_errors)
                my_getopt_error_reporter(option_is_loose ? 
                                           WARNING_LEVEL : ERROR_LEVEL,
                                         "%s: unknown option '--%s'", 
                                         my_progname, cur_arg);
	      if (!option_is_loose)
		return EXIT_UNKNOWN_OPTION;
	    }
	    if (option_is_loose)
	    {
	      (*argc)--;
	      continue;
	    }
	  }
	}
	if (opt_found > 1)
	{
	  if (must_be_var)
	  {
	    if (my_getopt_print_errors)
              my_getopt_error_reporter(ERROR_LEVEL,
                                       "%s: variable prefix '%s' is not unique",
                                       my_progname, opt_str);
	    return EXIT_VAR_PREFIX_NOT_UNIQUE;
	  }
	  else
	  {
	    if (my_getopt_print_errors)
              my_getopt_error_reporter(ERROR_LEVEL,
                                       "%s: ambiguous option '--%s' (%s, %s)",
                                       my_progname, opt_str, prev_found, 
                                       optp->name);
	    return EXIT_AMBIGUOUS_OPTION;
	  }
	}
	if ((optp->var_type & GET_TYPE_MASK) == GET_DISABLED)
	{
	  if (my_getopt_print_errors)
	    fprintf(stderr,
		    "%s: %s: Option '%s' used, but is disabled\n", my_progname,
		    option_is_loose ? "WARNING" : "ERROR", opt_str);
	  if (option_is_loose)
	  {
	    (*argc)--;
	    continue;
	  }
	  return EXIT_OPTION_DISABLED;
	}
	if (must_be_var && optp->arg_type == NO_ARG)
	{
	  if (my_getopt_print_errors)
            my_getopt_error_reporter(ERROR_LEVEL, 
                                     "%s: option '%s' cannot take an argument",
                                     my_progname, optp->name);
	  return EXIT_NO_ARGUMENT_ALLOWED;
	}
        error= 0;
	value= optp->var_type & GET_ASK_ADDR ?
	  (*getopt_get_addr)(key_name, (uint) strlen(key_name), optp, &error) :
          optp->value;
        if (error)
          return error;

	if (optp->arg_type == NO_ARG)
	{
	  if (optend && (optp->var_type & GET_TYPE_MASK) != GET_BOOL)
	  {
	    if (my_getopt_print_errors)
              my_getopt_error_reporter(ERROR_LEVEL,
                                       "%s: option '--%s' cannot take an argument",
                                       my_progname, optp->name);
	    return EXIT_NO_ARGUMENT_ALLOWED;
	  }
	  if ((optp->var_type & GET_TYPE_MASK) == GET_BOOL)
	  {
	    /*
	      Set bool to 1 if no argument or if the user has used
	      --enable-'option-name'.
	      *optend was set to '0' if one used --disable-option
	      */
	    (*argc)--;
	    if (!optend || *optend == '1' ||
		!my_strcasecmp(&my_charset_latin1, optend, "true"))
	      *((my_bool*) value)= (my_bool) 1;
	    else if (*optend == '0' ||
		     !my_strcasecmp(&my_charset_latin1, optend, "false"))
	      *((my_bool*) value)= (my_bool) 0;
	    else
	    {
	      my_getopt_error_reporter(WARNING_LEVEL,
				       "%s: ignoring option '--%s' "
                                       "due to invalid value '%s'",
				       my_progname, optp->name, optend);
	      continue;
	    }
            if (get_one_option && get_one_option(optp->id, optp,
                               *((my_bool*) value) ?
                               enabled_my_option : disabled_my_option))
              return EXIT_ARGUMENT_INVALID;
	    continue;
	  }
	  argument= optend;
	}
	else if (optp->arg_type == REQUIRED_ARG && !optend)
	{
	  /* Check if there are more arguments after this one,

             Note: options loaded from config file that requires value
             should always be in the form '--option=value'.
           */
	  if (!is_cmdline_arg || !*++pos)
	  {
	    if (my_getopt_print_errors)
              my_getopt_error_reporter(ERROR_LEVEL,
                                       "%s: option '--%s' requires an argument",
                                       my_progname, optp->name);
	    return EXIT_ARGUMENT_REQUIRED;
	  }
	  argument= *pos;
	  (*argc)--;
	}
	else
	  argument= optend;
      }
      else  /* must be short option */
      {
	for (optend= cur_arg; *optend; optend++)
	{
	  opt_found= 0;
	  for (optp= longopts; optp->name; optp++)
	  {
	    if (optp->id && optp->id == (int) (uchar) *optend)
	    {
	      /* Option recognized. Find next what to do with it */
	      opt_found= 1;
	      if ((optp->var_type & GET_TYPE_MASK) == GET_DISABLED)
	      {
		if (my_getopt_print_errors)
		  fprintf(stderr,
			  "%s: ERROR: Option '-%c' used, but is disabled\n",
			  my_progname, optp->id);
		return EXIT_OPTION_DISABLED;
	      }
	      if ((optp->var_type & GET_TYPE_MASK) == GET_BOOL &&
		  optp->arg_type == NO_ARG)
	      {
		*((my_bool*) optp->value)= (my_bool) 1;
                if (get_one_option && get_one_option(optp->id, optp, argument))
                  return EXIT_UNSPECIFIED_ERROR;
		continue;
	      }
	      else if (optp->arg_type == REQUIRED_ARG ||
		       optp->arg_type == OPT_ARG)
	      {
		if (*(optend + 1))
		{
		  /* The rest of the option is option argument */
		  argument= optend + 1;
		  /* This is in effect a jump out of the outer loop */
		  optend= (char*) " ";
		}
		else
		{
                  if (optp->arg_type == OPT_ARG)
                  {
                    if (optp->var_type == GET_BOOL)
                      *((my_bool*) optp->value)= (my_bool) 1;
                    if (get_one_option && get_one_option(optp->id, optp, argument))
                      return EXIT_UNSPECIFIED_ERROR;
                    continue;
                  }
		  /* Check if there are more arguments after this one */
		  if (!pos[1])
		  {
                    if (my_getopt_print_errors)
                      my_getopt_error_reporter(ERROR_LEVEL,
                                               "%s: option '-%c' requires an argument",
                                               my_progname, optp->id);
                    return EXIT_ARGUMENT_REQUIRED;
		  }
		  argument= *++pos;
		  (*argc)--;
		  /* the other loop will break, because *optend + 1 == 0 */
		}
	      }
	      if ((error= setval(optp, optp->value, argument,
				 set_maximum_value)))
		return error;
              if (get_one_option && get_one_option(optp->id, optp, argument))
                return EXIT_UNSPECIFIED_ERROR;
	      break;
	    }
	  }
	  if (!opt_found)
	  {
	    if (my_getopt_print_errors)
              my_getopt_error_reporter(ERROR_LEVEL,
                                       "%s: unknown option '-%c'", 
                                       my_progname, *optend);
	    return EXIT_UNKNOWN_OPTION;
	  }
	}
	(*argc)--; /* option handled (short), decrease argument count */
	continue;
      }
      if ((error= setval(optp, value, argument, set_maximum_value)))
	return error;
      if (get_one_option && get_one_option(optp->id, optp, argument))
        return EXIT_UNSPECIFIED_ERROR;

      (*argc)--; /* option handled (short or long), decrease argument count */
    }
    else /* non-option found */
      (*argv)[argvpos++]= cur_arg;
  }
  /*
    Destroy the first, already handled option, so that programs that look
    for arguments in 'argv', without checking 'argc', know when to stop.
    Items in argv, before the destroyed one, are all non-option -arguments
    to the program, yet to be (possibly) handled.
  */
  (*argv)[argvpos]= 0;
  return 0;
}


/*
  function: check_struct_option

  Arguments: Current argument under processing from argv and a variable
  where to store the possible key name.

  Return value: In case option is a struct option, returns a pointer to
  the current argument at the position where the struct option (key_name)
  ends, the next character after the dot. In case argument is not a struct
  option, returns a pointer to the argument.

  key_name will hold the name of the key, or 0 if not found.
*/

static char *check_struct_option(char *cur_arg, char *key_name)
{
  char *ptr, *end;

  ptr= strcend(cur_arg + 1, '.'); /* Skip the first character */
  end= strcend(cur_arg, '=');

  /* 
     If the first dot is after an equal sign, then it is part
     of a variable value and the option is not a struct option.
     Also, if the last character in the string before the ending
     NULL, or the character right before equal sign is the first
     dot found, the option is not a struct option.
  */
  if (end - ptr > 1)
  {
    uint len= (uint) (ptr - cur_arg);
    set_if_smaller(len, FN_REFLEN-1);
    strmake(key_name, cur_arg, len);
    return ++ptr;
  }
  else
  {
    key_name[0]= 0;
    return cur_arg;
  }
}

/*
  function: setval

  Arguments: opts, argument
  Will set the option value to given value
*/

static int setval(const struct my_option *opts, void *value, char *argument,
		  my_bool set_maximum_value)
{
  int err= 0, res= 0;

  if (!argument)
    argument= enabled_my_option;

  if (value)
  {
    if (set_maximum_value && !(value= opts->u_max_value))
    {
      my_getopt_error_reporter(ERROR_LEVEL,
                               "%s: Maximum value of '%s' cannot be set",
                               my_progname, opts->name);
      return EXIT_NO_PTR_TO_VARIABLE;
    }

    switch ((opts->var_type & GET_TYPE_MASK)) {
    case GET_BOOL: /* If argument differs from 0, enable option, else disable */
      *((my_bool*) value)= (my_bool) atoi(argument) != 0;
      break;
    case GET_INT:
      *((int*) value)= (int) getopt_ll(argument, opts, &err);
      break;
    case GET_UINT:
      *((uint*) value)= (uint) getopt_ull(argument, opts, &err);
      break;
    case GET_LONG:
      *((long*) value)= (long) getopt_ll(argument, opts, &err);
      break;
    case GET_ULONG:
      *((long*) value)= (long) getopt_ull(argument, opts, &err);
      break;
    case GET_LL:
      *((longlong*) value)= getopt_ll(argument, opts, &err);
      break;
    case GET_ULL:
      *((ulonglong*) value)= getopt_ull(argument, opts, &err);
      break;
    case GET_DOUBLE:
      *((double*) value)= getopt_double(argument, opts, &err);
      break;
    case GET_STR:
      if (argument == enabled_my_option)
        break; /* string options don't use this default of "1" */
      *((char**) value)= argument;
      break;
    case GET_STR_ALLOC:
      if (argument == enabled_my_option)
        break; /* string options don't use this default of "1" */
      if ((*((char**) value)))
	my_free((*(char**) value), MYF(MY_WME | MY_FAE));
      if (!(*((char**) value)= my_strdup(argument, MYF(MY_WME))))
      {
        res= EXIT_OUT_OF_MEMORY;
        goto ret;
      };
      break;
    case GET_ENUM:
      if (((*(uint*)value)=
             find_type(argument, opts->typelib, 2) - 1) == (uint)-1)
      {
        /* Accept an integer representation of the enumerated item */
        char *endptr;
        uint arg= (uint) strtol(argument, &endptr, 10);
        if (*endptr || arg >= opts->typelib->count)
        {
          res= EXIT_ARGUMENT_INVALID;
          goto ret;
        };
        *(uint*)value= arg;
      }
      break;
    case GET_SET:
      *((ulonglong*)value)= find_typeset(argument, opts->typelib, &err);
      if (err)
      {
        /* Accept an integer representation of the set */
        char *endptr;
        ulonglong arg= (ulonglong) strtol(argument, &endptr, 10);
        if (*endptr || (arg >> 1) >= (1ULL << (opts->typelib->count-1)))
        {
          res= EXIT_ARGUMENT_INVALID;
          goto ret;
        };
        *(ulonglong*)value= arg;
        err= 0;
      }
      break;
    case GET_FLAGSET:
      {
        char *error;
        uint error_len;

        *((ulonglong*)value)=
              find_set_from_flags(opts->typelib, opts->typelib->count, 
                                  *(ulonglong *)value, opts->def_value,
                                  argument, strlen(argument),
                                  &error, &error_len);
        if (error)
        {
          res= EXIT_ARGUMENT_INVALID;
          goto ret;
        };
      }
      break;
    case GET_NO_ARG: /* get_one_option has taken care of the value already */
    default:         /* dummy default to avoid compiler warnings */
      break;
    }
    if (err)
    {
      res= EXIT_UNKNOWN_SUFFIX;
      goto ret;
    };
  }
  return 0;

ret:
  my_getopt_error_reporter(ERROR_LEVEL,
                           "%s: Error while setting value '%s' to '%s'",
                           my_progname, argument, opts->name);
  return res;
}


/* 
  Find option

  SYNOPSIS
    findopt()
    optpat	Prefix of option to find (with - or _)
    length	Length of optpat
    opt_res	Options
    ffname	Place for pointer to first found name

  IMPLEMENTATION
    Go through all options in the my_option struct. Return number
    of options found that match the pattern and in the argument
    list the option found, if any. In case of ambiguous option, store
    the name in ffname argument

    RETURN
    0    No matching options
    #   Number of matching options
        ffname points to first matching option
*/

static int findopt(char *optpat, uint length,
		   const struct my_option **opt_res,
		   const char **ffname)
{
  uint count;
  const struct my_option *opt= *opt_res;

  for (count= 0; opt->name; opt++)
  {
    if (!getopt_compare_strings(opt->name, optpat, length)) /* match found */
    {
      (*opt_res)= opt;
      if (!opt->name[length])		/* Exact match */
	return 1;
      if (!count)
      {
        /* We only need to know one prev */
	count= 1;
	*ffname= opt->name;
      }
      else if (strcmp(*ffname, opt->name))
      {
	/*
	  The above test is to not count same option twice
	  (see mysql.cc, option "help")
	*/
	count++;
      }
    }
  }
  return count;
}


/* 
  function: compare_strings

  Works like strncmp, other than 1.) considers '-' and '_' the same.
  2.) Returns -1 if strings differ, 0 if they are equal
*/

my_bool getopt_compare_strings(register const char *s, register const char *t,
			       uint length)
{
  char const *end= s + length;
  for (;s != end ; s++, t++)
  {
    if ((*s != '-' ? *s : '_') != (*t != '-' ? *t : '_'))
      return 1;
  }
  return 0;
}

/*
  function: eval_num_suffix

  Transforms a number with a suffix to real number. Suffix can
  be k|K for kilo, m|M for mega or g|G for giga.
*/

static longlong eval_num_suffix(char *argument, int *error, char *option_name)
{
  char *endchar;
  longlong num;
  
  *error= 0;
  errno= 0;
  num= strtoll(argument, &endchar, 10);
  if (errno == ERANGE)
  {
    my_getopt_error_reporter(ERROR_LEVEL,
                             "Incorrect integer value: '%s'", argument);
    *error= 1;
    return 0;
  }
  if (*endchar == 'k' || *endchar == 'K')
    num*= 1024L;
  else if (*endchar == 'm' || *endchar == 'M')
    num*= 1024L * 1024L;
  else if (*endchar == 'g' || *endchar == 'G')
    num*= 1024L * 1024L * 1024L;
  else if (*endchar)
  {
    fprintf(stderr,
	    "Unknown suffix '%c' used for variable '%s' (value '%s')\n",
	    *endchar, option_name, argument);
    *error= 1;
    return 0;
  }
  return num;
}

/* 
  function: getopt_ll

  Evaluates and returns the value that user gave as an argument
  to a variable. Recognizes (case insensitive) K as KILO, M as MEGA
  and G as GIGA bytes. Some values must be in certain blocks, as
  defined in the given my_option struct, this function will check
  that those values are honored.
  In case of an error, set error value in *err.
*/

static longlong getopt_ll(char *arg, const struct my_option *optp, int *err)
{
  longlong num=eval_num_suffix(arg, err, (char*) optp->name);
  return getopt_ll_limit_value(num, optp, NULL);
}

/*
  function: getopt_ll_limit_value

  Applies min/max/block_size to a numeric value of an option.
  Returns "fixed" value.
*/

longlong getopt_ll_limit_value(longlong num, const struct my_option *optp,
                               my_bool *fix)
{
  longlong old= num;
  my_bool adjusted= FALSE;
  char buf1[255], buf2[255];
  ulonglong block_size= (optp->block_size ? (ulonglong) optp->block_size : 1L);

  if (num > 0 && ((ulonglong) num > (ulonglong) optp->max_value) &&
      optp->max_value) /* if max value is not set -> no upper limit */
  {
    num= (ulonglong) optp->max_value;
    adjusted= TRUE;
  }

  switch ((optp->var_type & GET_TYPE_MASK)) {
  case GET_INT:
    if (num > (longlong) INT_MAX)
    {
      num= ((longlong) INT_MAX);
      adjusted= TRUE;
    }
    break;
  case GET_LONG:
#if SIZEOF_LONG < SIZEOF_LONG_LONG
    if (num > (longlong) LONG_MAX)
    {
      num= ((longlong) LONG_MAX);
      adjusted= TRUE;
    }
#endif
    break;
  default:
    DBUG_ASSERT((optp->var_type & GET_TYPE_MASK) == GET_LL);
    break;
  }

  num= (num / block_size);
  num= (longlong) (num * block_size);

  if (num < optp->min_value)
  {
    num= optp->min_value;
    if (old < optp->min_value)
      adjusted= TRUE;
  }

  if (fix)
    *fix= old != num;
  else if (adjusted)
    my_getopt_error_reporter(WARNING_LEVEL,
                             "option '%s': signed value %s adjusted to %s",
                             optp->name, llstr(old, buf1), llstr(num, buf2));
  return num;
}

/*
  function: getopt_ull

  This is the same as getopt_ll, but is meant for unsigned long long
  values.
*/

static ulonglong getopt_ull(char *arg, const struct my_option *optp, int *err)
{
  ulonglong num= eval_num_suffix(arg, err, (char*) optp->name);
  return getopt_ull_limit_value(num, optp, NULL);
}


ulonglong getopt_ull_limit_value(ulonglong num, const struct my_option *optp,
                                 my_bool *fix)
{
  my_bool adjusted= FALSE;
  ulonglong old= num;
  char buf1[255], buf2[255];

  if ((ulonglong) num > (ulonglong) optp->max_value &&
      optp->max_value) /* if max value is not set -> no upper limit */
  {
    num= (ulonglong) optp->max_value;
    adjusted= TRUE;
  }

  switch ((optp->var_type & GET_TYPE_MASK)) {
  case GET_UINT:
    if (num > (ulonglong) UINT_MAX)
    {
      num= ((ulonglong) UINT_MAX);
      adjusted= TRUE;
    }
    break;
  case GET_ULONG:
#if SIZEOF_LONG < SIZEOF_LONG_LONG
    if (num > (ulonglong) ULONG_MAX)
    {
      num= ((ulonglong) ULONG_MAX);
      adjusted= TRUE;
    }
#endif
    break;
  default:
    DBUG_ASSERT((optp->var_type & GET_TYPE_MASK) == GET_ULL);
    break;
  }

  if (optp->block_size > 1)
  {
    num/= (ulonglong) optp->block_size;
    num*= (ulonglong) optp->block_size;
  }

  if (num < (ulonglong) optp->min_value)
  {
    num= (ulonglong) optp->min_value;
    if (old < (ulonglong) optp->min_value)
      adjusted= TRUE;
  }

  if (fix)
    *fix= old != num;
  else if (adjusted)
    my_getopt_error_reporter(WARNING_LEVEL,
                             "option '%s': unsigned value %s adjusted to %s",
                             optp->name, ullstr(old, buf1), ullstr(num, buf2));

  return num;
}

double getopt_double_limit_value(double num, const struct my_option *optp,
                                 my_bool *fix)
{
  my_bool adjusted= FALSE;
  double old= num;
  if (optp->max_value && num > (double) optp->max_value)
  {
    num= (double) optp->max_value;
    adjusted= TRUE;
  }
  if (num < (double) optp->min_value)
  {
    num= (double) optp->min_value;
    adjusted= TRUE;
  }
  if (fix)
    *fix= adjusted;
  else if (adjusted)
    my_getopt_error_reporter(WARNING_LEVEL,
                             "option '%s': value %g adjusted to %g",
                             optp->name, old, num);
  return num;
}

/*
  Get double value withing ranges

  Evaluates and returns the value that user gave as an argument to a variable.

  RETURN
    decimal value of arg

    In case of an error, prints an error message and sets *err to
    EXIT_ARGUMENT_INVALID.  Otherwise err is not touched
*/

static double getopt_double(char *arg, const struct my_option *optp, int *err)
{
  double num;
  int error;
  char *end= arg + 1000;                     /* Big enough as *arg is \0 terminated */
  num= my_strtod(arg, &end, &error);
  if (end[0] != 0 || error)
  {
    my_getopt_error_reporter(ERROR_LEVEL,
            "Invalid decimal value for option '%s'\n", optp->name);
    *err= EXIT_ARGUMENT_INVALID;
    return 0.0;
  }
  return getopt_double_limit_value(num, optp, NULL);
}

/*
  Init one value to it's default values

  SYNOPSIS
    init_one_value()
    option		Option to initialize
    value		Pointer to variable
*/

static void init_one_value(const struct my_option *option, void *variable,
			   longlong value)
{
  DBUG_ENTER("init_one_value");
  switch ((option->var_type & GET_TYPE_MASK)) {
  case GET_BOOL:
    *((my_bool*) variable)= (my_bool) value;
    break;
  case GET_INT:
    *((int*) variable)= (int) getopt_ll_limit_value((int) value, option, NULL);
    break;
  case GET_ENUM:
    *((uint*) variable)= (uint) value;
    break;
  case GET_UINT:
    *((uint*) variable)= (uint) getopt_ull_limit_value((uint) value, option, NULL);
    break;
  case GET_LONG:
    *((long*) variable)= (long) getopt_ll_limit_value((long) value, option, NULL);
    break;
  case GET_ULONG:
    *((ulong*) variable)= (ulong) getopt_ull_limit_value((ulong) value, option, NULL);
    break;
  case GET_LL:
    *((longlong*) variable)= (longlong) getopt_ll_limit_value((longlong) value, option, NULL);
    break;
  case GET_ULL:
    *((ulonglong*) variable)= (ulonglong) getopt_ull_limit_value((ulonglong) value, option, NULL);
    break;
  case GET_SET:
  case GET_FLAGSET:
    *((ulonglong*) variable)= (ulonglong) value;
    break;
  case GET_DOUBLE:
    *((double*) variable)=  (double) value;
    break;
  case GET_STR:
    /*
      Do not clear variable value if it has no default value.
      The default value may already be set.
      NOTE: To avoid compiler warnings, we first cast longlong to intptr,
      so that the value has the same size as a pointer.
    */
    if ((char*) (intptr) value)
      *((char**) variable)= (char*) (intptr) value;
    break;
  case GET_STR_ALLOC:
    /*
      Do not clear variable value if it has no default value.
      The default value may already be set.
      NOTE: To avoid compiler warnings, we first cast longlong to intptr,
      so that the value has the same size as a pointer.
    */
    if ((char*) (intptr) value)
    {
      my_free((*(char**) variable), MYF(MY_ALLOW_ZERO_PTR));
      *((char**) variable)= my_strdup((char*) (intptr) value, MYF(MY_WME));
    }
    break;
  default: /* dummy default to avoid compiler warnings */
    break;
  }
  DBUG_VOID_RETURN;
}


/*
  Init one value to it's default values

  SYNOPSIS
    init_one_value()
    option		Option to initialize
    value		Pointer to variable
*/

static void fini_one_value(const struct my_option *option, void *variable,
			   longlong value __attribute__ ((unused)))
{
  DBUG_ENTER("fini_one_value");
  switch ((option->var_type & GET_TYPE_MASK)) {
  case GET_STR_ALLOC:
    my_free((*(char**) variable), MYF(MY_ALLOW_ZERO_PTR));
    *((char**) variable)= NULL;
    break;
  default: /* dummy default to avoid compiler warnings */
    break;
  }
  DBUG_VOID_RETURN;
}


void my_cleanup_options(const struct my_option *options)
{
  init_variables(options, fini_one_value);
}


/* 
  initialize all variables to their default values

  SYNOPSIS
    init_variables()
    options		Array of options

  NOTES
    We will initialize the value that is pointed to by options->value.
    If the value is of type GET_ASK_ADDR, we will ask for the address
    for a value and initialize.
*/

static void init_variables(const struct my_option *options,
                           init_func_p init_one_value)
{
  DBUG_ENTER("init_variables");
  for (; options->name; options++)
  {
    void *value;
    DBUG_PRINT("options", ("name: '%s'", options->name));
    /*
      We must set u_max_value first as for some variables
      options->u_max_value == options->value and in this case we want to
      set the value to default value.
    */
    if (options->u_max_value)
      init_one_value(options, options->u_max_value, options->max_value);
    value= (options->var_type & GET_ASK_ADDR ?
		  (*getopt_get_addr)("", 0, options, 0) : options->value);
    if (value)
      init_one_value(options, value, options->def_value);
  }
  DBUG_VOID_RETURN;
}

/** Prints variable or option name, replacing _ with - */
static uint print_name(const struct my_option *optp)
{
  const char *s= optp->name;
  for (;*s;s++)
    putchar(*s == '_' ? '-' : *s);
  return s - optp->name;
}

/*
  function: my_print_options

  Print help for all options and variables.
*/

#include <help_start.h>

void my_print_help(const struct my_option *options)
{
  uint col, name_space= 22, comment_space= 57;
  const char *line_end;
  const struct my_option *optp;

  for (optp= options; optp->name; optp++)
  {
    if (optp->id && optp->id < 256)
    {
      printf("  -%c%s", optp->id, strlen(optp->name) ? ", " : "  ");
      col= 6;
    }
    else
    {
      printf("  ");
      col= 2;
    }
    if (strlen(optp->name))
    {
      printf("--");
      col+= 2 + print_name(optp);
      if (optp->arg_type == NO_ARG ||
	  (optp->var_type & GET_TYPE_MASK) == GET_BOOL)
      {
	putchar(' ');
	col++;
      }
      else if ((optp->var_type & GET_TYPE_MASK) == GET_STR       ||
               (optp->var_type & GET_TYPE_MASK) == GET_STR_ALLOC ||
               (optp->var_type & GET_TYPE_MASK) == GET_ENUM      ||
               (optp->var_type & GET_TYPE_MASK) == GET_SET       ||
               (optp->var_type & GET_TYPE_MASK) == GET_FLAGSET    )
      {
	printf("%s=name%s ", optp->arg_type == OPT_ARG ? "[" : "",
	       optp->arg_type == OPT_ARG ? "]" : "");
	col+= (optp->arg_type == OPT_ARG) ? 8 : 6;
      }
      else
      {
	printf("%s=#%s ", optp->arg_type == OPT_ARG ? "[" : "",
	       optp->arg_type == OPT_ARG ? "]" : "");
	col+= (optp->arg_type == OPT_ARG) ? 5 : 3;
      }
      if (col > name_space && optp->comment && *optp->comment)
      {
	putchar('\n');
	col= 0;
      }
    }
    for (; col < name_space; col++)
      putchar(' ');
    if (optp->comment && *optp->comment)
    {
      const char *comment= optp->comment, *end= strend(comment);

      while ((uint) (end - comment) > comment_space)
      {
	for (line_end= comment + comment_space; *line_end != ' '; line_end--);
	for (; comment != line_end; comment++)
	  putchar(*comment);
	comment++; /* skip the space, as a newline will take it's place now */
	putchar('\n');
	for (col= 0; col < name_space; col++)
	  putchar(' ');
      }
      printf("%s", comment);
    }
    putchar('\n');
    if ((optp->var_type & GET_TYPE_MASK) == GET_BOOL)
    {
      if (optp->def_value != 0)
      {
        printf("%*s(Defaults to on; use --skip-", name_space, "");
        print_name(optp);
        printf(" to disable.)\n");
      }
    }
  }
}


/*
  function: my_print_options

  Print variables.
*/

void my_print_variables(const struct my_option *options)
{
  uint name_space= 34, length, nr;
  ulonglong llvalue;
  char buff[255];
  const struct my_option *optp;

  for (optp= options; optp->name; optp++)
  {
    length= strlen(optp->name)+1;
    if (length > name_space)
      name_space= length;
  }

  printf("\nVariables (--variable-name=value)\n");
  printf("%-*s%s", name_space, "and boolean options {FALSE|TRUE}",
         "Value (after reading options)\n");
  for (length=1; length < 75; length++)
    putchar(length == name_space ? ' ' : '-');
  putchar('\n');
  
  for (optp= options; optp->name; optp++)
  {
    void *value= (optp->var_type & GET_ASK_ADDR ?
		  (*getopt_get_addr)("", 0, optp, 0) : optp->value);
    if (value)
    {
      length= print_name(optp);
      for (; length < name_space; length++)
	putchar(' ');
      switch ((optp->var_type & GET_TYPE_MASK)) {
      case GET_SET:
        if (!(llvalue= *(ulonglong*) value))
	  printf("%s\n", "");
	else
        for (nr= 0; llvalue && nr < optp->typelib->count; nr++, llvalue >>=1)
	{
	  if (llvalue & 1)
            printf( llvalue > 1 ? "%s," : "%s\n", get_type(optp->typelib, nr));
	}
	break;
      case GET_FLAGSET:
        llvalue= *(ulonglong*) value;
        for (nr= 0; llvalue && nr < optp->typelib->count; nr++, llvalue >>=1)
	{
          printf("%s%s=", (nr ? "," : ""), get_type(optp->typelib, nr));
	  printf(llvalue & 1 ? "on" : "off");
	}
        printf("\n");
	break;
      case GET_ENUM:
        printf("%s\n", get_type(optp->typelib, *(uint*) value));
	break;
      case GET_STR:
      case GET_STR_ALLOC:                    /* fall through */
	printf("%s\n", *((char**) value) ? *((char**) value) :
	       "(No default value)");
	break;
      case GET_BOOL:
	printf("%s\n", *((my_bool*) value) ? "TRUE" : "FALSE");
	break;
      case GET_INT:
	printf("%d\n", *((int*) value));
	break;
      case GET_UINT:
	printf("%d\n", *((uint*) value));
	break;
      case GET_LONG:
	printf("%ld\n", *((long*) value));
	break;
      case GET_ULONG:
	printf("%lu\n", *((ulong*) value));
	break;
      case GET_LL:
	printf("%s\n", llstr(*((longlong*) value), buff));
	break;
      case GET_ULL:
	longlong2str(*((ulonglong*) value), buff, 10);
	printf("%s\n", buff);
	break;
      case GET_DOUBLE:
	printf("%g\n", *(double*) value);
	break;
      case GET_NO_ARG:
	printf("(No default value)\n");
	break;
      default:
	printf("(Disabled)\n");
	break;
      }
    }
  }
}

#include <help_end.h><|MERGE_RESOLUTION|>--- conflicted
+++ resolved
@@ -28,17 +28,8 @@
 static void default_reporter(enum loglevel level, const char *format, ...);
 my_error_reporter my_getopt_error_reporter= &default_reporter;
 
-<<<<<<< HEAD
-static int findopt(char *, uint, const struct my_option **, char **);
+static int findopt(char *, uint, const struct my_option **, const char **);
 my_bool getopt_compare_strings(const char *, const char *, uint);
-=======
-static int findopt(char *optpat, uint length,
-		   const struct my_option **opt_res,
-		   const char **ffname);
-my_bool getopt_compare_strings(const char *s,
-			       const char *t,
-			       uint length);
->>>>>>> 93fb8bb2
 static longlong getopt_ll(char *arg, const struct my_option *optp, int *err);
 static ulonglong getopt_ull(char *, const struct my_option *, int *);
 static double getopt_double(char *arg, const struct my_option *optp, int *err);
