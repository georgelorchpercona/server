--- conflicted
+++ resolved
@@ -29,14 +29,6 @@
 #else
 #define EXTERNC
 #endif /* __cplusplus */ 
-
-/* Thread library */
-
-#define THD_LIB_OTHER 1
-#define THD_LIB_NPTL  2
-#define THD_LIB_LT    4
-
-extern uint thd_lib_detected;
 
 /*
   BUG#24507: Race conditions inside current NPTL pthread_exit() implementation.
@@ -771,9 +763,6 @@
   Keep track of shutdown,signal, and main threads so that my_end() will not
   report errors with them
 */
-<<<<<<< HEAD
-=======
-extern pthread_t shutdown_th, main_th, signal_th;
 
 /* Which kind of thread library is in use */
 
@@ -784,7 +773,6 @@
 extern uint thd_lib_detected;
 extern uint thr_client_alarm;
 
->>>>>>> 62fdcb54
 	/* statistics_xxx functions are for not essential statistic */
 
 #ifndef thread_safe_increment
