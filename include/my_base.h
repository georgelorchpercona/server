/* Copyright (C) 2000 MySQL AB

   This program is free software; you can redistribute it and/or modify
   it under the terms of the GNU General Public License as published by
   the Free Software Foundation; version 2 of the License.

   This program is distributed in the hope that it will be useful,
   but WITHOUT ANY WARRANTY; without even the implied warranty of
   MERCHANTABILITY or FITNESS FOR A PARTICULAR PURPOSE.  See the
   GNU General Public License for more details.

   You should have received a copy of the GNU General Public License
   along with this program; if not, write to the Free Software
   Foundation, Inc., 59 Temple Place, Suite 330, Boston, MA  02111-1307  USA */

/* This file includes constants used with all databases */
/* Author: Michael Widenius */

#ifndef _my_base_h
#define _my_base_h

#ifndef stdin				/* Included first in handler */
#define CHSIZE_USED
#include <my_global.h>
#include <my_dir.h>			/* This includes types */
#include <my_sys.h>
#include <m_string.h>
#include <errno.h>

#ifndef EOVERFLOW
#define EOVERFLOW 84
#endif

#if !defined(USE_MY_FUNC) && !defined(THREAD)
#include <my_nosys.h>			/* For faster code, after test */
#endif	/* USE_MY_FUNC */
#endif	/* stdin */
#include <my_list.h>

/* The following is bits in the flag parameter to ha_open() */

#define HA_OPEN_ABORT_IF_LOCKED		0	/* default */
#define HA_OPEN_WAIT_IF_LOCKED		1
#define HA_OPEN_IGNORE_IF_LOCKED	2
#define HA_OPEN_TMP_TABLE		4	/* Table is a temp table */
#define HA_OPEN_DELAY_KEY_WRITE		8	/* Don't update index  */
#define HA_OPEN_ABORT_IF_CRASHED	16
#define HA_OPEN_FOR_REPAIR		32	/* open even if crashed */
#define HA_OPEN_FROM_SQL_LAYER          64
#define HA_OPEN_MMAP                    128     /* open memory mapped */
/* Internal temp table, used for temporary results */
#define HA_OPEN_INTERNAL_TABLE          256

	/* The following is parameter to ha_rkey() how to use key */

/*
  We define a complete-field prefix of a key value as a prefix where
  the last included field in the prefix contains the full field, not
  just some bytes from the start of the field. A partial-field prefix
  is allowed to contain only a few first bytes from the last included
  field.

  Below HA_READ_KEY_EXACT, ..., HA_READ_BEFORE_KEY can take a
  complete-field prefix of a key value as the search
  key. HA_READ_PREFIX and HA_READ_PREFIX_LAST could also take a
  partial-field prefix, but currently (4.0.10) they are only used with
  complete-field prefixes. MySQL uses a padding trick to implement
  LIKE 'abc%' queries.

  NOTE that in InnoDB HA_READ_PREFIX_LAST will NOT work with a
  partial-field prefix because InnoDB currently strips spaces from the
  end of varchar fields!
*/

enum ha_rkey_function {
  HA_READ_KEY_EXACT,              /* Find first record else error */
  HA_READ_KEY_OR_NEXT,            /* Record or next record */
  HA_READ_KEY_OR_PREV,            /* Record or previous */
  HA_READ_AFTER_KEY,              /* Find next rec. after key-record */
  HA_READ_BEFORE_KEY,             /* Find next rec. before key-record */
  HA_READ_PREFIX,                 /* Key which as same prefix */
  HA_READ_PREFIX_LAST,            /* Last key with the same prefix */
  HA_READ_PREFIX_LAST_OR_PREV,    /* Last or prev key with the same prefix */
  HA_READ_MBR_CONTAIN,
  HA_READ_MBR_INTERSECT,
  HA_READ_MBR_WITHIN,
  HA_READ_MBR_DISJOINT,
  HA_READ_MBR_EQUAL
};

	/* Key algorithm types */

enum ha_key_alg {
  HA_KEY_ALG_UNDEF=	0,		/* Not specified (old file) */
  HA_KEY_ALG_BTREE=	1,		/* B-tree, default one          */
  HA_KEY_ALG_RTREE=	2,		/* R-tree, for spatial searches */
  HA_KEY_ALG_HASH=	3,		/* HASH keys (HEAP tables) */
  HA_KEY_ALG_FULLTEXT=	4		/* FULLTEXT (MyISAM tables) */
};

        /* Storage media types */ 

enum ha_storage_media {
  HA_SM_DEFAULT=        0,		/* Not specified (engine default) */
  HA_SM_DISK=           1,		/* DISK storage */
  HA_SM_MEMORY=         2		/* MAIN MEMORY storage */
};

	/* The following is parameter to ha_extra() */

enum ha_extra_function {
  HA_EXTRA_NORMAL=0,			/* Optimize for space (def) */
  HA_EXTRA_QUICK=1,			/* Optimize for speed */
  HA_EXTRA_NOT_USED=2,
  HA_EXTRA_CACHE=3,			/* Cache record in HA_rrnd() */
  HA_EXTRA_NO_CACHE=4,			/* End caching of records (def) */
  HA_EXTRA_NO_READCHECK=5,		/* No readcheck on update */
  HA_EXTRA_READCHECK=6,			/* Use readcheck (def) */
  HA_EXTRA_KEYREAD=7,			/* Read only key to database */
  HA_EXTRA_NO_KEYREAD=8,		/* Normal read of records (def) */
  HA_EXTRA_NO_USER_CHANGE=9,		/* No user is allowed to write */
  HA_EXTRA_KEY_CACHE=10,
  HA_EXTRA_NO_KEY_CACHE=11,
  HA_EXTRA_WAIT_LOCK=12,		/* Wait until file is avalably (def) */
  HA_EXTRA_NO_WAIT_LOCK=13,		/* If file is locked, return quickly */
  HA_EXTRA_WRITE_CACHE=14,		/* Use write cache in ha_write() */
  HA_EXTRA_FLUSH_CACHE=15,		/* flush write_record_cache */
  HA_EXTRA_NO_KEYS=16,			/* Remove all update of keys */
  HA_EXTRA_KEYREAD_CHANGE_POS=17,	/* Keyread, but change pos */
					/* xxxxchk -r must be used */
  HA_EXTRA_REMEMBER_POS=18,		/* Remember pos for next/prev */
  HA_EXTRA_RESTORE_POS=19,
  HA_EXTRA_REINIT_CACHE=20,		/* init cache from current record */
  HA_EXTRA_FORCE_REOPEN=21,		/* Datafile have changed on disk */
  HA_EXTRA_FLUSH,			/* Flush tables to disk */
  HA_EXTRA_NO_ROWS,			/* Don't write rows */
  HA_EXTRA_RESET_STATE,			/* Reset positions */
  HA_EXTRA_IGNORE_DUP_KEY,		/* Dup keys don't rollback everything*/
  HA_EXTRA_NO_IGNORE_DUP_KEY,
  HA_EXTRA_PREPARE_FOR_DELETE,
  HA_EXTRA_PREPARE_FOR_UPDATE,		/* Remove read cache if problems */
  HA_EXTRA_PRELOAD_BUFFER_SIZE,         /* Set buffer size for preloading */
  /*
    On-the-fly switching between unique and non-unique key inserting.
  */
  HA_EXTRA_CHANGE_KEY_TO_UNIQUE,
  HA_EXTRA_CHANGE_KEY_TO_DUP,
  /*
    When using HA_EXTRA_KEYREAD, overwrite only key member fields and keep 
    other fields intact. When this is off (by default) InnoDB will use memcpy
    to overwrite entire row.
  */
  HA_EXTRA_KEYREAD_PRESERVE_FIELDS,
  HA_EXTRA_MMAP,
  /*
    Ignore if the a tuple is not found, continue processing the
    transaction and ignore that 'row'.  Needed for idempotency
    handling on the slave

    Currently only used by NDB storage engine. Partition handler ignores flag.
  */
  HA_EXTRA_IGNORE_NO_KEY,
  HA_EXTRA_NO_IGNORE_NO_KEY,
  /*
    Mark the table as a log table. For some handlers (e.g. CSV) this results
    in a special locking for the table.
  */
  HA_EXTRA_MARK_AS_LOG_TABLE,
  /*
    Informs handler that write_row() which tries to insert new row into the
    table and encounters some already existing row with same primary/unique
    key can replace old row with new row instead of reporting error (basically
    it informs handler that we do REPLACE instead of simple INSERT).
    Off by default.
  */
  HA_EXTRA_WRITE_CAN_REPLACE,
  HA_EXTRA_WRITE_CANNOT_REPLACE,
  /*
    Inform handler that delete_row()/update_row() cannot batch deletes/updates
    and should perform them immediately. This may be needed when table has 
    AFTER DELETE/UPDATE triggers which access to subject table.
    These flags are reset by the handler::extra(HA_EXTRA_RESET) call.
  */
  HA_EXTRA_DELETE_CANNOT_BATCH,
  HA_EXTRA_UPDATE_CANNOT_BATCH,
  /*
    Inform handler that an "INSERT...ON DUPLICATE KEY UPDATE" will be
    executed. This condition is unset by HA_EXTRA_NO_IGNORE_DUP_KEY.
  */
  HA_EXTRA_INSERT_WITH_UPDATE
};

	/* The following is parameter to ha_panic() */

enum ha_panic_function {
  HA_PANIC_CLOSE,			/* Close all databases */
  HA_PANIC_WRITE,			/* Unlock and write status */
  HA_PANIC_READ				/* Lock and read keyinfo */
};

	/* The following is parameter to ha_create(); keytypes */

enum ha_base_keytype {
  HA_KEYTYPE_END=0,
  HA_KEYTYPE_TEXT=1,			/* Key is sorted as letters */
  HA_KEYTYPE_BINARY=2,			/* Key is sorted as unsigned chars */
  HA_KEYTYPE_SHORT_INT=3,
  HA_KEYTYPE_LONG_INT=4,
  HA_KEYTYPE_FLOAT=5,
  HA_KEYTYPE_DOUBLE=6,
  HA_KEYTYPE_NUM=7,			/* Not packed num with pre-space */
  HA_KEYTYPE_USHORT_INT=8,
  HA_KEYTYPE_ULONG_INT=9,
  HA_KEYTYPE_LONGLONG=10,
  HA_KEYTYPE_ULONGLONG=11,
  HA_KEYTYPE_INT24=12,
  HA_KEYTYPE_UINT24=13,
  HA_KEYTYPE_INT8=14,
  /* Varchar (0-255 bytes) with length packed with 1 byte */
  HA_KEYTYPE_VARTEXT1=15,               /* Key is sorted as letters */
  HA_KEYTYPE_VARBINARY1=16,             /* Key is sorted as unsigned chars */
  /* Varchar (0-65535 bytes) with length packed with 2 bytes */
  HA_KEYTYPE_VARTEXT2=17,		/* Key is sorted as letters */
  HA_KEYTYPE_VARBINARY2=18,		/* Key is sorted as unsigned chars */
  HA_KEYTYPE_BIT=19
};

#define HA_MAX_KEYTYPE	31		/* Must be log2-1 */

	/* These flags kan be OR:ed to key-flag */

#define HA_NOSAME		 1	/* Set if not dupplicated records */
#define HA_PACK_KEY		 2	/* Pack string key to previous key */
#define HA_AUTO_KEY		 16
#define HA_BINARY_PACK_KEY	 32	/* Packing of all keys to prev key */
#define HA_FULLTEXT		128     /* For full-text search */
#define HA_UNIQUE_CHECK		256	/* Check the key for uniqueness */
#define HA_SPATIAL		1024    /* For spatial search */
#define HA_NULL_ARE_EQUAL	2048	/* NULL in key are cmp as equal */
#define HA_GENERATED_KEY	8192	/* Automaticly generated key */
<<<<<<< HEAD

        /* The combination of the above can be used for key type comparison. */
#define HA_KEYFLAG_MASK (HA_NOSAME | HA_PACK_KEY | HA_AUTO_KEY | \
                         HA_BINARY_PACK_KEY | HA_FULLTEXT | HA_UNIQUE_CHECK | \
                         HA_SPATIAL | HA_NULL_ARE_EQUAL | HA_GENERATED_KEY)

=======
#define HA_KEY_HAS_PART_KEY_SEG 65536   /* Key contains partial segments */
>>>>>>> d7d93cf5
	/* Automatic bits in key-flag */

#define HA_SPACE_PACK_USED	 4	/* Test for if SPACE_PACK used */
#define HA_VAR_LENGTH_KEY	 8
#define HA_NULL_PART_KEY	 64
#define HA_USES_PARSER           16384  /* Fulltext index uses [pre]parser */
#define HA_USES_BLOCK_SIZE	 ((uint) 32768)
#define HA_SORT_ALLOWS_SAME      512    /* Intern bit when sorting records */
#if MYSQL_VERSION_ID < 0x50200
/*
  Key has a part that can have end space.  If this is an unique key
  we have to handle it differently from other unique keys as we can find
  many matching rows for one key (because end space are not compared)
*/
#define HA_END_SPACE_KEY      0 /* was: 4096 */
#else
#error HA_END_SPACE_KEY is obsolete, please remove it
#endif


	/* These flags can be added to key-seg-flag */

#define HA_SPACE_PACK		 1	/* Pack space in key-seg */
#define HA_PART_KEY_SEG		 4	/* Used by MySQL for part-key-cols */
#define HA_VAR_LENGTH_PART	 8
#define HA_NULL_PART		 16
#define HA_BLOB_PART		 32
#define HA_SWAP_KEY		 64
#define HA_REVERSE_SORT		 128	/* Sort key in reverse order */
#define HA_NO_SORT               256 /* do not bother sorting on this keyseg */
/*
  End space in unique/varchar are considered equal. (Like 'a' and 'a ')
  Only needed for internal temporary tables.
*/
#define HA_END_SPACE_ARE_EQUAL	 512
#define HA_BIT_PART		1024

	/* optionbits for database */
#define HA_OPTION_PACK_RECORD		1
#define HA_OPTION_PACK_KEYS		2
#define HA_OPTION_COMPRESS_RECORD	4
#define HA_OPTION_LONG_BLOB_PTR		8 /* new ISAM format */
#define HA_OPTION_TMP_TABLE		16
#define HA_OPTION_CHECKSUM		32
#define HA_OPTION_DELAY_KEY_WRITE	64
#define HA_OPTION_NO_PACK_KEYS		128  /* Reserved for MySQL */
#define HA_OPTION_CREATE_FROM_ENGINE    256
#define HA_OPTION_RELIES_ON_SQL_LAYER   512
#define HA_OPTION_TEMP_COMPRESS_RECORD	((uint) 16384)	/* set by isamchk */
#define HA_OPTION_READ_ONLY_DATA	((uint) 32768)	/* Set by isamchk */

	/* Bits in flag to create() */

#define HA_DONT_TOUCH_DATA	1	/* Don't empty datafile (isamchk) */
#define HA_PACK_RECORD		2	/* Request packed record format */
#define HA_CREATE_TMP_TABLE	4
#define HA_CREATE_CHECKSUM	8
#define HA_CREATE_KEEP_FILES	16      /* don't overwrite .MYD and MYI */
#define HA_CREATE_DELAY_KEY_WRITE 64
#define HA_CREATE_RELIES_ON_SQL_LAYER 128

/*
  The following flags (OR-ed) are passed to handler::info() method.
  The method copies misc handler information out of the storage engine
  to data structures accessible from MySQL

  Same flags are also passed down to mi_status, myrg_status, etc.
*/

/* this one is not used */
#define HA_STATUS_POS            1
/*
  assuming the table keeps shared actual copy of the 'info' and
  local, possibly outdated copy, the following flag means that
  it should not try to get the actual data (locking the shared structure)
  slightly outdated version will suffice
*/
#define HA_STATUS_NO_LOCK        2
/* update the time of the last modification (in handler::update_time) */
#define HA_STATUS_TIME           4
/*
  update the 'constant' part of the info:
  handler::max_data_file_length, max_index_file_length, create_time
  sortkey, ref_length, block_size, data_file_name, index_file_name.
  handler::table->s->keys_in_use, keys_for_keyread, rec_per_key
*/
#define HA_STATUS_CONST          8
/*
  update the 'variable' part of the info:
  handler::records, deleted, data_file_length, index_file_length,
  delete_length, check_time, mean_rec_length
*/
#define HA_STATUS_VARIABLE      16
/*
  get the information about the key that caused last duplicate value error
  update handler::errkey and handler::dupp_ref
  see handler::get_dup_key()
*/
#define HA_STATUS_ERRKEY        32
/*
  update handler::auto_increment_value
*/
#define HA_STATUS_AUTO          64

	/* Errorcodes given by functions */

/* opt_sum_query() assumes these codes are > 1 */
/* Do not add error numbers before HA_ERR_FIRST. */
/* If necessary to add lower numbers, change HA_ERR_FIRST accordingly. */
#define HA_ERR_FIRST            120 /*Copy first error nr.*/
#define HA_ERR_KEY_NOT_FOUND	120	/* Didn't find key on read or update */
#define HA_ERR_FOUND_DUPP_KEY	121	/* Dupplicate key on write */
#define HA_ERR_RECORD_CHANGED	123	/* Uppdate with is recoverable */
#define HA_ERR_WRONG_INDEX	124	/* Wrong index given to function */
#define HA_ERR_CRASHED		126	/* Indexfile is crashed */
#define HA_ERR_WRONG_IN_RECORD	127	/* Record-file is crashed */
#define HA_ERR_OUT_OF_MEM	128	/* Record-file is crashed */
#define HA_ERR_NOT_A_TABLE      130     /* not a MYI file - no signature */
#define HA_ERR_WRONG_COMMAND	131	/* Command not supported */
#define HA_ERR_OLD_FILE		132	/* old databasfile */
#define HA_ERR_NO_ACTIVE_RECORD 133	/* No record read in update() */
#define HA_ERR_RECORD_DELETED	134	/* A record is not there */
#define HA_ERR_RECORD_FILE_FULL 135	/* No more room in file */
#define HA_ERR_INDEX_FILE_FULL	136	/* No more room in file */
#define HA_ERR_END_OF_FILE	137	/* end in next/prev/first/last */
#define HA_ERR_UNSUPPORTED	138	/* unsupported extension used */
#define HA_ERR_TO_BIG_ROW	139	/* Too big row */
#define HA_WRONG_CREATE_OPTION	140	/* Wrong create option */
#define HA_ERR_FOUND_DUPP_UNIQUE 141	/* Dupplicate unique on write */
#define HA_ERR_UNKNOWN_CHARSET	 142	/* Can't open charset */
#define HA_ERR_WRONG_MRG_TABLE_DEF 143    /* conflicting MyISAM tables in MERGE */
#define HA_ERR_CRASHED_ON_REPAIR 144	/* Last (automatic?) repair failed */
#define HA_ERR_CRASHED_ON_USAGE  145	/* Table must be repaired */
#define HA_ERR_LOCK_WAIT_TIMEOUT 146
#define HA_ERR_LOCK_TABLE_FULL   147
#define HA_ERR_READ_ONLY_TRANSACTION 148 /* Updates not allowed */
#define HA_ERR_LOCK_DEADLOCK	 149
#define HA_ERR_CANNOT_ADD_FOREIGN 150    /* Cannot add a foreign key constr. */
#define HA_ERR_NO_REFERENCED_ROW 151     /* Cannot add a child row */
#define HA_ERR_ROW_IS_REFERENCED 152     /* Cannot delete a parent row */
#define HA_ERR_NO_SAVEPOINT	 153     /* No savepoint with that name */
#define HA_ERR_NON_UNIQUE_BLOCK_SIZE 154 /* Non unique key block size */
#define HA_ERR_NO_SUCH_TABLE     155  /* The table does not exist in engine */
#define HA_ERR_TABLE_EXIST       156  /* The table existed in storage engine */
#define HA_ERR_NO_CONNECTION     157  /* Could not connect to storage engine */
#define HA_ERR_NULL_IN_SPATIAL   158  /* NULLs are not supported in spatial index */
#define HA_ERR_TABLE_DEF_CHANGED 159  /* The table changed in storage engine */
#define HA_ERR_NO_PARTITION_FOUND 160  /* There's no partition in table for
                                          given value */
#define HA_ERR_RBR_LOGGING_FAILED 161  /* Row-based binlogging of row failed */
#define HA_ERR_DROP_INDEX_FK      162  /* Index needed in foreign key constr. */
#define HA_ERR_FOREIGN_DUPLICATE_KEY 163 /* Upholding foreign key constraints
                                            would lead to a duplicate key
                                            error in some other table. */
#define HA_ERR_TABLE_NEEDS_UPGRADE 164  /* The table changed in storage engine */
#define HA_ERR_TABLE_READONLY    165  /* The table is not writable */

#define HA_ERR_AUTOINC_READ_FAILED 166   /* Failed to get next autoinc value */
#define HA_ERR_AUTOINC_ERANGE    167     /* Failed to set row autoinc value */
#define HA_ERR_GENERIC           168     /* Generic error */
#define HA_ERR_RECORD_IS_THE_SAME 169    /* row not actually updated : 
                                            new values same as the old values */

#define HA_ERR_LOGGING_IMPOSSIBLE 170 /* It is not possible to log this
                                         statement */
#define HA_ERR_LAST              170 /*Copy last error nr.*/
/* Add error numbers before HA_ERR_LAST and change it accordingly. */
#define HA_ERR_ERRORS            (HA_ERR_LAST - HA_ERR_FIRST + 1)

	/* Other constants */

#define HA_NAMELEN 64			/* Max length of saved filename */
#define NO_SUCH_KEY (~(uint)0)          /* used as a key no. */

typedef ulong key_part_map;
#define HA_WHOLE_KEY  (~(key_part_map)0)

	/* Intern constants in databases */

	/* bits in _search */
#define SEARCH_FIND	1
#define SEARCH_NO_FIND	2
#define SEARCH_SAME	4
#define SEARCH_BIGGER	8
#define SEARCH_SMALLER	16
#define SEARCH_SAVE_BUFF	32
#define SEARCH_UPDATE	64
#define SEARCH_PREFIX	128
#define SEARCH_LAST	256
#define MBR_CONTAIN     512
#define MBR_INTERSECT   1024
#define MBR_WITHIN      2048
#define MBR_DISJOINT    4096
#define MBR_EQUAL       8192
#define MBR_DATA        16384
#define SEARCH_NULL_ARE_EQUAL 32768	/* NULL in keys are equal */
#define SEARCH_NULL_ARE_NOT_EQUAL 65536	/* NULL in keys are not equal */

	/* bits in opt_flag */
#define QUICK_USED	1
#define READ_CACHE_USED	2
#define READ_CHECK_USED 4
#define KEY_READ_USED	8
#define WRITE_CACHE_USED 16
#define OPT_NO_ROWS	32

	/* bits in update */
#define HA_STATE_CHANGED	1	/* Database has changed */
#define HA_STATE_AKTIV		2	/* Has a current record */
#define HA_STATE_WRITTEN	4	/* Record is written */
#define HA_STATE_DELETED	8
#define HA_STATE_NEXT_FOUND	16	/* Next found record (record before) */
#define HA_STATE_PREV_FOUND	32	/* Prev found record (record after) */
#define HA_STATE_NO_KEY		64	/* Last read didn't find record */
#define HA_STATE_KEY_CHANGED	128
#define HA_STATE_WRITE_AT_END	256	/* set in _ps_find_writepos */
#define HA_STATE_BUFF_SAVED	512	/* If current keybuff is info->buff */
#define HA_STATE_ROW_CHANGED	1024	/* To invalide ROW cache */
#define HA_STATE_EXTEND_BLOCK	2048
#define HA_STATE_RNEXT_SAME	4096	/* rnext_same occupied lastkey2 */

/* myisampack expects no more than 32 field types. */
enum en_fieldtype {
  FIELD_LAST=-1,FIELD_NORMAL,FIELD_SKIP_ENDSPACE,FIELD_SKIP_PRESPACE,
  FIELD_SKIP_ZERO,FIELD_BLOB,FIELD_CONSTANT,FIELD_INTERVALL,FIELD_ZERO,
  FIELD_VARCHAR,FIELD_CHECK,
  FIELD_enum_val_count
};

enum data_file_type {
  STATIC_RECORD,DYNAMIC_RECORD,COMPRESSED_RECORD
};

/* For key ranges */

#define NO_MIN_RANGE	1
#define NO_MAX_RANGE	2
#define NEAR_MIN	4
#define NEAR_MAX	8
#define UNIQUE_RANGE	16
#define EQ_RANGE	32
#define NULL_RANGE	64
#define GEOM_FLAG      128
#define SKIP_RANGE     256

typedef struct st_key_range
{
  const uchar *key;
  uint length;
  key_part_map keypart_map;
  enum ha_rkey_function flag;
} key_range;

typedef struct st_key_multi_range
{
  key_range start_key;
  key_range end_key;
  char  *ptr;                 /* Free to use by caller (ptr to row etc) */
  uint  range_flag;           /* key range flags see above */
} KEY_MULTI_RANGE;


/* For number of records */
#ifdef BIG_TABLES
#define rows2double(A)	ulonglong2double(A)
typedef my_off_t	ha_rows;
#else
#define rows2double(A)	(double) (A)
typedef ulong		ha_rows;
#endif

#define HA_POS_ERROR	(~ (ha_rows) 0)
#define HA_OFFSET_ERROR	(~ (my_off_t) 0)

#if SYSTEM_SIZEOF_OFF_T == 4
#define MAX_FILE_SIZE	INT_MAX32
#else
#define MAX_FILE_SIZE	LONGLONG_MAX
#endif

#define HA_VARCHAR_PACKLENGTH(field_length) ((field_length) < 256 ? 1 :2)

#endif /* _my_base_h */<|MERGE_RESOLUTION|>--- conflicted
+++ resolved
@@ -238,16 +238,14 @@
 #define HA_SPATIAL		1024    /* For spatial search */
 #define HA_NULL_ARE_EQUAL	2048	/* NULL in key are cmp as equal */
 #define HA_GENERATED_KEY	8192	/* Automaticly generated key */
-<<<<<<< HEAD
 
         /* The combination of the above can be used for key type comparison. */
 #define HA_KEYFLAG_MASK (HA_NOSAME | HA_PACK_KEY | HA_AUTO_KEY | \
                          HA_BINARY_PACK_KEY | HA_FULLTEXT | HA_UNIQUE_CHECK | \
                          HA_SPATIAL | HA_NULL_ARE_EQUAL | HA_GENERATED_KEY)
 
-=======
 #define HA_KEY_HAS_PART_KEY_SEG 65536   /* Key contains partial segments */
->>>>>>> d7d93cf5
+
 	/* Automatic bits in key-flag */
 
 #define HA_SPACE_PACK_USED	 4	/* Test for if SPACE_PACK used */
