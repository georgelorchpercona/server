--- conflicted
+++ resolved
@@ -58,13 +58,8 @@
 PARTITION BY HASH (a)
 PARTITIONS 2;
 
-<<<<<<< HEAD
-connect (con1,localhost,root,,test,$MASTER_MYPORT,);
-connect (con2,localhost,root,,test,$MASTER_MYPORT,);
-=======
 connect (con1, localhost, root,,);
 connect (con2, localhost, root,,);
->>>>>>> 8e35f7a8
 
 --connection con1
 SET autocommit=OFF;
@@ -116,11 +111,7 @@
 --echo # Third attempt: says that the table does not exist
 --error ER_LOCK_WAIT_TIMEOUT
 ALTER TABLE t1 ADD PARTITION PARTITIONS 2;
-<<<<<<< HEAD
---echo # Check table returns the same
-=======
 --echo # Check table returns the same (not after fixing bug#56172!)
->>>>>>> 8e35f7a8
 CHECK TABLE t1;
 
 --connection con1
