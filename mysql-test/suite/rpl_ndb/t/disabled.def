--- conflicted
+++ resolved
@@ -16,17 +16,12 @@
 rpl_ndb_2other           : Bug #32648  	Test failure between NDB Cluster and other engines
 rpl_ndb_extraColMaster   : BUG#30854 : Tables name show as binary in slave err msg on vm-win2003-64-b and Solaris
 rpl_ndb_mix_innodb       : Bug #32720   Test rpl_ndb_mix_innodb fails on SPARC and PowerPC
+rpl_ndb_circular         : Bug#33849 COMMIT event missing in cluster circular replication.
+rpl_ndb_circular_simplex : Bug#33849 COMMIT event missing in cluster circular replication.
 
 # the below testcase have been reworked to avoid the bug, test contains comment, keep bug open
 
 #rpl_ndb_dd_advance	 : Bug#25913 rpl_ndb_dd_advance fails randomly
-<<<<<<< HEAD
-
-
 rpl_ndb_innodb_trans     : Bug#34454: Some test cases from the 'rpl_ndb' suite fail
 rpl_ndb_charset          : Bug#34454: Some test cases from the 'rpl_ndb' suite fail
-rpl_ndb_multi            : Bug#34454: Some test cases from the 'rpl_ndb' suite fail
-=======
-rpl_ndb_circular         : Bug#33849 COMMIT event missing in cluster circular replication.
-rpl_ndb_circular_simplex : Bug#33849 COMMIT event missing in cluster circular replication.
->>>>>>> acf9b1f3
+rpl_ndb_multi            : Bug#34454: Some test cases from the 'rpl_ndb' suite fail