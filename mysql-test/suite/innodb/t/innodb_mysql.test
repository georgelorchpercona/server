--- conflicted
+++ resolved
@@ -843,47 +843,6 @@
 --echo End of 5.1 tests
 
 --echo #
---echo # Bug#668644: HAVING + ORDER BY
---echo #
-
-CREATE TABLE t1 (
-  pk int  NOT NULL PRIMARY KEY, i int DEFAULT NULL,
-  INDEX idx (i)
-) ENGINE=INNODB;
-INSERT INTO t1 VALUES
-  (6,-1636630528),(2,-1097924608),(1,6),(3,6),(4,1148715008),(5,1541734400);
-
-CREATE TABLE t2 (
-  i int DEFAULT NULL,
-  pk int NOT NULL PRIMARY KEY,
-  INDEX idx (i)
-) ENGINE= INNODB;
-INSERT INTO t2 VALUES
-  (-1993998336,20),(-1036582912,1),(-733413376,5),(-538247168,16),
-  (-514260992,4),(-249561088,9),(1,2),(1,6),(2,10),(2,19),(4,17),
-  (5,14),(5,15),(6,8),(7,13),(8,18),(9,11),(9,12),(257425408,7),
-  (576061440,3);
-
-EXPLAIN
-SELECT t1 .i AS f FROM t1, t2
-  WHERE t2.i = t1.pk AND t1.pk BETWEEN 0 AND 224
-  HAVING f > 7
-  ORDER BY f;
-SELECT t1 .i AS f FROM t1, t2
-  WHERE t2.i = t1.pk AND t1.pk BETWEEN 0 AND 224
-  HAVING f > 7
-  ORDER BY f;
-
-DROP TABLE t1, t2;
-
-
-<<<<<<< HEAD
---echo End of 5.3 tests
-=======
---echo End of 5.1 tests
-
-
---echo #
 --echo # Test for bug #39932 "create table fails if column for FK is in different
 --echo #                      case than in corr index".
 --echo #
@@ -899,4 +858,39 @@
                  constraint x foreign key (FK) references t1 (PK)) engine=InnoDB;
 show create table t2;
 drop table t2, t1;
->>>>>>> 5c43e47b
+
+--echo #
+--echo # Bug#668644: HAVING + ORDER BY
+--echo #
+
+CREATE TABLE t1 (
+  pk int  NOT NULL PRIMARY KEY, i int DEFAULT NULL,
+  INDEX idx (i)
+) ENGINE=INNODB;
+INSERT INTO t1 VALUES
+  (6,-1636630528),(2,-1097924608),(1,6),(3,6),(4,1148715008),(5,1541734400);
+
+CREATE TABLE t2 (
+  i int DEFAULT NULL,
+  pk int NOT NULL PRIMARY KEY,
+  INDEX idx (i)
+) ENGINE= INNODB;
+INSERT INTO t2 VALUES
+  (-1993998336,20),(-1036582912,1),(-733413376,5),(-538247168,16),
+  (-514260992,4),(-249561088,9),(1,2),(1,6),(2,10),(2,19),(4,17),
+  (5,14),(5,15),(6,8),(7,13),(8,18),(9,11),(9,12),(257425408,7),
+  (576061440,3);
+
+EXPLAIN
+SELECT t1 .i AS f FROM t1, t2
+  WHERE t2.i = t1.pk AND t1.pk BETWEEN 0 AND 224
+  HAVING f > 7
+  ORDER BY f;
+SELECT t1 .i AS f FROM t1, t2
+  WHERE t2.i = t1.pk AND t1.pk BETWEEN 0 AND 224
+  HAVING f > 7
+  ORDER BY f;
+
+DROP TABLE t1, t2;
+
+--echo End of 5.3 tests