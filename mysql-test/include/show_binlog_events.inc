# $binlog_start can be set by caller or take a default value
# $binary_log_file the name of the log file show
# $binary_log_limit_row - sets the number of binlog rows to be returned
# $binary_log_limit_offset - sets the offset where to start returning events

let $show_binlog_events= show binlog events;

if (!$binlog_start)
{
<<<<<<< HEAD
  let $binlog_start=107;
=======
  # defaults to chop the first event in the binary log
  let $binlog_start=106;
>>>>>>> 6cd105ad
}

if (!`SELECT '$binary_log_file' = ''`)
{
    let $show_binlog_events= $show_binlog_events in '$binary_log_file';
}
let $show_binlog_events= $show_binlog_events from $binlog_start;

if ($binary_log_limit_row)
{
  let $limit= limit;
  if ($binary_log_limit_offset)
  {
    let $limit= $limit $binary_log_limit_offset, ;
  }

  let $limit= $limit $binary_log_limit_row;
  let $show_binlog_events= $show_binlog_events $limit;
}

--replace_result $MYSQLTEST_VARDIR MYSQLTEST_VARDIR $binlog_start <binlog_start>
--replace_column 2 # 4 # 5 #
--replace_regex /\/\* xid=.* \*\//\/* XID *\// /table_id: [0-9]+/table_id: #/ /file_id=[0-9]+/file_id=#/ /block_len=[0-9]+/block_len=#/
--eval $show_binlog_events<|MERGE_RESOLUTION|>--- conflicted
+++ resolved
@@ -7,12 +7,8 @@
 
 if (!$binlog_start)
 {
-<<<<<<< HEAD
+  # defaults to chop the first event in the binary log
   let $binlog_start=107;
-=======
-  # defaults to chop the first event in the binary log
-  let $binlog_start=106;
->>>>>>> 6cd105ad
 }
 
 if (!`SELECT '$binary_log_file' = ''`)
