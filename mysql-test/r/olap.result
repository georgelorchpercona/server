--- conflicted
+++ resolved
@@ -555,6 +555,17 @@
 4	TEST
 TEST	TEST
 DROP TABLE t1,t2;
+CREATE TABLE t1 (a INT(10) NOT NULL, b INT(10) NOT NULL);
+INSERT INTO t1 VALUES (1, 1);
+INSERT INTO t1 VALUES (1, 2);
+SELECT a, b, a AS c, COUNT(*) AS count FROM t1 GROUP BY a, b, c WITH ROLLUP;
+a	b	c	count
+1	1	1	1
+1	1	NULL	1
+1	2	1	1
+1	2	NULL	1
+1	NULL	NULL	2
+NULL	NULL	NULL	2
 DROP TABLE t1;
 CREATE TABLE t1 (a int(11) NOT NULL);
 INSERT INTO t1 VALUES (1),(2);
@@ -568,10 +579,6 @@
 1	1	1
 2	1	1
 NULL	NULL	2
-<<<<<<< HEAD
-DROP TABLE t1;
-=======
->>>>>>> f32088a9
 CREATE TABLE t1(id int, type char(1));
 INSERT INTO t1 VALUES
 (1,"A"),(2,"C"),(3,"A"),(4,"A"),(5,"B"),
@@ -594,7 +601,6 @@
 1	PRIMARY	t1	ALL	NULL	NULL	NULL	NULL	10	Using filesort
 DROP VIEW v1;
 DROP TABLE t1;
-<<<<<<< HEAD
 CREATE TABLE t1 (a int(11) NOT NULL);
 INSERT INTO t1 VALUES (1),(2);
 CREATE VIEW v1 AS
@@ -610,17 +616,4 @@
 2	1	1
 NULL	NULL	2
 DROP VIEW v1;
-=======
-CREATE TABLE t1 (a INT(10) NOT NULL, b INT(10) NOT NULL);
-INSERT INTO t1 VALUES (1, 1);
-INSERT INTO t1 VALUES (1, 2);
-SELECT a, b, a AS c, COUNT(*) AS count FROM t1 GROUP BY a, b, c WITH ROLLUP;
-a	b	c	count
-1	1	1	1
-1	1	NULL	1
-1	2	1	1
-1	2	NULL	1
-1	NULL	NULL	2
-NULL	NULL	NULL	2
->>>>>>> f32088a9
 DROP TABLE t1;