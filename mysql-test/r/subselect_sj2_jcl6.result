set @save_optimizer_switch_jcl6=@@optimizer_switch;
set @@optimizer_switch='semijoin_with_cache=on';
set @@optimizer_switch='outer_join_with_cache=on';
set join_cache_level=6;
show variables like 'join_cache_level';
Variable_name	Value
join_cache_level	6
drop table if exists t0, t1, t2, t3;
drop view if exists v1;
create table t0 (a int);
insert into t0 values (0),(1),(2),(3),(4),(5),(6),(7),(8),(9);
create table t1 (
a int, 
b int
);
insert into t1 values (1,1),(1,1),(2,2);
create table t2 (
a int,
b int,
key(b)
);
insert into t2 select a, a/2 from t0;
select * from t1;
a	b
1	1
1	1
2	2
select * from t2;
a	b
0	0
1	1
2	1
3	2
4	2
5	3
6	3
7	4
8	4
9	5
explain select * from t2 where b in (select a from t1);
id	select_type	table	type	possible_keys	key	key_len	ref	rows	Extra
<<<<<<< HEAD
1	PRIMARY	subselect2	ALL	unique_key	NULL	NULL	NULL	3	
1	PRIMARY	t2	ref	b	b	5	test.t1.a	2	Using join buffer (flat, BKA join)
2	SUBQUERY	t1	ALL	NULL	NULL	NULL	NULL	3	Using where
=======
1	PRIMARY	<subquery2>	ALL	distinct_key	NULL	NULL	NULL	3	
1	PRIMARY	t2	ref	b	b	5	test.t1.a	2	Using join buffer
2	SUBQUERY	t1	ALL	NULL	NULL	NULL	NULL	3	
>>>>>>> 1bc474c1
select * from t2 where b in (select a from t1);
a	b
1	1
2	1
3	2
4	2
create table t3 (
a int, 
b int,
key(b),
pk1 char(200), pk2 char(200), pk3 char(200),
primary key(pk1, pk2, pk3)
) engine=innodb;
insert into t3 select a,a, a,a,a from t0;
explain select * from t3 where b in (select a from t1);
id	select_type	table	type	possible_keys	key	key_len	ref	rows	Extra
1	PRIMARY	t3	ALL	b	NULL	NULL	NULL	10	
1	PRIMARY	subselect2	eq_ref	unique_key	unique_key	5	func	1	
2	SUBQUERY	t1	ALL	NULL	NULL	NULL	NULL	3	
select * from t3 where b in (select a from t1);
a	b	pk1	pk2	pk3
1	1	1	1	1
2	2	2	2	2
set @save_max_heap_table_size= @@max_heap_table_size;
set max_heap_table_size=16384;
set @save_join_buffer_size = @@join_buffer_size;
set join_buffer_size= 8000;
drop table t3;
create table t3 (
a int, 
b int,
key(b),
pk1 char(200), pk2 char(200),
primary key(pk1, pk2)
) engine=innodb;
insert into t3 select 
A.a + 10*B.a, A.a + 10*B.a, A.a + 10*B.a, A.a + 10*B.a 
from t0 A, t0 B where B.a <5;
explain select * from t3 where b in (select a from t0);
id	select_type	table	type	possible_keys	key	key_len	ref	rows	Extra
<<<<<<< HEAD
1	PRIMARY	subselect2	ALL	unique_key	NULL	NULL	NULL	10	
1	PRIMARY	t3	ref	b	b	5	test.t0.a	1	Using join buffer (flat, BKA join)
2	SUBQUERY	t0	ALL	NULL	NULL	NULL	NULL	10	Using where
=======
1	PRIMARY	<subquery2>	ALL	distinct_key	NULL	NULL	NULL	10	
1	PRIMARY	t3	ref	b	b	5	test.t0.a	1	Using join buffer
2	SUBQUERY	t0	ALL	NULL	NULL	NULL	NULL	10	
>>>>>>> 1bc474c1
set @save_ecp= @@engine_condition_pushdown;
set engine_condition_pushdown=0;
select * from t3 where b in (select A.a+B.a from t0 A, t0 B where B.a<5);
a	b	pk1	pk2
0	0	0	0
1	1	1	1
2	2	2	2
3	3	3	3
4	4	4	4
5	5	5	5
6	6	6	6
7	7	7	7
8	8	8	8
9	9	9	9
10	10	10	10
11	11	11	11
12	12	12	12
13	13	13	13
set engine_condition_pushdown=@save_ecp;
set join_buffer_size= @save_join_buffer_size;
set max_heap_table_size= @save_max_heap_table_size;
explain select * from t1 where a in (select b from t2);
id	select_type	table	type	possible_keys	key	key_len	ref	rows	Extra
1	PRIMARY	t1	ALL	NULL	NULL	NULL	NULL	3	
1	PRIMARY	<subquery2>	eq_ref	distinct_key	distinct_key	5	func	1	
2	SUBQUERY	t2	index	b	b	5	NULL	10	Using index
select * from t1;
a	b
1	1
1	1
2	2
select * from t1 where a in (select b from t2);
a	b
1	1
1	1
2	2
drop table t1, t2, t3;
set @save_join_buffer_size = @@join_buffer_size;
set join_buffer_size= 8000;
create table t1 (a int, filler1 binary(200), filler2 binary(200));
insert into t1 select a, 'filler123456', 'filler123456' from t0;
insert into t1 select a+10, 'filler123456', 'filler123456' from t0;
create table t2 as select * from t1;
insert into t1 select a+20, 'filler123456', 'filler123456' from t0;
insert into t1 values (2, 'duplicate ok', 'duplicate ok');
insert into t1 values (18, 'duplicate ok', 'duplicate ok');
insert into t2 values (3, 'duplicate ok', 'duplicate ok');
insert into t2 values (19, 'duplicate ok', 'duplicate ok');
explain select 
a, mid(filler1, 1,10), length(filler1)=length(filler2) as Z 
from t1 ot where a in (select a from t2 it);
id	select_type	table	type	possible_keys	key	key_len	ref	rows	Extra
<<<<<<< HEAD
1	PRIMARY	subselect2	ALL	unique_key	NULL	NULL	NULL	22	
1	PRIMARY	ot	ALL	NULL	NULL	NULL	NULL	32	Using where; Using join buffer (flat, BNL join)
=======
1	PRIMARY	<subquery2>	ALL	distinct_key	NULL	NULL	NULL	22	
1	PRIMARY	ot	ALL	NULL	NULL	NULL	NULL	32	Using where; Using join buffer
>>>>>>> 1bc474c1
2	SUBQUERY	it	ALL	NULL	NULL	NULL	NULL	22	
select 
a, mid(filler1, 1,10), length(filler1)=length(filler2) as Z 
from t1 ot where a in (select a from t2 it);
a	mid(filler1, 1,10)	Z
0	filler1234	1
1	filler1234	1
2	filler1234	1
3	filler1234	1
4	filler1234	1
5	filler1234	1
6	filler1234	1
7	filler1234	1
8	filler1234	1
9	filler1234	1
10	filler1234	1
11	filler1234	1
12	filler1234	1
13	filler1234	1
14	filler1234	1
15	filler1234	1
16	filler1234	1
17	filler1234	1
18	filler1234	1
19	filler1234	1
2	duplicate 	1
18	duplicate 	1
explain select 
a, mid(filler1, 1,10), length(filler1)=length(filler2) 
from t2 ot where a in (select a from t1 it);
id	select_type	table	type	possible_keys	key	key_len	ref	rows	Extra
1	PRIMARY	ot	ALL	NULL	NULL	NULL	NULL	22	
1	PRIMARY	<subquery2>	eq_ref	distinct_key	distinct_key	5	func	1	
2	SUBQUERY	it	ALL	NULL	NULL	NULL	NULL	32	
select 
a, mid(filler1, 1,10), length(filler1)=length(filler2) 
from t2 ot where a in (select a from t1 it);
a	mid(filler1, 1,10)	length(filler1)=length(filler2)
0	filler1234	1
1	filler1234	1
2	filler1234	1
3	filler1234	1
4	filler1234	1
5	filler1234	1
6	filler1234	1
7	filler1234	1
8	filler1234	1
9	filler1234	1
10	filler1234	1
11	filler1234	1
12	filler1234	1
13	filler1234	1
14	filler1234	1
15	filler1234	1
16	filler1234	1
17	filler1234	1
18	filler1234	1
19	filler1234	1
3	duplicate 	1
19	duplicate 	1
insert into t1 select a+20, 'filler123456', 'filler123456' from t0;
insert into t1 select a+20, 'filler123456', 'filler123456' from t0;
explain select 
a, mid(filler1, 1,10), length(filler1)=length(filler2) as Z 
from t1 ot where a in (select a from t2 it);
id	select_type	table	type	possible_keys	key	key_len	ref	rows	Extra
<<<<<<< HEAD
1	PRIMARY	subselect2	ALL	unique_key	NULL	NULL	NULL	22	
1	PRIMARY	ot	ALL	NULL	NULL	NULL	NULL	52	Using where; Using join buffer (flat, BNL join)
=======
1	PRIMARY	<subquery2>	ALL	distinct_key	NULL	NULL	NULL	22	
1	PRIMARY	ot	ALL	NULL	NULL	NULL	NULL	52	Using where; Using join buffer
>>>>>>> 1bc474c1
2	SUBQUERY	it	ALL	NULL	NULL	NULL	NULL	22	
select 
a, mid(filler1, 1,10), length(filler1)=length(filler2) as Z 
from t1 ot where a in (select a from t2 it);
a	mid(filler1, 1,10)	Z
0	filler1234	1
1	filler1234	1
2	filler1234	1
3	filler1234	1
4	filler1234	1
5	filler1234	1
6	filler1234	1
7	filler1234	1
8	filler1234	1
9	filler1234	1
10	filler1234	1
11	filler1234	1
12	filler1234	1
13	filler1234	1
14	filler1234	1
15	filler1234	1
16	filler1234	1
17	filler1234	1
18	filler1234	1
19	filler1234	1
2	duplicate 	1
18	duplicate 	1
explain select 
a, mid(filler1, 1,10), length(filler1)=length(filler2) 
from t2 ot where a in (select a from t1 it);
id	select_type	table	type	possible_keys	key	key_len	ref	rows	Extra
1	PRIMARY	ot	ALL	NULL	NULL	NULL	NULL	22	
1	PRIMARY	<subquery2>	eq_ref	distinct_key	distinct_key	5	func	1	
2	SUBQUERY	it	ALL	NULL	NULL	NULL	NULL	52	
select 
a, mid(filler1, 1,10), length(filler1)=length(filler2) 
from t2 ot where a in (select a from t1 it);
a	mid(filler1, 1,10)	length(filler1)=length(filler2)
0	filler1234	1
1	filler1234	1
2	filler1234	1
3	filler1234	1
4	filler1234	1
5	filler1234	1
6	filler1234	1
7	filler1234	1
8	filler1234	1
9	filler1234	1
10	filler1234	1
11	filler1234	1
12	filler1234	1
13	filler1234	1
14	filler1234	1
15	filler1234	1
16	filler1234	1
17	filler1234	1
18	filler1234	1
19	filler1234	1
3	duplicate 	1
19	duplicate 	1
drop table t1, t2;
create table t1 (a int, b int, key(a));
create table t2 (a int, b int, key(a));
create table t3 (a int, b int, key(a));
insert into t1 select a,a from t0;
insert into t2 select a,a from t0;
insert into t3 select a,a from t0;
t2 and t3 must be use 'ref', not 'ALL':
explain select * 
from t0 where a in
(select t2.a+t3.a from t1 left join (t2 join t3) on t2.a=t1.a and t3.a=t1.a);
id	select_type	table	type	possible_keys	key	key_len	ref	rows	Extra
1	PRIMARY	t0	ALL	NULL	NULL	NULL	NULL	10	Start temporary
1	PRIMARY	t1	index	NULL	a	5	NULL	10	Using index; Using join buffer (flat, BNL join)
1	PRIMARY	t2	ref	a	a	5	test.t1.a	1	Using where; Using index
1	PRIMARY	t3	ref	a	a	5	test.t1.a	1	Using where; Using index; End temporary
drop table t0, t1,t2,t3;
CREATE TABLE t1 (
ID int(11) NOT NULL auto_increment,
Name char(35) NOT NULL default '',
Country char(3) NOT NULL default '',
Population int(11) NOT NULL default '0',
PRIMARY KEY  (ID),
INDEX (Population),
INDEX (Country) 
);
CREATE TABLE t2 (
Code char(3) NOT NULL default '',
Name char(52) NOT NULL default '',
SurfaceArea float(10,2) NOT NULL default '0.00',
Population int(11) NOT NULL default '0',
Capital int(11) default NULL,
PRIMARY KEY  (Code),
UNIQUE INDEX (Name),
INDEX (Population)
);
CREATE TABLE t3 (
Country char(3) NOT NULL default '',
Language char(30) NOT NULL default '',
Percentage float(3,1) NOT NULL default '0.0',
PRIMARY KEY  (Country, Language),
INDEX (Percentage)
);
EXPLAIN
SELECT Name FROM t2 
WHERE t2.Code IN (SELECT Country FROM t1 WHERE Population > 5000000)
AND
t2.Code IN (SELECT Country FROM t3 
WHERE Language='English' AND Percentage > 10 AND
t2.Population > 100000);
id	select_type	table	type	possible_keys	key	key_len	ref	rows	Extra
1	PRIMARY	t1	range	Population,Country	Population	4	NULL	1	Using index condition; Using MRR
1	PRIMARY	t3	eq_ref	PRIMARY,Percentage	PRIMARY	33	test.t1.Country,const	1	Using index condition; Using where; Using join buffer (flat, BKA join)
1	PRIMARY	t2	eq_ref	PRIMARY,Population	PRIMARY	3	test.t1.Country	1	Using where; Using join buffer (incremental, BKA join)
DROP TABLE t1,t2,t3;
CREATE TABLE t1 (
Code char(3) NOT NULL DEFAULT '',
Name char(52) NOT NULL DEFAULT '',
Continent enum('Asia','Europe','North America','Africa','Oceania','Antarctica','South America') NOT NULL DEFAULT 'Asia',
Region char(26) NOT NULL DEFAULT '',
SurfaceArea float(10,2) NOT NULL DEFAULT '0.00',
IndepYear smallint(6) DEFAULT NULL,
Population int(11) NOT NULL DEFAULT '0',
LifeExpectancy float(3,1) DEFAULT NULL,
GNP float(10,2) DEFAULT NULL,
GNPOld float(10,2) DEFAULT NULL,
LocalName char(45) NOT NULL DEFAULT '',
GovernmentForm char(45) NOT NULL DEFAULT '',
HeadOfState char(60) DEFAULT NULL,
Capital int(11) DEFAULT NULL,
Code2 char(2) NOT NULL DEFAULT '',
PRIMARY KEY (Code)
);
CREATE TABLE t2 (
ID int(11) NOT NULL AUTO_INCREMENT,
Name char(35) NOT NULL DEFAULT '',
CountryCode char(3) NOT NULL DEFAULT '',
District char(20) NOT NULL DEFAULT '',
Population int(11) NOT NULL DEFAULT '0',
PRIMARY KEY (ID),
KEY CountryCode (CountryCode)
);
Fill the table with test data
This must not use LooseScan:
EXPLAIN SELECT Name FROM t1 
WHERE t1.Code IN (
SELECT t2.CountryCode FROM t2 WHERE Population > 5000000);
id	select_type	table	type	possible_keys	key	key_len	ref	rows	Extra
1	PRIMARY	t1	ALL	PRIMARY	NULL	NULL	NULL	31	
1	PRIMARY	<subquery2>	eq_ref	distinct_key	distinct_key	3	func	1	
2	SUBQUERY	t2	ALL	CountryCode	NULL	NULL	NULL	545	Using where
SELECT Name FROM t1 
WHERE t1.Code IN (
SELECT t2.CountryCode FROM t2 WHERE Population > 5000000);
Name
Austria
Canada
China
Czech Republic
drop table t1, t2;
drop procedure if exists p1;
drop procedure if exists p2;
drop procedure if exists p3;
drop procedure if exists p4;
CREATE TABLE t1(a INT);
CREATE TABLE t2(c INT);
CREATE PROCEDURE p1(v1 int)
BEGIN
SELECT 1 FROM t1 WHERE a = v1 AND a IN (SELECT c FROM t2);
END
//
CREATE PROCEDURE p2(v1 int)
BEGIN
SELECT 1 FROM t1 WHERE a IN (SELECT c FROM t2);
END
//
CREATE PROCEDURE p3(v1 int)
BEGIN
SELECT 1 
FROM 
t1 t01,t1 t02,t1 t03,t1 t04,t1 t05,t1 t06,t1 t07,t1 t08,
t1 t09,t1 t10,t1 t11,t1 t12,t1 t13,t1 t14,t1 t15,t1 t16,
t1 t17,t1 t18,t1 t19,t1 t20,t1 t21,t1 t22,t1 t23,t1 t24,
t1 t25,t1 t26,t1 t27,t1 t28,t1 t29,t1 t30,t1 t31,t1 t32,
t1 t33,t1 t34,t1 t35,t1 t36,t1 t37,t1 t38,t1 t39,t1 t40,
t1 t41,t1 t42,t1 t43,t1 t44,t1 t45,t1 t46,t1 t47,t1 t48,
t1 t49,t1 t50,t1 t51,t1 t52,t1 t53,t1 t54,t1 t55,t1 t56,
t1 t57,t1 t58,t1 t59,t1 t60
WHERE t01.a IN (SELECT c FROM t2);
END
//
CREATE PROCEDURE p4(v1 int)
BEGIN
SELECT 1 
FROM 
t1 t01,t1 t02,t1 t03,t1 t04,t1 t05,t1 t06,t1 t07,t1 t08,
t1 t09,t1 t10,t1 t11,t1 t12,t1 t13,t1 t14,t1 t15,t1 t16,
t1 t17,t1 t18,t1 t19,t1 t20,t1 t21,t1 t22,t1 t23,t1 t24,
t1 t25,t1 t26,t1 t27,t1 t28,t1 t29,t1 t30,t1 t31,t1 t32,
t1 t33,t1 t34,t1 t35,t1 t36,t1 t37,t1 t38,t1 t39,t1 t40,
t1 t41,t1 t42,t1 t43,t1 t44,t1 t45,t1 t46,t1 t47,t1 t48,
t1 t49,t1 t50,t1 t51,t1 t52,t1 t53,t1 t54,t1 t55,t1 t56,
t1 t57,t1 t58,t1 t59,t1 t60
WHERE t01.a = v1 AND t01.a IN (SELECT c FROM t2);
END
//
CALL p1(1);
1
CALL p2(1);
1
CALL p3(1);
1
CALL p4(1);
1
DROP TABLE t1, t2;
DROP PROCEDURE p1;
DROP PROCEDURE p2;
DROP PROCEDURE p3;
DROP PROCEDURE p4;
create table t0 (a int);
insert into t0 values (0),(1),(2),(3),(4);
create table t1 (a int, b int, key(a));
insert into t1 select a,a from t0;
create table t2 (a int, b int, primary key(a));
insert into t2 select * from t1;
Table t2, unlike table t1, should be displayed as pulled out
explain extended select * from t0
where t0.a in ( select t1.a from t1,t2 where t2.a=t0.a and
t1.b=t2.b);
id	select_type	table	type	possible_keys	key	key_len	ref	rows	filtered	Extra
1	PRIMARY	t0	ALL	NULL	NULL	NULL	NULL	5	100.00	Using where; Start temporary
1	PRIMARY	t1	ref	a	a	5	test.t0.a	1	100.00	Using join buffer (flat, BKA join)
1	PRIMARY	t2	eq_ref	PRIMARY	PRIMARY	4	test.t0.a	1	100.00	Using where; End temporary; Using join buffer (incremental, BKA join)
Warnings:
Note	1276	Field or reference 'test.t0.a' of SELECT #2 was resolved in SELECT #1
Note	1003	select `test`.`t0`.`a` AS `a` from `test`.`t2` semi join (`test`.`t1`) join `test`.`t0` where ((`test`.`t2`.`b` = `test`.`t1`.`b`) and (`test`.`t1`.`a` = `test`.`t0`.`a`) and (`test`.`t2`.`a` = `test`.`t0`.`a`))
update t1 set a=3, b=11 where a=4;
update t2 set b=11 where a=3;
# Not anymore:
# The following query gives wrong result due to Bug#49129
select * from t0 where t0.a in 
(select t1.a from t1, t2 where t2.a=t0.a and t1.b=t2.b);
a
0
1
2
3
drop table t0, t1, t2;
CREATE TABLE t1 (
id int(11) NOT NULL,
PRIMARY KEY (id));
CREATE TABLE t2 (
id int(11) NOT NULL,
fid int(11) NOT NULL,
PRIMARY KEY (id));
insert into t1 values(1);
insert into t2 values(1,7503),(2,1);
explain select count(*) 
from t1 
where fid IN (select fid from t2 where (id between 7502 and 8420) order by fid );
ERROR 42S22: Unknown column 'fid' in 'IN/ALL/ANY subquery'
drop table t1, t2;
create table t1 (a int, b int, key (a), key (b));
insert into t1 values (2,4),(2,4),(2,4);
select t1.a from t1 
where 
t1.a in (select 1 from t1 where t1.a in (select 1 from t1) group by  t1.a);
a
drop table t1;
create table t1(a int,b int,key(a),key(b));
insert into t1 values (1,1),(2,2),(3,3);
select 1 from t1 
where t1.a not in (select 1 from t1 
where t1.a in (select 1 from t1) 
group by  t1.b);
1
1
1
drop table t1;
CREATE TABLE t1
(EMPNUM   CHAR(3) NOT NULL,
EMPNAME  CHAR(20),
GRADE    DECIMAL(4),
CITY     CHAR(15));
CREATE TABLE t2
(PNUM     CHAR(3) NOT NULL,
PNAME    CHAR(20),
PTYPE    CHAR(6),
BUDGET   DECIMAL(9),
CITY     CHAR(15));
CREATE TABLE t3
(EMPNUM   CHAR(3) NOT NULL,
PNUM     CHAR(3) NOT NULL,
HOURS    DECIMAL(5));
INSERT INTO t1 VALUES ('E1','Alice',12,'Deale');
INSERT INTO t1 VALUES ('E2','Betty',10,'Vienna');
INSERT INTO t1 VALUES ('E3','Carmen',13,'Vienna');
INSERT INTO t1 VALUES ('E4','Don',12,'Deale');
INSERT INTO t1 VALUES ('E5','Ed',13,'Akron');
INSERT INTO t2 VALUES ('P1','MXSS','Design',10000,'Deale');
INSERT INTO t2 VALUES ('P2','CALM','Code',30000,'Vienna');
INSERT INTO t2 VALUES ('P3','SDP','Test',30000,'Tampa');
INSERT INTO t2 VALUES ('P4','SDP','Design',20000,'Deale');
INSERT INTO t2 VALUES ('P5','IRM','Test',10000,'Vienna');
INSERT INTO t2 VALUES ('P6','PAYR','Design',50000,'Deale');
INSERT INTO t3 VALUES  ('E1','P1',40);
INSERT INTO t3 VALUES  ('E1','P2',20);
INSERT INTO t3 VALUES  ('E1','P3',80);
INSERT INTO t3 VALUES  ('E1','P4',20);
INSERT INTO t3 VALUES  ('E1','P5',12);
INSERT INTO t3 VALUES  ('E1','P6',12);
INSERT INTO t3 VALUES  ('E2','P1',40);
INSERT INTO t3 VALUES  ('E2','P2',80);
INSERT INTO t3 VALUES  ('E3','P2',20);
INSERT INTO t3 VALUES  ('E4','P2',20);
INSERT INTO t3 VALUES  ('E4','P4',40);
INSERT INTO t3 VALUES  ('E4','P5',80);
SELECT * FROM t1;
EMPNUM	EMPNAME	GRADE	CITY
E1	Alice	12	Deale
E2	Betty	10	Vienna
E3	Carmen	13	Vienna
E4	Don	12	Deale
E5	Ed	13	Akron
CREATE UNIQUE INDEX t1_IDX ON t1(EMPNUM);
SELECT EMPNAME
FROM t1
WHERE EMPNUM IN
(SELECT EMPNUM
FROM t3
WHERE PNUM IN
(SELECT PNUM
FROM t2
WHERE PTYPE = 'Design'));
EMPNAME
Alice
Betty
Don
DROP INDEX t1_IDX ON t1;
CREATE INDEX t1_IDX ON t1(EMPNUM);
SELECT EMPNAME
FROM t1
WHERE EMPNUM IN
(SELECT EMPNUM
FROM t3
WHERE PNUM IN
(SELECT PNUM
FROM t2
WHERE PTYPE = 'Design'));
EMPNAME
Alice
Betty
Don
DROP INDEX t1_IDX ON t1;
SELECT EMPNAME
FROM t1
WHERE EMPNUM IN
(SELECT EMPNUM
FROM t3
WHERE PNUM IN
(SELECT PNUM
FROM t2
WHERE PTYPE = 'Design'));
EMPNAME
Alice
Betty
Don
DROP TABLE t1, t2, t3;
CREATE TABLE t1 (f1 INT NOT NULL);
CREATE VIEW v1 (a) AS SELECT f1 IN (SELECT f1 FROM t1) FROM t1;
SELECT * FROM v1;
a
drop view v1;
drop table t1;
create table t0 (a int);
insert into t0 values (0),(1),(2),(3),(4),(5),(6),(7),(8),(9);
create table t1(a int, b int);
insert into t1 values (0,0),(1,1),(2,2);
create table t2 as select * from t1;
create table t3 (pk int, a int, primary key(pk));
insert into t3 select a,a from t0;
explain 
select * from t1 left join t2 on (t2.a= t1.a and t2.a in (select pk from t3));
id	select_type	table	type	possible_keys	key	key_len	ref	rows	Extra
1	PRIMARY	t1	ALL	NULL	NULL	NULL	NULL	3	
1	PRIMARY	t2	ALL	NULL	NULL	NULL	NULL	3	Using where; Using join buffer (flat, BNL join)
2	DEPENDENT SUBQUERY	t3	unique_subquery	PRIMARY	PRIMARY	4	func	1	Using index
drop table t0, t1, t2, t3;
create table t1 (a int);
insert into t1 values (0),(1),(2),(3),(4),(5),(6),(7),(8),(9);
create table t2 (a char(200), b char(200), c char(200), primary key (a,b,c)) engine=innodb;
insert into t2 select concat(a, repeat('X',198)),repeat('B',200),repeat('B',200) from t1;
insert into t2 select concat(a, repeat('Y',198)),repeat('B',200),repeat('B',200) from t1;
alter table t2 add filler1 int;
insert into t1 select A.a + 10*(B.a + 10*C.a) from t1 A, t1 B, t1 C;
set @save_join_buffer_size=@@join_buffer_size;
set join_buffer_size=1;
select * from t2 where filler1 in ( select a from t1);
a	b	c	filler1
set join_buffer_size=default;
drop table t1, t2;
create table t1 (a int not null);
drop procedure if exists p1;
CREATE PROCEDURE p1()
BEGIN
DECLARE EXIT HANDLER FOR SQLEXCEPTION select a from t1;
prepare s1 from '
  select a from t1 where a in ( 
  select a from t1 where a in ( 
  select a from t1 where a in ( 
  select a from t1 where a in ( 
  select a from t1 where a in ( 
  select a from t1 where a in ( 
  select a from t1 where a in ( 
  select a from t1 where a in ( 
  select a from t1 where a in ( 
  select a from t1 where a in ( 
  select a from t1 where a in ( 
  select a from t1 where a in ( 
  select a from t1 where a in ( 
  select a from t1 where a in ( 
  select a from t1 where a in ( 
  select a from t1 where a in ( 
  select a from t1 where a in ( 
  select a from t1 where a in ( 
  select a from t1 where a in ( 
  select a from t1 where a in ( 
  select a from t1 where a in ( 
  select a from t1 where a in ( 
  select a from t1 where a in ( 
  select a from t1 where a in ( 
  select a from t1 where a in ( 
  select a from t1 where a in ( 
  select a from t1 where a in ( 
  select a from t1 where a in ( 
  select a from t1 where a in ( 
  select a from t1 where a in ( 
  select a from t1 where a in ( 
  select a from t1 where a in ( 
  select a from t1 where a in ( 
  select a from t1 where a in ( 
  select a from t1 where a in ( 
  select a from t1 where a in ( 
  select a from t1 where a in ( 
  select a from t1 where a in ( 
  select a from t1 where a in ( 
  select a from t1 where a in ( 
  select a from t1 where a in ( 
  select a from t1 where a in ( 
  select a from t1 where a in ( 
  select a from t1 where a in ( 
  select a from t1 where a in ( 
  select a from t1 where a in ( 
  select a from t1 where a in ( 
  select a from t1 where a in ( 
  select a from t1 where a in ( 
  select a from t1 where a in ( 
  select a from t1 where a in ( 
  select a from t1 where a in ( 
  select a from t1 where a in ( 
  select a from t1 where a in ( 
  select a from t1 where a in ( 
  select a from t1 where a in ( 
  select a from t1 where a in ( 
  select a from t1 where a in ( 
  select a from t1 where a in ( 
  select a from t1 where a in ( 
  select a from t1 where a in ( 
  select a from t1 where a in ( select a from t1) 
  )))))))))))))))))))))))))))))))))))))))))))))))))))))))))))))';
execute s1;
END;
|
call p1();
a
drop procedure p1;
drop table t1;
create table t0 (a int);
insert into t0 values (0),(1),(2),(3),(4),(5),(6),(7),(8),(9);
create table t1 (a int) as select A.a + 10 *(B.a + 10*C.a) as a  from t0 A, t0 B, t0 C;
create table t2 (id int, a int, primary key(id), key(a)) as select a as id, a as a  from t1;
show create table t2;
Table	Create Table
t2	CREATE TABLE `t2` (
  `id` int(11) NOT NULL DEFAULT '0',
  `a` int(11) DEFAULT NULL,
  PRIMARY KEY (`id`),
  KEY `a` (`a`)
) ENGINE=MyISAM DEFAULT CHARSET=latin1
set @a=0;
create table t3 as select * from t2 limit 0;
insert into t3 select @a:=@a+1, t2.a from t2, t0;
insert into t3 select @a:=@a+1, t2.a from t2, t0;
insert into t3 select @a:=@a+1, t2.a from t2, t0;
alter table t3 add primary key(id), add key(a);
The following must use loose index scan over t3, key a:
explain select count(a) from t2 where a in ( SELECT  a FROM t3);
id	select_type	table	type	possible_keys	key	key_len	ref	rows	Extra
1	PRIMARY	t2	index	a	a	5	NULL	1000	Using index
1	PRIMARY	<subquery2>	eq_ref	distinct_key	distinct_key	5	func	1	
2	SUBQUERY	t3	index	a	a	5	NULL	30000	Using index
select count(a) from t2 where a in ( SELECT  a FROM t3);
count(a)
1000
drop table t0,t1,t2,t3;

BUG#42740: crash in optimize_semijoin_nests

create table t1 (c6 timestamp,key (c6)) engine=innodb;
create table t2 (c2 double) engine=innodb;
explain select 1 from t2 where c2 = any (select log10(null) from t1 where c6 <null)  ;
id	select_type	table	type	possible_keys	key	key_len	ref	rows	Extra
1	PRIMARY	NULL	NULL	NULL	NULL	NULL	NULL	NULL	Impossible WHERE noticed after reading const tables
drop table t1, t2;
# 
# BUG#42742: crash in setup_sj_materialization, Copy_field::set
# 
create table t3 ( c1 year) engine=innodb;
insert into t3 values (2135),(2142);
create table t2 (c1 tinytext,c2 text,c6 timestamp) engine=innodb;
# The following must not crash, EXPLAIN should show one SJ strategy, not a mix:
explain select 1 from t2 where 
c2 in (select 1 from t3, t2) and
c1 in (select convert(c6,char(1)) from t2);
id	select_type	table	type	possible_keys	key	key_len	ref	rows	Extra
1	PRIMARY	t2	ALL	NULL	NULL	NULL	NULL	1	Using where
1	PRIMARY	t2	ALL	NULL	NULL	NULL	NULL	1	Using join buffer (flat, BNL join)
1	PRIMARY	t2	ALL	NULL	NULL	NULL	NULL	1	Using where; Using join buffer (incremental, BNL join)
1	PRIMARY	t3	ALL	NULL	NULL	NULL	NULL	2	FirstMatch(t2); Using join buffer (incremental, BNL join)
drop table t2, t3;
set join_cache_level=default;
show variables like 'join_cache_level';
Variable_name	Value
join_cache_level	1
set @@optimizer_switch=@save_optimizer_switch_jcl6;<|MERGE_RESOLUTION|>--- conflicted
+++ resolved
@@ -39,15 +39,9 @@
 9	5
 explain select * from t2 where b in (select a from t1);
 id	select_type	table	type	possible_keys	key	key_len	ref	rows	Extra
-<<<<<<< HEAD
-1	PRIMARY	subselect2	ALL	unique_key	NULL	NULL	NULL	3	
+1	PRIMARY	<subquery2>	ALL	distinct_key	NULL	NULL	NULL	3	
 1	PRIMARY	t2	ref	b	b	5	test.t1.a	2	Using join buffer (flat, BKA join)
 2	SUBQUERY	t1	ALL	NULL	NULL	NULL	NULL	3	Using where
-=======
-1	PRIMARY	<subquery2>	ALL	distinct_key	NULL	NULL	NULL	3	
-1	PRIMARY	t2	ref	b	b	5	test.t1.a	2	Using join buffer
-2	SUBQUERY	t1	ALL	NULL	NULL	NULL	NULL	3	
->>>>>>> 1bc474c1
 select * from t2 where b in (select a from t1);
 a	b
 1	1
@@ -65,7 +59,7 @@
 explain select * from t3 where b in (select a from t1);
 id	select_type	table	type	possible_keys	key	key_len	ref	rows	Extra
 1	PRIMARY	t3	ALL	b	NULL	NULL	NULL	10	
-1	PRIMARY	subselect2	eq_ref	unique_key	unique_key	5	func	1	
+1	PRIMARY	<subquery2>	eq_ref	distinct_key	distinct_key	5	func	1	
 2	SUBQUERY	t1	ALL	NULL	NULL	NULL	NULL	3	
 select * from t3 where b in (select a from t1);
 a	b	pk1	pk2	pk3
@@ -88,15 +82,9 @@
 from t0 A, t0 B where B.a <5;
 explain select * from t3 where b in (select a from t0);
 id	select_type	table	type	possible_keys	key	key_len	ref	rows	Extra
-<<<<<<< HEAD
-1	PRIMARY	subselect2	ALL	unique_key	NULL	NULL	NULL	10	
+1	PRIMARY	<subquery2>	ALL	distinct_key	NULL	NULL	NULL	10	
 1	PRIMARY	t3	ref	b	b	5	test.t0.a	1	Using join buffer (flat, BKA join)
 2	SUBQUERY	t0	ALL	NULL	NULL	NULL	NULL	10	Using where
-=======
-1	PRIMARY	<subquery2>	ALL	distinct_key	NULL	NULL	NULL	10	
-1	PRIMARY	t3	ref	b	b	5	test.t0.a	1	Using join buffer
-2	SUBQUERY	t0	ALL	NULL	NULL	NULL	NULL	10	
->>>>>>> 1bc474c1
 set @save_ecp= @@engine_condition_pushdown;
 set engine_condition_pushdown=0;
 select * from t3 where b in (select A.a+B.a from t0 A, t0 B where B.a<5);
@@ -149,13 +137,8 @@
 a, mid(filler1, 1,10), length(filler1)=length(filler2) as Z 
 from t1 ot where a in (select a from t2 it);
 id	select_type	table	type	possible_keys	key	key_len	ref	rows	Extra
-<<<<<<< HEAD
-1	PRIMARY	subselect2	ALL	unique_key	NULL	NULL	NULL	22	
+1	PRIMARY	<subquery2>	ALL	distinct_key	NULL	NULL	NULL	22	
 1	PRIMARY	ot	ALL	NULL	NULL	NULL	NULL	32	Using where; Using join buffer (flat, BNL join)
-=======
-1	PRIMARY	<subquery2>	ALL	distinct_key	NULL	NULL	NULL	22	
-1	PRIMARY	ot	ALL	NULL	NULL	NULL	NULL	32	Using where; Using join buffer
->>>>>>> 1bc474c1
 2	SUBQUERY	it	ALL	NULL	NULL	NULL	NULL	22	
 select 
 a, mid(filler1, 1,10), length(filler1)=length(filler2) as Z 
@@ -222,13 +205,8 @@
 a, mid(filler1, 1,10), length(filler1)=length(filler2) as Z 
 from t1 ot where a in (select a from t2 it);
 id	select_type	table	type	possible_keys	key	key_len	ref	rows	Extra
-<<<<<<< HEAD
-1	PRIMARY	subselect2	ALL	unique_key	NULL	NULL	NULL	22	
+1	PRIMARY	<subquery2>	ALL	distinct_key	NULL	NULL	NULL	22	
 1	PRIMARY	ot	ALL	NULL	NULL	NULL	NULL	52	Using where; Using join buffer (flat, BNL join)
-=======
-1	PRIMARY	<subquery2>	ALL	distinct_key	NULL	NULL	NULL	22	
-1	PRIMARY	ot	ALL	NULL	NULL	NULL	NULL	52	Using where; Using join buffer
->>>>>>> 1bc474c1
 2	SUBQUERY	it	ALL	NULL	NULL	NULL	NULL	22	
 select 
 a, mid(filler1, 1,10), length(filler1)=length(filler2) as Z 
