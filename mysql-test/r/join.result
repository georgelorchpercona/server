--- conflicted
+++ resolved
@@ -1117,7 +1117,23 @@
 ON t1.a = t3.a;
 a	a	a	a	a	a
 DROP TABLE t1,t2,t3,t4,t5,t6;
-<<<<<<< HEAD
+#
+# Bug#48483: crash in get_best_combination()
+#
+CREATE TABLE t1(f1 INT);
+INSERT INTO t1 VALUES (1),(2);
+CREATE VIEW v1 AS SELECT 1 FROM t1 LEFT JOIN t1 AS t2 on 1=1;
+EXPLAIN EXTENDED
+SELECT 1 FROM v1 right join v1 AS v2 ON RAND();
+id	select_type	table	type	possible_keys	key	key_len	ref	rows	filtered	Extra
+1	SIMPLE	t1	ALL	NULL	NULL	NULL	NULL	2	100.00	
+1	SIMPLE	t2	ALL	NULL	NULL	NULL	NULL	2	100.00	
+1	SIMPLE	t1	ALL	NULL	NULL	NULL	NULL	2	100.00	
+1	SIMPLE	t2	ALL	NULL	NULL	NULL	NULL	2	100.00	
+Warnings:
+Note	1003	select 1 AS `1` from `test`.`t1` left join `test`.`t1` `t2` on((1 = 1)) left join (`test`.`t1` left join `test`.`t1` `t2` on((1 = 1))) on(rand()) where 1
+DROP VIEW v1;
+DROP TABLE t1;
 End of 5.0 tests.
 CREATE TABLE t1 (f1 int);
 CREATE TABLE t2 (f1 int);
@@ -1156,24 +1172,4 @@
 0	0	0	0
 1	1	1	1
 DROP TABLE t1;
-End of 5.1 tests
-=======
-#
-# Bug#48483: crash in get_best_combination()
-#
-CREATE TABLE t1(f1 INT);
-INSERT INTO t1 VALUES (1),(2);
-CREATE VIEW v1 AS SELECT 1 FROM t1 LEFT JOIN t1 AS t2 on 1=1;
-EXPLAIN EXTENDED
-SELECT 1 FROM v1 right join v1 AS v2 ON RAND();
-id	select_type	table	type	possible_keys	key	key_len	ref	rows	Extra
-1	SIMPLE	t1	ALL	NULL	NULL	NULL	NULL	2	
-1	SIMPLE	t2	ALL	NULL	NULL	NULL	NULL	2	
-1	SIMPLE	t1	ALL	NULL	NULL	NULL	NULL	2	
-1	SIMPLE	t2	ALL	NULL	NULL	NULL	NULL	2	
-Warnings:
-Note	1003	select 1 AS `1` from `test`.`t1` left join `test`.`t1` `t2` on((1 = 1)) left join (`test`.`t1` left join `test`.`t1` `t2` on((1 = 1))) on(rand()) where 1
-DROP VIEW v1;
-DROP TABLE t1;
-End of 5.0 tests.
->>>>>>> 658cf9e4
+End of 5.1 tests