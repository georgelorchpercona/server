--- conflicted
+++ resolved
@@ -60,21 +60,5 @@
 date_add(date,INTERVAL 1 DAY)	date_add(date,INTERVAL 1 SECOND)
 2000-08-11	2000-08-10 00:00:01
 2000-08-12	2000-08-11 00:00:01
-drop table t1;
-CREATE TABLE t1(AFIELD INT);
-INSERT INTO t1 VALUES(1);
-CREATE TABLE t2(GMT  VARCHAR(32));
-INSERT INTO t2 VALUES('GMT-0800');
-SELECT DATE_FORMAT("2002-03-06 10:11:12", CONCAT('%a, %d %M %Y %H:%i:%s ' ,  t2.GMT)) FROM t1, t2 GROUP BY t1.AFIELD;
-DATE_FORMAT("2002-03-06 10:11:12", CONCAT('%a, %d %M %Y %H:%i:%s ' ,  t2.GMT))
-Wed, 06 March 2002 10:11:12 GMT-0800
-INSERT INTO t1 VALUES(1);
-SELECT DATE_FORMAT("2002-03-06 10:11:12", CONCAT('%a, %d %M %Y %H:%i:%s ' ,  t2.GMT)), DATE_FORMAT("2002-03-06 10:11:12",  CONCAT('%a, %d %M %Y %H:%i:%s ' ,  t2.GMT)) FROM t1,t2 GROUP BY t1.AFIELD;
-DATE_FORMAT("2002-03-06 10:11:12", CONCAT('%a, %d %M %Y %H:%i:%s ' ,  t2.GMT))	DATE_FORMAT("2002-03-06 10:11:12",  CONCAT('%a, %d %M %Y %H:%i:%s ' ,  t2.GMT))
-Wed, 06 March 2002 10:11:12 GMT-0800	Wed, 06 March 2002 10:11:12 GMT-0800
-<<<<<<< HEAD
-drop table t1,t2;
-=======
 DATE_FORMAT(f1, "%l.%i %p")	DATE_FORMAT(f2, "%l.%i %p")
-9.00 AM	12.00 PM
->>>>>>> 07d8e0ba
+9.00 AM	12.00 PM