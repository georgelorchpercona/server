drop table if exists t1;
set names latin1;
select 'hello',"'hello'",'""hello""','''h''e''l''l''o''',"hel""lo",'hel\'lo';
hello	'hello'	""hello""	'h'e'l'l'o'	hel"lo	hel'lo
hello	'hello'	""hello""	'h'e'l'l'o'	hel"lo	hel'lo
select 'hello' 'monty';
hello
hellomonty
select length('\n\t\r\b\0\_\%\\');
length('\n\t\r\b\0\_\%\\')
10
select bit_length('\n\t\r\b\0\_\%\\');
bit_length('\n\t\r\b\0\_\%\\')
80
select char_length('\n\t\r\b\0\_\%\\');
char_length('\n\t\r\b\0\_\%\\')
10
select length(_latin1'\n\t\n\b\0\\_\\%\\');
length(_latin1'\n\t\n\b\0\\_\\%\\')
10
select concat('monty',' was here ','again'),length('hello'),char(ascii('h')),ord('h');
concat('monty',' was here ','again')	length('hello')	char(ascii('h'))	ord('h')
monty was here again	5	h	104
select locate('he','hello'),locate('he','hello',2),locate('lo','hello',2) ;
locate('he','hello')	locate('he','hello',2)	locate('lo','hello',2)
1	0	4
select instr('hello','HE'), instr('hello',binary 'HE'), instr(binary 'hello','HE');
instr('hello','HE')	instr('hello',binary 'HE')	instr(binary 'hello','HE')
1	0	0
select position(binary 'll' in 'hello'),position('a' in binary 'hello');
position(binary 'll' in 'hello')	position('a' in binary 'hello')
3	0
select left('hello',2),right('hello',2),substring('hello',2,2),mid('hello',1,5) ;
left('hello',2)	right('hello',2)	substring('hello',2,2)	mid('hello',1,5)
he	lo	el	hello
select concat('',left(right(concat('what ',concat('is ','happening')),9),4),'',substring('monty',5,1)) ;
concat('',left(right(concat('what ',concat('is ','happening')),9),4),'',substring('monty',5,1))
happy
select substring_index('www.tcx.se','.',-2),substring_index('www.tcx.se','.',1);
substring_index('www.tcx.se','.',-2)	substring_index('www.tcx.se','.',1)
tcx.se	www
select substring_index('www.tcx.se','tcx',1),substring_index('www.tcx.se','tcx',-1);
substring_index('www.tcx.se','tcx',1)	substring_index('www.tcx.se','tcx',-1)
www.	.se
select substring_index('.tcx.se','.',-2),substring_index('.tcx.se','.tcx',-1);
substring_index('.tcx.se','.',-2)	substring_index('.tcx.se','.tcx',-1)
tcx.se	.se
select concat(':',ltrim('  left  '),':',rtrim('  right  '),':');
concat(':',ltrim('  left  '),':',rtrim('  right  '),':')
:left  :  right:
select concat(':',trim(LEADING FROM ' left'),':',trim(TRAILING FROM ' right '),':');
concat(':',trim(LEADING FROM ' left'),':',trim(TRAILING FROM ' right '),':')
:left: right:
select concat(':',trim(' m '),':',trim(BOTH FROM ' y '),':',trim('*' FROM '*s*'),':');
concat(':',trim(' m '),':',trim(BOTH FROM ' y '),':',trim('*' FROM '*s*'),':')
:m:y:s:
select concat(':',trim(BOTH 'ab' FROM 'ababmyabab'),':',trim(BOTH '*' FROM '***sql'),':');
concat(':',trim(BOTH 'ab' FROM 'ababmyabab'),':',trim(BOTH '*' FROM '***sql'),':')
:my:sql:
select concat(':',trim(LEADING '.*' FROM '.*my'),':',trim(TRAILING '.*' FROM 'sql.*.*'),':');
concat(':',trim(LEADING '.*' FROM '.*my'),':',trim(TRAILING '.*' FROM 'sql.*.*'),':')
:my:sql:
select TRIM("foo" FROM "foo"), TRIM("foo" FROM "foook"), TRIM("foo" FROM "okfoo");
TRIM("foo" FROM "foo")	TRIM("foo" FROM "foook")	TRIM("foo" FROM "okfoo")
	ok	ok
select concat_ws(', ','monty','was here','again');
concat_ws(', ','monty','was here','again')
monty, was here, again
select concat_ws(NULL,'a'),concat_ws(',',NULL,'');
concat_ws(NULL,'a')	concat_ws(',',NULL,'')
NULL	
select concat_ws(',','',NULL,'a');
concat_ws(',','',NULL,'a')
,a
SELECT CONCAT('"',CONCAT_WS('";"',repeat('a',60),repeat('b',60),repeat('c',60),repeat('d',100)), '"');
CONCAT('"',CONCAT_WS('";"',repeat('a',60),repeat('b',60),repeat('c',60),repeat('d',100)), '"')
"aaaaaaaaaaaaaaaaaaaaaaaaaaaaaaaaaaaaaaaaaaaaaaaaaaaaaaaaaaaa";"bbbbbbbbbbbbbbbbbbbbbbbbbbbbbbbbbbbbbbbbbbbbbbbbbbbbbbbbbbbb";"cccccccccccccccccccccccccccccccccccccccccccccccccccccccccccc";"dddddddddddddddddddddddddddddddddddddddddddddddddddddddddddddddddddddddddddddddddddddddddddddddddddd"
select insert('txs',2,1,'hi'),insert('is ',4,0,'a'),insert('txxxxt',2,4,'es');
insert('txs',2,1,'hi')	insert('is ',4,0,'a')	insert('txxxxt',2,4,'es')
this	is a	test
select replace('aaaa','a','b'),replace('aaaa','aa','b'),replace('aaaa','a','bb'),replace('aaaa','','b'),replace('bbbb','a','c');
replace('aaaa','a','b')	replace('aaaa','aa','b')	replace('aaaa','a','bb')	replace('aaaa','','b')	replace('bbbb','a','c')
bbbb	bb	bbbbbbbb	aaaa	bbbb
select replace(concat(lcase(concat('THIS',' ','IS',' ','A',' ')),ucase('false'),' ','test'),'FALSE','REAL') ;
replace(concat(lcase(concat('THIS',' ','IS',' ','A',' ')),ucase('false'),' ','test'),'FALSE','REAL')
this is a REAL test
select soundex(''),soundex('he'),soundex('hello all folks'),soundex('#3556 in bugdb');
soundex('')	soundex('he')	soundex('hello all folks')	soundex('#3556 in bugdb')
	H000	H4142	I51231
select 'mood' sounds like 'mud';
'mood' sounds like 'mud'
1
select 'Glazgo' sounds like 'Liverpool';
'Glazgo' sounds like 'Liverpool'
0
select null sounds like 'null';
null sounds like 'null'
NULL
select 'null' sounds like null;
'null' sounds like null
NULL
select null sounds like null;
null sounds like null
NULL
select md5('hello');
md5('hello')
5d41402abc4b2a76b9719d911017c592
select crc32("123");
crc32("123")
2286445522
select sha('abc');
sha('abc')
a9993e364706816aba3e25717850c26c9cd0d89d
select sha1('abc');
sha1('abc')
a9993e364706816aba3e25717850c26c9cd0d89d
select aes_decrypt(aes_encrypt('abc','1'),'1');
aes_decrypt(aes_encrypt('abc','1'),'1')
abc
select aes_decrypt(aes_encrypt('abc','1'),1);
aes_decrypt(aes_encrypt('abc','1'),1)
abc
select aes_encrypt(NULL,"a");
aes_encrypt(NULL,"a")
NULL
select aes_encrypt("a",NULL);
aes_encrypt("a",NULL)
NULL
select aes_decrypt(NULL,"a");
aes_decrypt(NULL,"a")
NULL
select aes_decrypt("a",NULL);
aes_decrypt("a",NULL)
NULL
select aes_decrypt("a","a");
aes_decrypt("a","a")
NULL
select aes_decrypt(aes_encrypt("","a"),"a");
aes_decrypt(aes_encrypt("","a"),"a")

select repeat('monty',5),concat('*',space(5),'*');
repeat('monty',5)	concat('*',space(5),'*')
montymontymontymontymonty	*     *
select reverse('abc'),reverse('abcd');
reverse('abc')	reverse('abcd')
cba	dcba
select rpad('a',4,'1'),rpad('a',4,'12'),rpad('abcd',3,'12'), rpad(11, 10 , 22), rpad("ab", 10, 22);
rpad('a',4,'1')	rpad('a',4,'12')	rpad('abcd',3,'12')	rpad(11, 10 , 22)	rpad("ab", 10, 22)
a111	a121	abc	1122222222	ab22222222
select lpad('a',4,'1'),lpad('a',4,'12'),lpad('abcd',3,'12'), lpad(11, 10 , 22);
lpad('a',4,'1')	lpad('a',4,'12')	lpad('abcd',3,'12')	lpad(11, 10 , 22)
111a	121a	abc	2222222211
select rpad(741653838,17,'0'),lpad(741653838,17,'0');
rpad(741653838,17,'0')	lpad(741653838,17,'0')
74165383800000000	00000000741653838
select rpad('abcd',7,'ab'),lpad('abcd',7,'ab');
rpad('abcd',7,'ab')	lpad('abcd',7,'ab')
abcdaba	abaabcd
select rpad('abcd',1,'ab'),lpad('abcd',1,'ab');
rpad('abcd',1,'ab')	lpad('abcd',1,'ab')
a	a
select rpad('STRING', 20, CONCAT('p','a','d') );
rpad('STRING', 20, CONCAT('p','a','d') )
STRINGpadpadpadpadpa
select lpad('STRING', 20, CONCAT('p','a','d') );
lpad('STRING', 20, CONCAT('p','a','d') )
padpadpadpadpaSTRING
select LEAST(NULL,'HARRY','HARRIOT',NULL,'HAROLD'),GREATEST(NULL,'HARRY','HARRIOT',NULL,'HAROLD');
LEAST(NULL,'HARRY','HARRIOT',NULL,'HAROLD')	GREATEST(NULL,'HARRY','HARRIOT',NULL,'HAROLD')
HAROLD	HARRY
select least(1,2,3) | greatest(16,32,8), least(5,4)*1,greatest(-1.0,1.0)*1,least(3,2,1)*1.0,greatest(1,1.1,1.0),least("10",9),greatest("A","B","0");
least(1,2,3) | greatest(16,32,8)	least(5,4)*1	greatest(-1.0,1.0)*1	least(3,2,1)*1.0	greatest(1,1.1,1.0)	least("10",9)	greatest("A","B","0")
33	4	1.0	1.0	1.1	9	B
select decode(encode(repeat("a",100000),"monty"),"monty")=repeat("a",100000);
decode(encode(repeat("a",100000),"monty"),"monty")=repeat("a",100000)
1
select decode(encode("abcdef","monty"),"monty")="abcdef";
decode(encode("abcdef","monty"),"monty")="abcdef"
1
select quote('\'\"\\test');
quote('\'\"\\test')
'\'"\\test'
select quote(concat('abc\'', '\\cba'));
quote(concat('abc\'', '\\cba'))
'abc\'\\cba'
select quote(1/0), quote('\0\Z');
quote(1/0)	quote('\0\Z')
NULL	'\0\Z'
select length(quote(concat(char(0),"test")));
length(quote(concat(char(0),"test")))
8
select hex(quote(concat(char(224),char(227),char(230),char(231),char(232),char(234),char(235))));
hex(quote(concat(char(224),char(227),char(230),char(231),char(232),char(234),char(235))))
27E0E3E6E7E8EAEB27
select unhex(hex("foobar")), hex(unhex("1234567890ABCDEF")), unhex("345678"), unhex(NULL);
unhex(hex("foobar"))	hex(unhex("1234567890ABCDEF"))	unhex("345678")	unhex(NULL)
foobar	1234567890ABCDEF	4Vx	NULL
select hex(unhex("1")), hex(unhex("12")), hex(unhex("123")), hex(unhex("1234")), hex(unhex("12345")), hex(unhex("123456"));
hex(unhex("1"))	hex(unhex("12"))	hex(unhex("123"))	hex(unhex("1234"))	hex(unhex("12345"))	hex(unhex("123456"))
01	12	0123	1234	012345	123456
select length(unhex(md5("abrakadabra")));
length(unhex(md5("abrakadabra")))
16
select concat('a', quote(NULL));
concat('a', quote(NULL))
aNULL
select reverse("");
reverse("")

select insert("aa",100,1,"b"),insert("aa",1,3,"b"),left("aa",-1),substring("a",1,2);
insert("aa",100,1,"b")	insert("aa",1,3,"b")	left("aa",-1)	substring("a",1,2)
aa	b		a
select elt(2,1),field(NULL,"a","b","c"),reverse("");
elt(2,1)	field(NULL,"a","b","c")	reverse("")
NULL	0	
select locate("a","b",2),locate("","a",1);
locate("a","b",2)	locate("","a",1)
0	1
select ltrim("a"),rtrim("a"),trim(BOTH "" from "a"),trim(BOTH " " from "a");
ltrim("a")	rtrim("a")	trim(BOTH "" from "a")	trim(BOTH " " from "a")
a	a	a	a
select concat("1","2")|0,concat("1",".5")+0.0;
concat("1","2")|0	concat("1",".5")+0.0
12	1.5
select substring_index("www.tcx.se","",3);
substring_index("www.tcx.se","",3)

select length(repeat("a",100000000)),length(repeat("a",1000*64));
length(repeat("a",100000000))	length(repeat("a",1000*64))
NULL	64000
Warnings:
Warning	1301	Result of repeat() was larger than max_allowed_packet (1048576) - truncated
select position("0" in "baaa" in (1)),position("0" in "1" in (1,2,3)),position("sql" in ("mysql"));
position("0" in "baaa" in (1))	position("0" in "1" in (1,2,3))	position("sql" in ("mysql"))
1	0	3
select position(("1" in (1,2,3)) in "01");
position(("1" in (1,2,3)) in "01")
2
select length(repeat("a",65500)),length(concat(repeat("a",32000),repeat("a",32000))),length(replace("aaaaa","a",concat(repeat("a",10000)))),length(insert(repeat("a",40000),1,30000,repeat("b",50000)));
length(repeat("a",65500))	length(concat(repeat("a",32000),repeat("a",32000)))	length(replace("aaaaa","a",concat(repeat("a",10000))))	length(insert(repeat("a",40000),1,30000,repeat("b",50000)))
65500	64000	50000	60000
select length(repeat("a",1000000)),length(concat(repeat("a",32000),repeat("a",32000),repeat("a",32000))),length(replace("aaaaa","a",concat(repeat("a",32000)))),length(insert(repeat("a",48000),1,1000,repeat("a",48000)));
length(repeat("a",1000000))	length(concat(repeat("a",32000),repeat("a",32000),repeat("a",32000)))	length(replace("aaaaa","a",concat(repeat("a",32000))))	length(insert(repeat("a",48000),1,1000,repeat("a",48000)))
1000000	96000	160000	95000
create table t1 ( domain char(50) );
insert into t1 VALUES ("hello.de" ), ("test.de" );
select domain from t1 where concat('@', trim(leading '.' from concat('.', domain))) = '@hello.de';
domain
hello.de
select domain from t1 where concat('@', trim(leading '.' from concat('.', domain))) = '@test.de';
domain
test.de
drop table t1;
CREATE TABLE t1 (
id int(10) unsigned NOT NULL,
title varchar(255) default NULL,
prio int(10) unsigned default NULL,
category int(10) unsigned default NULL,
program int(10) unsigned default NULL,
bugdesc text,
created datetime default NULL,
modified timestamp(14) NOT NULL,
bugstatus int(10) unsigned default NULL,
submitter int(10) unsigned default NULL
) ENGINE=MyISAM;
INSERT INTO t1 VALUES (1,'Link',1,1,1,'aaaaaaaaaaaaaaaaaaaaaaaaaaaaaaaaaaaaaaaaaaaaaaaaaaaaaaaaaaaaaaaaaaaaaaaaaaaaaaaaaaaaaaaaaaaaaaaaaaaaaaaaaaaaaaaaaaaaaaaaaaaaaaaaaa','2001-02-28 08:40:16',20010228084016,0,4);
SELECT CONCAT('"',CONCAT_WS('";"',title,prio,category,program,bugdesc,created,modified+0,bugstatus,submitter), '"') FROM t1;
CONCAT('"',CONCAT_WS('";"',title,prio,category,program,bugdesc,created,modified+0,bugstatus,submitter), '"')
"Link";"1";"1";"1";"aaaaaaaaaaaaaaaaaaaaaaaaaaaaaaaaaaaaaaaaaaaaaaaaaaaaaaaaaaaaaaaaaaaaaaaaaaaaaaaaaaaaaaaaaaaaaaaaaaaaaaaaaaaaaaaaaaaaaaaaaaaaaaaaaa";"2001-02-28 08:40:16";"20010228084016";"0";"4"
SELECT CONCAT('"',CONCAT_WS('";"',title,prio,category,program,bugstatus,submitter), '"') FROM t1;
CONCAT('"',CONCAT_WS('";"',title,prio,category,program,bugstatus,submitter), '"')
"Link";"1";"1";"1";"0";"4"
SELECT CONCAT_WS('";"',title,prio,category,program,bugdesc,created,modified+0,bugstatus,submitter) FROM t1;
CONCAT_WS('";"',title,prio,category,program,bugdesc,created,modified+0,bugstatus,submitter)
Link";"1";"1";"1";"aaaaaaaaaaaaaaaaaaaaaaaaaaaaaaaaaaaaaaaaaaaaaaaaaaaaaaaaaaaaaaaaaaaaaaaaaaaaaaaaaaaaaaaaaaaaaaaaaaaaaaaaaaaaaaaaaaaaaaaaaaaaaaaaaa";"2001-02-28 08:40:16";"20010228084016";"0";"4
SELECT bugdesc, REPLACE(bugdesc, 'xxxxxxxxxxxxxxxxxxxx', 'bbbbbbbbbbbbbbbbbbbb') from t1 group by bugdesc;
bugdesc	REPLACE(bugdesc, 'xxxxxxxxxxxxxxxxxxxx', 'bbbbbbbbbbbbbbbbbbbb')
aaaaaaaaaaaaaaaaaaaaaaaaaaaaaaaaaaaaaaaaaaaaaaaaaaaaaaaaaaaaaaaaaaaaaaaaaaaaaaaaaaaaaaaaaaaaaaaaaaaaaaaaaaaaaaaaaaaaaaaaaaaaaaaaaa	aaaaaaaaaaaaaaaaaaaaaaaaaaaaaaaaaaaaaaaaaaaaaaaaaaaaaaaaaaaaaaaaaaaaaaaaaaaaaaaaaaaaaaaaaaaaaaaaaaaaaaaaaaaaaaaaaaaaaaaaaaaaaaaaaa
drop table t1;
CREATE TABLE t1 (id int(11) NOT NULL auto_increment, tmp text NOT NULL, KEY id (id)) ENGINE=MyISAM;
INSERT INTO t1 VALUES (1, 'a545f661efdd1fb66fdee3aab79945bf');
SELECT 1 FROM t1 WHERE tmp=AES_DECRYPT(tmp,"password");
1
DROP TABLE t1;
CREATE TABLE t1 (
wid int(10) unsigned NOT NULL auto_increment,
data_podp date default NULL,
status_wnio enum('nowy','podp','real','arch') NOT NULL default 'nowy',
PRIMARY KEY(wid)
);
INSERT INTO t1 VALUES (8,NULL,'real');
INSERT INTO t1 VALUES (9,NULL,'nowy');
SELECT elt(status_wnio,data_podp) FROM t1 GROUP BY wid;
elt(status_wnio,data_podp)
NULL
NULL
DROP TABLE t1;
CREATE TABLE t1 (title text) ENGINE=MyISAM;
INSERT INTO t1 VALUES ('Congress reconvenes in September to debate welfare and adult education');
INSERT INTO t1 VALUES ('House passes the CAREERS bill');
SELECT CONCAT("</a>",RPAD("",(55 - LENGTH(title)),".")) from t1;
CONCAT("</a>",RPAD("",(55 - LENGTH(title)),"."))
NULL
</a>..........................
DROP TABLE t1;
CREATE TABLE t1 (i int, j int);
INSERT INTO t1 VALUES (1,1),(2,2);
SELECT DISTINCT i, ELT(j, '345', '34') FROM t1;
i	ELT(j, '345', '34')
1	345
2	34
DROP TABLE t1;
create table t1(a char(4));
insert into t1 values ('one'),(NULL),('two'),('four');
select a, quote(a), isnull(quote(a)), quote(a) is null, ifnull(quote(a), 'n') from t1;
a	quote(a)	isnull(quote(a))	quote(a) is null	ifnull(quote(a), 'n')
one	'one'	0	0	'one'
NULL	NULL	0	0	NULL
two	'two'	0	0	'two'
four	'four'	0	0	'four'
drop table t1;
select trim(trailing 'foo' from 'foo');
trim(trailing 'foo' from 'foo')

select trim(leading 'foo' from 'foo');
trim(leading 'foo' from 'foo')

select 1=_latin1'1';
1=_latin1'1'
1
select _latin1'1'=1;
_latin1'1'=1
1
select _latin2'1'=1;
_latin2'1'=1
1
select 1=_latin2'1';
1=_latin2'1'
1
select _latin1'1'=_latin2'1';
ERROR HY000: Illegal mix of collations (latin1_swedish_ci,COERCIBLE) and (latin2_general_ci,COERCIBLE) for operation '='
select row('a','b','c') = row('a','b','c');
row('a','b','c') = row('a','b','c')
1
select row('A','b','c') = row('a','b','c');
row('A','b','c') = row('a','b','c')
1
select row('A' COLLATE latin1_bin,'b','c') = row('a','b','c');
row('A' COLLATE latin1_bin,'b','c') = row('a','b','c')
0
select row('A','b','c') = row('a' COLLATE latin1_bin,'b','c');
row('A','b','c') = row('a' COLLATE latin1_bin,'b','c')
0
select row('A' COLLATE latin1_general_ci,'b','c') = row('a' COLLATE latin1_bin,'b','c');
ERROR HY000: Illegal mix of collations (latin1_general_ci,EXPLICIT) and (latin1_bin,EXPLICIT) for operation '='
select concat(_latin1'a',_latin2'a');
ERROR HY000: Illegal mix of collations (latin1_swedish_ci,COERCIBLE) and (latin2_general_ci,COERCIBLE) for operation 'concat'
select concat(_latin1'a',_latin2'a',_latin5'a');
ERROR HY000: Illegal mix of collations (latin1_swedish_ci,COERCIBLE), (latin2_general_ci,COERCIBLE), (latin5_turkish_ci,COERCIBLE) for operation 'concat'
select concat(_latin1'a',_latin2'a',_latin5'a',_latin7'a');
ERROR HY000: Illegal mix of collations for operation 'concat'
select concat_ws(_latin1'a',_latin2'a');
ERROR HY000: Illegal mix of collations (latin1_swedish_ci,COERCIBLE) and (latin2_general_ci,COERCIBLE) for operation 'concat_ws'
select FIELD('b','A','B');
FIELD('b','A','B')
2
select FIELD('B','A','B');
FIELD('B','A','B')
2
select FIELD('b' COLLATE latin1_bin,'A','B');
FIELD('b' COLLATE latin1_bin,'A','B')
0
select FIELD('b','A' COLLATE latin1_bin,'B');
FIELD('b','A' COLLATE latin1_bin,'B')
0
select FIELD(_latin2'b','A','B');
ERROR HY000: Illegal mix of collations (latin2_general_ci,COERCIBLE), (latin1_swedish_ci,COERCIBLE), (latin1_swedish_ci,COERCIBLE) for operation 'field'
select FIELD('b',_latin2'A','B');
ERROR HY000: Illegal mix of collations (latin1_swedish_ci,COERCIBLE), (latin2_general_ci,COERCIBLE), (latin1_swedish_ci,COERCIBLE) for operation 'field'
select FIELD('b',_latin2'A','B',1);
FIELD('b',_latin2'A','B',1)
1
select POSITION(_latin1'B' IN _latin1'abcd');
POSITION(_latin1'B' IN _latin1'abcd')
2
select POSITION(_latin1'B' IN _latin1'abcd' COLLATE latin1_bin);
POSITION(_latin1'B' IN _latin1'abcd' COLLATE latin1_bin)
0
select POSITION(_latin1'B' COLLATE latin1_bin IN _latin1'abcd');
POSITION(_latin1'B' COLLATE latin1_bin IN _latin1'abcd')
0
select POSITION(_latin1'B' COLLATE latin1_general_ci IN _latin1'abcd' COLLATE latin1_bin);
ERROR HY000: Illegal mix of collations (latin1_bin,EXPLICIT) and (latin1_general_ci,EXPLICIT) for operation 'locate'
select POSITION(_latin1'B' IN _latin2'abcd');
ERROR HY000: Illegal mix of collations (latin2_general_ci,COERCIBLE) and (latin1_swedish_ci,COERCIBLE) for operation 'locate'
select FIND_IN_SET(_latin1'B',_latin1'a,b,c,d');
FIND_IN_SET(_latin1'B',_latin1'a,b,c,d')
2
select FIND_IN_SET(_latin1'B' COLLATE latin1_general_ci,_latin1'a,b,c,d' COLLATE latin1_bin);
ERROR HY000: Illegal mix of collations (latin1_general_ci,EXPLICIT) and (latin1_bin,EXPLICIT) for operation 'find_in_set'
select FIND_IN_SET(_latin1'B',_latin2'a,b,c,d');
ERROR HY000: Illegal mix of collations (latin1_swedish_ci,COERCIBLE) and (latin2_general_ci,COERCIBLE) for operation 'find_in_set'
select SUBSTRING_INDEX(_latin1'abcdabcdabcd',_latin1'd',2);
SUBSTRING_INDEX(_latin1'abcdabcdabcd',_latin1'd',2)
abcdabc
select SUBSTRING_INDEX(_latin1'abcdabcdabcd',_latin2'd',2);
ERROR HY000: Illegal mix of collations (latin1_swedish_ci,COERCIBLE) and (latin2_general_ci,COERCIBLE) for operation 'substr_index'
select SUBSTRING_INDEX(_latin1'abcdabcdabcd' COLLATE latin1_general_ci,_latin1'd' COLLATE latin1_bin,2);
ERROR HY000: Illegal mix of collations (latin1_general_ci,EXPLICIT) and (latin1_bin,EXPLICIT) for operation 'substr_index'
select _latin1'B' between _latin1'a' and _latin1'c';
_latin1'B' between _latin1'a' and _latin1'c'
1
select _latin1'B' collate latin1_bin between _latin1'a' and _latin1'c';
_latin1'B' collate latin1_bin between _latin1'a' and _latin1'c'
0
select _latin1'B' between _latin1'a' collate latin1_bin and _latin1'c';
_latin1'B' between _latin1'a' collate latin1_bin and _latin1'c'
0
select _latin1'B' between _latin1'a' and _latin1'c' collate latin1_bin;
_latin1'B' between _latin1'a' and _latin1'c' collate latin1_bin
0
select _latin2'B' between _latin1'a' and _latin1'b';
ERROR HY000: Illegal mix of collations (latin2_general_ci,COERCIBLE), (latin1_swedish_ci,COERCIBLE), (latin1_swedish_ci,COERCIBLE) for operation 'between'
select _latin1'B' between _latin2'a' and _latin1'b';
ERROR HY000: Illegal mix of collations (latin1_swedish_ci,COERCIBLE), (latin2_general_ci,COERCIBLE), (latin1_swedish_ci,COERCIBLE) for operation 'between'
select _latin1'B' between _latin1'a' and _latin2'b';
ERROR HY000: Illegal mix of collations (latin1_swedish_ci,COERCIBLE), (latin1_swedish_ci,COERCIBLE), (latin2_general_ci,COERCIBLE) for operation 'between'
select _latin1'B' collate latin1_general_ci between _latin1'a' collate latin1_bin and _latin1'b';
ERROR HY000: Illegal mix of collations (latin1_general_ci,EXPLICIT), (latin1_bin,EXPLICIT), (latin1_swedish_ci,COERCIBLE) for operation 'between'
select _latin1'B' in (_latin1'a',_latin1'b');
_latin1'B' in (_latin1'a',_latin1'b')
1
select _latin1'B' collate latin1_bin in (_latin1'a',_latin1'b');
_latin1'B' collate latin1_bin in (_latin1'a',_latin1'b')
0
select _latin1'B' in (_latin1'a' collate latin1_bin,_latin1'b');
_latin1'B' in (_latin1'a' collate latin1_bin,_latin1'b')
0
select _latin1'B' in (_latin1'a',_latin1'b' collate latin1_bin);
_latin1'B' in (_latin1'a',_latin1'b' collate latin1_bin)
0
select _latin2'B' in (_latin1'a',_latin1'b');
ERROR HY000: Illegal mix of collations (latin2_general_ci,COERCIBLE), (latin1_swedish_ci,COERCIBLE), (latin1_swedish_ci,COERCIBLE) for operation ' IN '
select _latin1'B' in (_latin2'a',_latin1'b');
ERROR HY000: Illegal mix of collations (latin1_swedish_ci,COERCIBLE), (latin2_general_ci,COERCIBLE), (latin1_swedish_ci,COERCIBLE) for operation ' IN '
select _latin1'B' in (_latin1'a',_latin2'b');
ERROR HY000: Illegal mix of collations (latin1_swedish_ci,COERCIBLE), (latin1_swedish_ci,COERCIBLE), (latin2_general_ci,COERCIBLE) for operation ' IN '
select _latin1'B' COLLATE latin1_general_ci in (_latin1'a' COLLATE latin1_bin,_latin1'b');
ERROR HY000: Illegal mix of collations (latin1_general_ci,EXPLICIT), (latin1_bin,EXPLICIT), (latin1_swedish_ci,COERCIBLE) for operation ' IN '
select _latin1'B' COLLATE latin1_general_ci in (_latin1'a',_latin1'b' COLLATE latin1_bin);
ERROR HY000: Illegal mix of collations (latin1_general_ci,EXPLICIT), (latin1_swedish_ci,COERCIBLE), (latin1_bin,EXPLICIT) for operation ' IN '
select collation(bin(130)), coercibility(bin(130));
collation(bin(130))	coercibility(bin(130))
latin1_swedish_ci	3
select collation(oct(130)), coercibility(oct(130));
collation(oct(130))	coercibility(oct(130))
latin1_swedish_ci	3
select collation(conv(130,16,10)), coercibility(conv(130,16,10));
collation(conv(130,16,10))	coercibility(conv(130,16,10))
latin1_swedish_ci	3
select collation(hex(130)), coercibility(hex(130));
collation(hex(130))	coercibility(hex(130))
latin1_swedish_ci	3
select collation(char(130)), coercibility(hex(130));
collation(char(130))	coercibility(hex(130))
latin1_swedish_ci	3
select collation(format(130,10)), coercibility(format(130,10));
collation(format(130,10))	coercibility(format(130,10))
latin1_swedish_ci	3
select collation(lcase(_latin2'a')), coercibility(lcase(_latin2'a'));
collation(lcase(_latin2'a'))	coercibility(lcase(_latin2'a'))
latin2_general_ci	3
select collation(ucase(_latin2'a')), coercibility(ucase(_latin2'a'));
collation(ucase(_latin2'a'))	coercibility(ucase(_latin2'a'))
latin2_general_ci	3
select collation(left(_latin2'a',1)), coercibility(left(_latin2'a',1));
collation(left(_latin2'a',1))	coercibility(left(_latin2'a',1))
latin2_general_ci	3
select collation(right(_latin2'a',1)), coercibility(right(_latin2'a',1));
collation(right(_latin2'a',1))	coercibility(right(_latin2'a',1))
latin2_general_ci	3
select collation(substring(_latin2'a',1,1)), coercibility(substring(_latin2'a',1,1));
collation(substring(_latin2'a',1,1))	coercibility(substring(_latin2'a',1,1))
latin2_general_ci	3
select collation(concat(_latin2'a',_latin2'b')), coercibility(concat(_latin2'a',_latin2'b'));
collation(concat(_latin2'a',_latin2'b'))	coercibility(concat(_latin2'a',_latin2'b'))
latin2_general_ci	3
select collation(lpad(_latin2'a',4,_latin2'b')), coercibility(lpad(_latin2'a',4,_latin2'b'));
collation(lpad(_latin2'a',4,_latin2'b'))	coercibility(lpad(_latin2'a',4,_latin2'b'))
latin2_general_ci	3
select collation(rpad(_latin2'a',4,_latin2'b')), coercibility(rpad(_latin2'a',4,_latin2'b'));
collation(rpad(_latin2'a',4,_latin2'b'))	coercibility(rpad(_latin2'a',4,_latin2'b'))
latin2_general_ci	3
select collation(concat_ws(_latin2'a',_latin2'b')), coercibility(concat_ws(_latin2'a',_latin2'b'));
collation(concat_ws(_latin2'a',_latin2'b'))	coercibility(concat_ws(_latin2'a',_latin2'b'))
latin2_general_ci	3
select collation(make_set(255,_latin2'a',_latin2'b',_latin2'c')), coercibility(make_set(255,_latin2'a',_latin2'b',_latin2'c'));
collation(make_set(255,_latin2'a',_latin2'b',_latin2'c'))	coercibility(make_set(255,_latin2'a',_latin2'b',_latin2'c'))
latin2_general_ci	3
select collation(export_set(255,_latin2'y',_latin2'n',_latin2' ')), coercibility(export_set(255,_latin2'y',_latin2'n',_latin2' '));
collation(export_set(255,_latin2'y',_latin2'n',_latin2' '))	coercibility(export_set(255,_latin2'y',_latin2'n',_latin2' '))
binary	3
select collation(trim(_latin2' a ')), coercibility(trim(_latin2' a '));
collation(trim(_latin2' a '))	coercibility(trim(_latin2' a '))
latin2_general_ci	3
select collation(ltrim(_latin2' a ')), coercibility(ltrim(_latin2' a '));
collation(ltrim(_latin2' a '))	coercibility(ltrim(_latin2' a '))
latin2_general_ci	3
select collation(rtrim(_latin2' a ')), coercibility(rtrim(_latin2' a '));
collation(rtrim(_latin2' a '))	coercibility(rtrim(_latin2' a '))
latin2_general_ci	3
select collation(trim(LEADING _latin2' ' FROM _latin2'a')), coercibility(trim(LEADING _latin2'a' FROM _latin2'a'));
collation(trim(LEADING _latin2' ' FROM _latin2'a'))	coercibility(trim(LEADING _latin2'a' FROM _latin2'a'))
latin2_general_ci	3
select collation(trim(TRAILING _latin2' ' FROM _latin2'a')), coercibility(trim(TRAILING _latin2'a' FROM _latin2'a'));
collation(trim(TRAILING _latin2' ' FROM _latin2'a'))	coercibility(trim(TRAILING _latin2'a' FROM _latin2'a'))
latin2_general_ci	3
select collation(trim(BOTH _latin2' ' FROM _latin2'a')), coercibility(trim(BOTH _latin2'a' FROM _latin2'a'));
collation(trim(BOTH _latin2' ' FROM _latin2'a'))	coercibility(trim(BOTH _latin2'a' FROM _latin2'a'))
latin2_general_ci	3
select collation(repeat(_latin2'a',10)), coercibility(repeat(_latin2'a',10));
collation(repeat(_latin2'a',10))	coercibility(repeat(_latin2'a',10))
latin2_general_ci	3
select collation(reverse(_latin2'ab')), coercibility(reverse(_latin2'ab'));
collation(reverse(_latin2'ab'))	coercibility(reverse(_latin2'ab'))
latin2_general_ci	3
select collation(quote(_latin2'ab')), coercibility(quote(_latin2'ab'));
collation(quote(_latin2'ab'))	coercibility(quote(_latin2'ab'))
latin2_general_ci	3
select collation(soundex(_latin2'ab')), coercibility(soundex(_latin2'ab'));
collation(soundex(_latin2'ab'))	coercibility(soundex(_latin2'ab'))
latin2_general_ci	3
select collation(substring(_latin2'ab',1)), coercibility(substring(_latin2'ab',1));
collation(substring(_latin2'ab',1))	coercibility(substring(_latin2'ab',1))
latin2_general_ci	3
select collation(insert(_latin2'abcd',2,3,_latin2'ef')), coercibility(insert(_latin2'abcd',2,3,_latin2'ef'));
collation(insert(_latin2'abcd',2,3,_latin2'ef'))	coercibility(insert(_latin2'abcd',2,3,_latin2'ef'))
latin2_general_ci	3
select collation(replace(_latin2'abcd',_latin2'b',_latin2'B')), coercibility(replace(_latin2'abcd',_latin2'b',_latin2'B'));
collation(replace(_latin2'abcd',_latin2'b',_latin2'B'))	coercibility(replace(_latin2'abcd',_latin2'b',_latin2'B'))
latin2_general_ci	3
select collation(encode('abcd','ab')), coercibility(encode('abcd','ab'));
collation(encode('abcd','ab'))	coercibility(encode('abcd','ab'))
binary	3
create table t1 
select
bin(130),
oct(130),
conv(130,16,10),
hex(130),
char(130),
format(130,10),
left(_latin2'a',1),
right(_latin2'a',1), 
lcase(_latin2'a'), 
ucase(_latin2'a'),
substring(_latin2'a',1,1),
concat(_latin2'a',_latin2'b'),
lpad(_latin2'a',4,_latin2'b'),
rpad(_latin2'a',4,_latin2'b'),
concat_ws(_latin2'a',_latin2'b'),
make_set(255,_latin2'a',_latin2'b',_latin2'c'),
export_set(255,_latin2'y',_latin2'n',_latin2' '),
trim(_latin2' a '),
ltrim(_latin2' a '),
rtrim(_latin2' a '),
trim(LEADING _latin2' ' FROM _latin2' a '),
trim(TRAILING _latin2' ' FROM _latin2' a '),
trim(BOTH _latin2' ' FROM _latin2' a '),
repeat(_latin2'a',10),
reverse(_latin2'ab'),
quote(_latin2'ab'),
soundex(_latin2'ab'),
substring(_latin2'ab',1),
insert(_latin2'abcd',2,3,_latin2'ef'),
replace(_latin2'abcd',_latin2'b',_latin2'B'),
encode('abcd','ab')
;
Warnings:
Warning	1265	Data truncated for column 'format(130,10)' at row 1
show create table t1;
Table	Create Table
t1	CREATE TABLE `t1` (
  `bin(130)` char(64) NOT NULL default '',
  `oct(130)` char(64) NOT NULL default '',
  `conv(130,16,10)` char(64) NOT NULL default '',
  `hex(130)` char(6) NOT NULL default '',
  `char(130)` char(1) NOT NULL default '',
  `format(130,10)` char(4) NOT NULL default '',
  `left(_latin2'a',1)` char(1) character set latin2 NOT NULL default '',
  `right(_latin2'a',1)` char(1) character set latin2 NOT NULL default '',
  `lcase(_latin2'a')` char(1) character set latin2 NOT NULL default '',
  `ucase(_latin2'a')` char(1) character set latin2 NOT NULL default '',
  `substring(_latin2'a',1,1)` char(1) character set latin2 NOT NULL default '',
  `concat(_latin2'a',_latin2'b')` char(2) character set latin2 NOT NULL default '',
  `lpad(_latin2'a',4,_latin2'b')` char(4) character set latin2 NOT NULL default '',
  `rpad(_latin2'a',4,_latin2'b')` char(4) character set latin2 NOT NULL default '',
  `concat_ws(_latin2'a',_latin2'b')` char(1) character set latin2 NOT NULL default '',
  `make_set(255,_latin2'a',_latin2'b',_latin2'c')` char(5) character set latin2 NOT NULL default '',
  `export_set(255,_latin2'y',_latin2'n',_latin2' ')` char(127) character set latin2 NOT NULL default '',
  `trim(_latin2' a ')` char(3) character set latin2 NOT NULL default '',
  `ltrim(_latin2' a ')` char(3) character set latin2 NOT NULL default '',
  `rtrim(_latin2' a ')` char(3) character set latin2 NOT NULL default '',
  `trim(LEADING _latin2' ' FROM _latin2' a ')` char(3) character set latin2 NOT NULL default '',
  `trim(TRAILING _latin2' ' FROM _latin2' a ')` char(3) character set latin2 NOT NULL default '',
  `trim(BOTH _latin2' ' FROM _latin2' a ')` char(3) character set latin2 NOT NULL default '',
  `repeat(_latin2'a',10)` char(10) character set latin2 NOT NULL default '',
  `reverse(_latin2'ab')` char(2) character set latin2 NOT NULL default '',
  `quote(_latin2'ab')` char(6) character set latin2 NOT NULL default '',
  `soundex(_latin2'ab')` char(4) character set latin2 NOT NULL default '',
  `substring(_latin2'ab',1)` char(2) character set latin2 NOT NULL default '',
  `insert(_latin2'abcd',2,3,_latin2'ef')` char(6) character set latin2 NOT NULL default '',
  `replace(_latin2'abcd',_latin2'b',_latin2'B')` char(4) character set latin2 NOT NULL default '',
  `encode('abcd','ab')` binary(4) NOT NULL default ''
) ENGINE=MyISAM DEFAULT CHARSET=latin1
drop table t1;
select SUBSTR('abcdefg',3,2);
SUBSTR('abcdefg',3,2)
cd
select SUBSTRING('abcdefg',3,2);
SUBSTRING('abcdefg',3,2)
cd
select SUBSTR('abcdefg',-3,2) FROM DUAL;
SUBSTR('abcdefg',-3,2)
ef
select SUBSTR('abcdefg',-1,5) FROM DUAL;
SUBSTR('abcdefg',-1,5)
g
select SUBSTR('abcdefg',0,0) FROM DUAL;
SUBSTR('abcdefg',0,0)

select SUBSTR('abcdefg',-1,-1) FROM DUAL;
SUBSTR('abcdefg',-1,-1)

select SUBSTR('abcdefg',1,-1) FROM DUAL;
SUBSTR('abcdefg',1,-1)

create table t7 (s1 char);
select * from t7
where concat(s1 collate latin1_general_ci,s1 collate latin1_swedish_ci) = 'AA';
ERROR HY000: Illegal mix of collations (latin1_general_ci,EXPLICIT) and (latin1_swedish_ci,EXPLICIT) for operation 'concat'
drop table t7;
select substring_index("1abcd;2abcd;3abcd;4abcd", ';', 2),substring_index("1abcd;2abcd;3abcd;4abcd", ';', -2);
substring_index("1abcd;2abcd;3abcd;4abcd", ';', 2)	substring_index("1abcd;2abcd;3abcd;4abcd", ';', -2)
1abcd;2abcd	3abcd;4abcd
explain extended select md5('hello'), sha('abc'), sha1('abc'), soundex(''), 'mood' sounds like 'mud', aes_decrypt(aes_encrypt('abc','1'),'1'),concat('*',space(5),'*'), reverse('abc'), rpad('a',4,'1'), lpad('a',4,'1'),  concat_ws(',','',NULL,'a'),make_set(255,_latin2'a',_latin2'b',_latin2'c'),elt(2,1),locate("a","b",2),format(130,10),char(0),conv(130,16,10),hex(130),binary 'HE', export_set(255,_latin2'y',_latin2'n',_latin2' '),FIELD('b' COLLATE latin1_bin,'A','B'),FIND_IN_SET(_latin1'B',_latin1'a,b,c,d'),collation(conv(130,16,10)), coercibility(conv(130,16,10)),length('\n\t\r\b\0\_\%\\'),bit_length('\n\t\r\b\0\_\%\\'),bit_length('\n\t\r\b\0\_\%\\'),concat('monty',' was here ','again'),length('hello'),char(ascii('h')),ord('h'),quote(1/0),crc32("123"),replace('aaaa','a','b'),insert('txs',2,1,'hi'),left(_latin2'a',1),right(_latin2'a',1),lcase(_latin2'a'),ucase(_latin2'a'),SUBSTR('abcdefg',3,2),substring_index("1abcd;2abcd;3abcd;4abcd", ';', 2),trim(_latin2' a '),ltrim(_latin2' a '),rtrim(_latin2' a '), decode(encode(repeat("a",100000),"monty"),"monty");
id	select_type	table	type	possible_keys	key	key_len	ref	rows	Extra
1	SIMPLE	NULL	NULL	NULL	NULL	NULL	NULL	NULL	No tables used
Warnings:
Note	1003	select md5(_latin1'hello') AS `md5('hello')`,sha(_latin1'abc') AS `sha('abc')`,sha(_latin1'abc') AS `sha1('abc')`,soundex(_latin1'') AS `soundex('')`,(soundex(_latin1'mood') = soundex(_latin1'mud')) AS `'mood' sounds like 'mud'`,aes_decrypt(aes_encrypt(_latin1'abc',_latin1'1'),_latin1'1') AS `aes_decrypt(aes_encrypt('abc','1'),'1')`,concat(_latin1'*',repeat(_latin1' ',5),_latin1'*') AS `concat('*',space(5),'*')`,reverse(_latin1'abc') AS `reverse('abc')`,rpad(_latin1'a',4,_latin1'1') AS `rpad('a',4,'1')`,lpad(_latin1'a',4,_latin1'1') AS `lpad('a',4,'1')`,concat_ws(_latin1',',_latin1'',NULL,_latin1'a') AS `concat_ws(',','',NULL,'a')`,make_set(255,_latin2'a',_latin2'b',_latin2'c') AS `make_set(255,_latin2'a',_latin2'b',_latin2'c')`,elt(2,1) AS `elt(2,1)`,locate(_latin1'a',_latin1'b',2) AS `locate("a","b",2)`,format(130,10) AS `format(130,10)`,char(0) AS `char(0)`,conv(130,16,10) AS `conv(130,16,10)`,hex(130) AS `hex(130)`,cast(_latin1'HE' as char charset binary) AS `binary 'HE'`,export_set(255,_latin2'y',_latin2'n',_latin2' ') AS `export_set(255,_latin2'y',_latin2'n',_latin2' ')`,field((_latin1'b' collate _latin1'latin1_bin'),_latin1'A',_latin1'B') AS `FIELD('b' COLLATE latin1_bin,'A','B')`,find_in_set(_latin1'B',_latin1'a,b,c,d') AS `FIND_IN_SET(_latin1'B',_latin1'a,b,c,d')`,collation(conv(130,16,10)) AS `collation(conv(130,16,10))`,coercibility(conv(130,16,10)) AS `coercibility(conv(130,16,10))`,length(_latin1'\n	\r\0\\_\\%\\') AS `length('\n\t\r\b\0\_\%\\')`,bit_length(_latin1'\n	\r\0\\_\\%\\') AS `bit_length('\n\t\r\b\0\_\%\\')`,bit_length(_latin1'\n	\r\0\\_\\%\\') AS `bit_length('\n\t\r\b\0\_\%\\')`,concat(_latin1'monty',_latin1' was here ',_latin1'again') AS `concat('monty',' was here ','again')`,length(_latin1'hello') AS `length('hello')`,char(ascii(_latin1'h')) AS `char(ascii('h'))`,ord(_latin1'h') AS `ord('h')`,quote((1 / 0)) AS `quote(1/0)`,crc32(_latin1'123') AS `crc32("123")`,replace(_latin1'aaaa',_latin1'a',_latin1'b') AS `replace('aaaa','a','b')`,insert(_latin1'txs',2,1,_latin1'hi') AS `insert('txs',2,1,'hi')`,left(_latin2'a',1) AS `left(_latin2'a',1)`,right(_latin2'a',1) AS `right(_latin2'a',1)`,lcase(_latin2'a') AS `lcase(_latin2'a')`,ucase(_latin2'a') AS `ucase(_latin2'a')`,substr(_latin1'abcdefg',3,2) AS `SUBSTR('abcdefg',3,2)`,substr_index(_latin1'1abcd;2abcd;3abcd;4abcd',_latin1';',2) AS `substring_index("1abcd;2abcd;3abcd;4abcd", ';', 2)`,trim(_latin2' a ') AS `trim(_latin2' a ')`,ltrim(_latin2' a ') AS `ltrim(_latin2' a ')`,rtrim(_latin2' a ') AS `rtrim(_latin2' a ')`,decode(encode(repeat(_latin1'a',100000))) AS `decode(encode(repeat("a",100000),"monty"),"monty")`
SELECT lpad(12345, 5, "#");
lpad(12345, 5, "#")
12345
SELECT conv(71, 10, 36), conv('1Z', 36, 10);
conv(71, 10, 36)	conv('1Z', 36, 10)
1Z	71
create table t1 (id int(1), str varchar(10)) DEFAULT CHARSET=utf8;
insert into t1 values (1,'aaaaaaaaaa'), (2,'bbbbbbbbbb');
create table t2 (id int(1), str varchar(10)) DEFAULT CHARSET=utf8;
insert into t2 values (1,'cccccccccc'), (2,'dddddddddd');
select substring(concat(t1.str, t2.str), 1, 15) "name" from t1, t2 
where t2.id=t1.id order by name;
name
aaaaaaaaaaccccc
bbbbbbbbbbddddd
drop table t1, t2;
create table t1 (c1 INT, c2 INT UNSIGNED);
insert into t1 values ('21474836461','21474836461');
Warnings:
Warning	1265	Data truncated for column 'c1' at row 1
Warning	1265	Data truncated for column 'c2' at row 1
insert into t1 values ('-21474836461','-21474836461');
Warnings:
Warning	1265	Data truncated for column 'c1' at row 1
Warning	1265	Data truncated for column 'c2' at row 1
show warnings;
Level	Code	Message
Warning	1265	Data truncated for column 'c1' at row 1
Warning	1265	Data truncated for column 'c2' at row 1
select * from t1;
c1	c2
2147483647	4294967295
-2147483648	0
drop table t1;
select left(1234, 3) + 0;
left(1234, 3) + 0
123
create table t1 (a int not null primary key, b varchar(40), c datetime);
insert into t1 (a,b,c) values (1,'Tom','2004-12-10 12:13:14'),(2,'ball games','2004-12-10 12:13:14'), (3,'Basil','2004-12-10 12:13:14'), (4,'Dean','2004-12-10 12:13:14'),(5,'Ellis','2004-12-10 12:13:14'), (6,'Serg','2004-12-10 12:13:14'), (7,'Sergei','2004-12-10 12:13:14'),(8,'Georg','2004-12-10 12:13:14'),(9,'Salle','2004-12-10 12:13:14'),(10,'Sinisa','2004-12-10 12:13:14');
select count(*) as total, left(c,10) as reg from t1 group by reg order by reg desc limit 0,12;
total	reg
10	2004-12-10
drop table t1;
select quote(ltrim(concat('    ', 'a')));
quote(ltrim(concat('    ', 'a')))
'a'
select quote(trim(concat('    ', 'a')));
quote(trim(concat('    ', 'a')))
'a'
<<<<<<< HEAD
select trim(null from 'kate') as "must_be_null";
must_be_null
NULL
select trim('xyz' from null) as "must_be_null";
must_be_null
NULL
CREATE TABLE t1 (
id int(11) NOT NULL auto_increment,
a bigint(20) unsigned default NULL,
PRIMARY KEY  (id)
) ENGINE=MyISAM;
INSERT INTO t1 VALUES
('0','16307858876001849059');
SELECT CONV('e251273eb74a8ee3', 16, 10);
CONV('e251273eb74a8ee3', 16, 10)
16307858876001849059
EXPLAIN 
SELECT id
FROM t1
WHERE a = 16307858876001849059;
id	select_type	table	type	possible_keys	key	key_len	ref	rows	Extra
1	SIMPLE	t1	system	NULL	NULL	NULL	NULL	1	
EXPLAIN 
SELECT id
FROM t1
WHERE a = CONV('e251273eb74a8ee3', 16, 10);
id	select_type	table	type	possible_keys	key	key_len	ref	rows	Extra
1	SIMPLE	t1	system	NULL	NULL	NULL	NULL	1	
=======
CREATE TABLE t1 SELECT 1 UNION SELECT 2 UNION SELECT 3;
SELECT QUOTE('A') FROM t1;
QUOTE('A')
'A'
'A'
'A'
>>>>>>> 87eae831
DROP TABLE t1;<|MERGE_RESOLUTION|>--- conflicted
+++ resolved
@@ -697,7 +697,13 @@
 select quote(trim(concat('    ', 'a')));
 quote(trim(concat('    ', 'a')))
 'a'
-<<<<<<< HEAD
+CREATE TABLE t1 SELECT 1 UNION SELECT 2 UNION SELECT 3;
+SELECT QUOTE('A') FROM t1;
+QUOTE('A')
+'A'
+'A'
+'A'
+DROP TABLE t1;
 select trim(null from 'kate') as "must_be_null";
 must_be_null
 NULL
@@ -726,12 +732,4 @@
 WHERE a = CONV('e251273eb74a8ee3', 16, 10);
 id	select_type	table	type	possible_keys	key	key_len	ref	rows	Extra
 1	SIMPLE	t1	system	NULL	NULL	NULL	NULL	1	
-=======
-CREATE TABLE t1 SELECT 1 UNION SELECT 2 UNION SELECT 3;
-SELECT QUOTE('A') FROM t1;
-QUOTE('A')
-'A'
-'A'
-'A'
->>>>>>> 87eae831
 DROP TABLE t1;