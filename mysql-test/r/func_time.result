--- conflicted
+++ resolved
@@ -891,8 +891,6 @@
   `from_unixtime(1) + 0` double(23,6) DEFAULT NULL
 ) ENGINE=MyISAM DEFAULT CHARSET=latin1
 drop table t1;
-<<<<<<< HEAD
-=======
 (select time_format(timediff(now(), DATE_SUB(now(),INTERVAL 5 DAY)),'%H') As H)
 union
 (select time_format(timediff(now(), DATE_SUB(now(),INTERVAL 5 DAY)),'%H') As H);
@@ -913,7 +911,6 @@
 (select time_format(timediff(now(), DATE_SUB(now(),INTERVAL 5 HOUR)),'%k') As H);
 H
 5
->>>>>>> 8f374814
 End of 4.1 tests
 explain extended select timestampdiff(SQL_TSI_WEEK, '2001-02-01', '2001-05-01') as a1,
 timestampdiff(SQL_TSI_FRAC_SECOND, '2001-02-01 12:59:59.120000', '2001-05-01 12:58:58.119999') as a2;
