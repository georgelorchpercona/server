set @subselect_mat_test_optimizer_switch_value='materialization=on,in_to_exists=off,semijoin=off';
set @subselect_sj_mat_tmp= @@optimizer_switch;
set optimizer_switch=ifnull(@subselect_mat_test_optimizer_switch_value, 'semijoin=on,firstmatch=on,loosescan=on,semijoin_with_cache=on');
set optimizer_switch='mrr=on,mrr_sort_keys=on,index_condition_pushdown=on';
set @optimizer_switch_local_default= @@optimizer_switch;
drop table if exists t1, t2, t3, t4, t5, t1i, t2i, t3i;
drop table if exists columns;
drop table if exists t1_16, t2_16, t3_16;
drop view if exists v1, v2, v1m, v2m;
create table t1 (a1 char(8), a2 char(8));
create table t2 (b1 char(8), b2 char(8));
create table t3 (c1 char(8), c2 char(8));
insert into t1 values ('1 - 00', '2 - 00');
insert into t1 values ('1 - 01', '2 - 01');
insert into t1 values ('1 - 02', '2 - 02');
insert into t2 values ('1 - 01', '2 - 01');
insert into t2 values ('1 - 01', '2 - 01');
insert into t2 values ('1 - 02', '2 - 02');
insert into t2 values ('1 - 02', '2 - 02');
insert into t2 values ('1 - 03', '2 - 03');
insert into t3 values ('1 - 01', '2 - 01');
insert into t3 values ('1 - 02', '2 - 02');
insert into t3 values ('1 - 03', '2 - 03');
insert into t3 values ('1 - 04', '2 - 04');
create table t1i (a1 char(8), a2 char(8));
create table t2i (b1 char(8), b2 char(8));
create table t3i (c1 char(8), c2 char(8));
create index it1i1 on t1i (a1);
create index it1i2 on t1i (a2);
create index it1i3 on t1i (a1, a2);
create index it2i1 on t2i (b1);
create index it2i2 on t2i (b2);
create index it2i3 on t2i (b1, b2);
create index it3i1 on t3i (c1);
create index it3i2 on t3i (c2);
create index it3i3 on t3i (c1, c2);
insert into t1i select * from t1;
insert into t2i select * from t2;
insert into t3i select * from t3;
set @@optimizer_switch='materialization=on,in_to_exists=off,firstmatch=off';
/******************************************************************************
* Simple tests.
******************************************************************************/
# non-indexed nullable fields
explain extended
select * from t1 where a1 in (select b1 from t2 where b1 > '0');
id	select_type	table	type	possible_keys	key	key_len	ref	rows	filtered	Extra
1	PRIMARY	t1	ALL	NULL	NULL	NULL	NULL	3	100.00	Using where
2	MATERIALIZED	t2	ALL	NULL	NULL	NULL	NULL	5	100.00	Using where
Warnings:
Note	1003	select `test`.`t1`.`a1` AS `a1`,`test`.`t1`.`a2` AS `a2` from `test`.`t1` where <expr_cache><`test`.`t1`.`a1`>(<in_optimizer>(`test`.`t1`.`a1`,`test`.`t1`.`a1` in ( <materialize> (select `test`.`t2`.`b1` from `test`.`t2` where (`test`.`t2`.`b1` > '0') ), <primary_index_lookup>(`test`.`t1`.`a1` in <temporary table> on distinct_key where ((`test`.`t1`.`a1` = `<subquery2>`.`b1`))))))
select * from t1 where a1 in (select b1 from t2 where b1 > '0');
a1	a2
1 - 01	2 - 01
1 - 02	2 - 02
explain extended
select * from t1 where a1 in (select b1 from t2 where b1 > '0' group by b1);
id	select_type	table	type	possible_keys	key	key_len	ref	rows	filtered	Extra
1	PRIMARY	t1	ALL	NULL	NULL	NULL	NULL	3	100.00	Using where
2	MATERIALIZED	t2	ALL	NULL	NULL	NULL	NULL	5	100.00	Using where; Using temporary
Warnings:
Note	1003	select `test`.`t1`.`a1` AS `a1`,`test`.`t1`.`a2` AS `a2` from `test`.`t1` where <expr_cache><`test`.`t1`.`a1`>(<in_optimizer>(`test`.`t1`.`a1`,`test`.`t1`.`a1` in ( <materialize> (select `test`.`t2`.`b1` from `test`.`t2` where (`test`.`t2`.`b1` > '0') group by `test`.`t2`.`b1` ), <primary_index_lookup>(`test`.`t1`.`a1` in <temporary table> on distinct_key where ((`test`.`t1`.`a1` = `<subquery2>`.`b1`))))))
select * from t1 where a1 in (select b1 from t2 where b1 > '0' group by b1);
a1	a2
1 - 01	2 - 01
1 - 02	2 - 02
explain extended
select * from t1 where (a1, a2) in (select b1, b2 from t2 where b1 > '0' group by b1, b2);
id	select_type	table	type	possible_keys	key	key_len	ref	rows	filtered	Extra
1	PRIMARY	t1	ALL	NULL	NULL	NULL	NULL	3	100.00	Using where
2	MATERIALIZED	t2	ALL	NULL	NULL	NULL	NULL	5	100.00	Using where; Using temporary
Warnings:
Note	1003	select `test`.`t1`.`a1` AS `a1`,`test`.`t1`.`a2` AS `a2` from `test`.`t1` where <expr_cache><`test`.`t1`.`a1`,`test`.`t1`.`a2`>(<in_optimizer>((`test`.`t1`.`a1`,`test`.`t1`.`a2`),(`test`.`t1`.`a1`,`test`.`t1`.`a2`) in ( <materialize> (select `test`.`t2`.`b1`,`test`.`t2`.`b2` from `test`.`t2` where (`test`.`t2`.`b1` > '0') group by `test`.`t2`.`b1`,`test`.`t2`.`b2` ), <primary_index_lookup>(`test`.`t1`.`a1` in <temporary table> on distinct_key where ((`test`.`t1`.`a1` = `<subquery2>`.`b1`) and (`test`.`t1`.`a2` = `<subquery2>`.`b2`))))))
select * from t1 where (a1, a2) in (select b1, b2 from t2 where b1 > '0' group by b1, b2);
a1	a2
1 - 01	2 - 01
1 - 02	2 - 02
explain extended
select * from t1 where (a1, a2) in (select b1, min(b2) from t2 where b1 > '0' group by b1);
id	select_type	table	type	possible_keys	key	key_len	ref	rows	filtered	Extra
1	PRIMARY	t1	ALL	NULL	NULL	NULL	NULL	3	100.00	Using where
2	MATERIALIZED	t2	ALL	NULL	NULL	NULL	NULL	5	100.00	Using where; Using temporary
Warnings:
Note	1003	select `test`.`t1`.`a1` AS `a1`,`test`.`t1`.`a2` AS `a2` from `test`.`t1` where <expr_cache><`test`.`t1`.`a1`,`test`.`t1`.`a2`>(<in_optimizer>((`test`.`t1`.`a1`,`test`.`t1`.`a2`),(`test`.`t1`.`a1`,`test`.`t1`.`a2`) in ( <materialize> (select `test`.`t2`.`b1`,min(`test`.`t2`.`b2`) from `test`.`t2` where (`test`.`t2`.`b1` > '0') group by `test`.`t2`.`b1` ), <primary_index_lookup>(`test`.`t1`.`a1` in <temporary table> on distinct_key where ((`test`.`t1`.`a1` = `<subquery2>`.`b1`) and (`test`.`t1`.`a2` = `<subquery2>`.`min(b2)`))))))
select * from t1 where (a1, a2) in (select b1, min(b2) from t2 where b1 > '0' group by b1);
a1	a2
1 - 01	2 - 01
1 - 02	2 - 02
explain extended
select * from t1i where a1 in (select b1 from t2i where b1 > '0');
id	select_type	table	type	possible_keys	key	key_len	ref	rows	filtered	Extra
1	PRIMARY	t1i	index	NULL	_it1_idx	#	NULL	3	100.00	Using where; 
2	MATERIALIZED	t2i	index	it2i1,it2i3	it2i1	#	NULL	5	100.00	Using where; 
Warnings:
Note	1003	select `test`.`t1i`.`a1` AS `a1`,`test`.`t1i`.`a2` AS `a2` from `test`.`t1i` where <expr_cache><`test`.`t1i`.`a1`>(<in_optimizer>(`test`.`t1i`.`a1`,`test`.`t1i`.`a1` in ( <materialize> (select `test`.`t2i`.`b1` from `test`.`t2i` where (`test`.`t2i`.`b1` > '0') ), <primary_index_lookup>(`test`.`t1i`.`a1` in <temporary table> on distinct_key where ((`test`.`t1i`.`a1` = `<subquery2>`.`b1`))))))
select * from t1i where a1 in (select b1 from t2i where b1 > '0');
a1	a2
1 - 01	2 - 01
1 - 02	2 - 02
explain extended
select * from t1i where a1 in (select b1 from t2i where b1 > '0' group by b1);
id	select_type	table	type	possible_keys	key	key_len	ref	rows	filtered	Extra
1	PRIMARY	t1i	index	NULL	#	18	#	3	100.00	#
2	MATERIALIZED	t2i	range	it2i1,it2i3	#	9	#	3	100.00	#
Warnings:
Note	1003	select `test`.`t1i`.`a1` AS `a1`,`test`.`t1i`.`a2` AS `a2` from `test`.`t1i` where <expr_cache><`test`.`t1i`.`a1`>(<in_optimizer>(`test`.`t1i`.`a1`,`test`.`t1i`.`a1` in ( <materialize> (select `test`.`t2i`.`b1` from `test`.`t2i` where (`test`.`t2i`.`b1` > '0') group by `test`.`t2i`.`b1` ), <primary_index_lookup>(`test`.`t1i`.`a1` in <temporary table> on distinct_key where ((`test`.`t1i`.`a1` = `<subquery2>`.`b1`))))))
select * from t1i where a1 in (select b1 from t2i where b1 > '0' group by b1);
a1	a2
1 - 01	2 - 01
1 - 02	2 - 02
explain extended
select * from t1i where (a1, a2) in (select b1, b2 from t2i where b1 > '0');
id	select_type	table	type	possible_keys	key	key_len	ref	rows	filtered	Extra
1	PRIMARY	t1i	index	NULL	_it1_idx	#	NULL	3	100.00	Using where; 
2	MATERIALIZED	t2i	index	it2i1,it2i3	it2i3	#	NULL	5	100.00	Using where; 
Warnings:
Note	1003	select `test`.`t1i`.`a1` AS `a1`,`test`.`t1i`.`a2` AS `a2` from `test`.`t1i` where <expr_cache><`test`.`t1i`.`a1`,`test`.`t1i`.`a2`>(<in_optimizer>((`test`.`t1i`.`a1`,`test`.`t1i`.`a2`),(`test`.`t1i`.`a1`,`test`.`t1i`.`a2`) in ( <materialize> (select `test`.`t2i`.`b1`,`test`.`t2i`.`b2` from `test`.`t2i` where (`test`.`t2i`.`b1` > '0') ), <primary_index_lookup>(`test`.`t1i`.`a1` in <temporary table> on distinct_key where ((`test`.`t1i`.`a1` = `<subquery2>`.`b1`) and (`test`.`t1i`.`a2` = `<subquery2>`.`b2`))))))
select * from t1i where (a1, a2) in (select b1, b2 from t2i where b1 > '0');
a1	a2
1 - 01	2 - 01
1 - 02	2 - 02
explain extended
select * from t1i where (a1, a2) in (select b1, b2 from t2i where b1 > '0' group by b1, b2);
id	select_type	table	type	possible_keys	key	key_len	ref	rows	filtered	Extra
1	PRIMARY	t1i	index	NULL	#	#	#	3	100.00	#
2	MATERIALIZED	t2i	range	it2i1,it2i3	#	#	#	3	100.00	#
Warnings:
Note	1003	select `test`.`t1i`.`a1` AS `a1`,`test`.`t1i`.`a2` AS `a2` from `test`.`t1i` where <expr_cache><`test`.`t1i`.`a1`,`test`.`t1i`.`a2`>(<in_optimizer>((`test`.`t1i`.`a1`,`test`.`t1i`.`a2`),(`test`.`t1i`.`a1`,`test`.`t1i`.`a2`) in ( <materialize> (select `test`.`t2i`.`b1`,`test`.`t2i`.`b2` from `test`.`t2i` where (`test`.`t2i`.`b1` > '0') group by `test`.`t2i`.`b1`,`test`.`t2i`.`b2` ), <primary_index_lookup>(`test`.`t1i`.`a1` in <temporary table> on distinct_key where ((`test`.`t1i`.`a1` = `<subquery2>`.`b1`) and (`test`.`t1i`.`a2` = `<subquery2>`.`b2`))))))
select * from t1i where (a1, a2) in (select b1, b2 from t2i where b1 > '0' group by b1, b2);
a1	a2
1 - 01	2 - 01
1 - 02	2 - 02
explain extended
select * from t1i where (a1, a2) in (select b1, min(b2) from t2i where b1 > '0' group by b1);
id	select_type	table	type	possible_keys	key	key_len	ref	rows	filtered	Extra
1	PRIMARY	t1i	index	NULL	#	#	#	3	100.00	#
2	MATERIALIZED	t2i	range	it2i1,it2i3	#	#	#	3	100.00	#
Warnings:
Note	1003	select `test`.`t1i`.`a1` AS `a1`,`test`.`t1i`.`a2` AS `a2` from `test`.`t1i` where <expr_cache><`test`.`t1i`.`a1`,`test`.`t1i`.`a2`>(<in_optimizer>((`test`.`t1i`.`a1`,`test`.`t1i`.`a2`),(`test`.`t1i`.`a1`,`test`.`t1i`.`a2`) in ( <materialize> (select `test`.`t2i`.`b1`,min(`test`.`t2i`.`b2`) from `test`.`t2i` where (`test`.`t2i`.`b1` > '0') group by `test`.`t2i`.`b1` ), <primary_index_lookup>(`test`.`t1i`.`a1` in <temporary table> on distinct_key where ((`test`.`t1i`.`a1` = `<subquery2>`.`b1`) and (`test`.`t1i`.`a2` = `<subquery2>`.`min(b2)`))))))
select * from t1i where (a1, a2) in (select b1, min(b2) from t2i where b1 > '0' group by b1);
a1	a2
1 - 01	2 - 01
1 - 02	2 - 02
explain extended
select * from t1 where (a1, a2) in (select b1, max(b2) from t2i group by b1);
id	select_type	table	type	possible_keys	key	key_len	ref	rows	filtered	Extra
1	PRIMARY	t1	ALL	NULL	NULL	NULL	NULL	3	100.00	Using where
2	MATERIALIZED	t2i	range	NULL	it2i3	9	NULL	3	100.00	Using index for group-by
Warnings:
Note	1003	select `test`.`t1`.`a1` AS `a1`,`test`.`t1`.`a2` AS `a2` from `test`.`t1` where <expr_cache><`test`.`t1`.`a1`,`test`.`t1`.`a2`>(<in_optimizer>((`test`.`t1`.`a1`,`test`.`t1`.`a2`),(`test`.`t1`.`a1`,`test`.`t1`.`a2`) in ( <materialize> (select `test`.`t2i`.`b1`,max(`test`.`t2i`.`b2`) from `test`.`t2i` group by `test`.`t2i`.`b1` ), <primary_index_lookup>(`test`.`t1`.`a1` in <temporary table> on distinct_key where ((`test`.`t1`.`a1` = `<subquery2>`.`b1`) and (`test`.`t1`.`a2` = `<subquery2>`.`max(b2)`))))))
select * from t1 where (a1, a2) in (select b1, max(b2) from t2i group by b1);
a1	a2
1 - 01	2 - 01
1 - 02	2 - 02
prepare st1 from "explain select * from t1 where (a1, a2) in (select b1, max(b2) from t2i group by b1)";
execute st1;
id	select_type	table	type	possible_keys	key	key_len	ref	rows	Extra
1	PRIMARY	t1	ALL	NULL	NULL	NULL	NULL	3	Using where
2	MATERIALIZED	t2i	range	NULL	it2i3	9	NULL	3	Using index for group-by
execute st1;
id	select_type	table	type	possible_keys	key	key_len	ref	rows	Extra
1	PRIMARY	t1	ALL	NULL	NULL	NULL	NULL	3	Using where
2	MATERIALIZED	t2i	range	NULL	it2i3	9	NULL	3	Using index for group-by
prepare st2 from "select * from t1 where (a1, a2) in (select b1, max(b2) from t2i group by b1)";
execute st2;
a1	a2
1 - 01	2 - 01
1 - 02	2 - 02
execute st2;
a1	a2
1 - 01	2 - 01
1 - 02	2 - 02
explain extended
select * from t1 where (a1, a2) in (select b1, min(b2) from t2i where b1 > '0' group by b1);
id	select_type	table	type	possible_keys	key	key_len	ref	rows	filtered	Extra
1	PRIMARY	t1	ALL	NULL	NULL	NULL	NULL	3	100.00	Using where
2	MATERIALIZED	t2i	range	it2i1,it2i3	it2i3	18	NULL	3	100.00	Using where; Using index for group-by
Warnings:
Note	1003	select `test`.`t1`.`a1` AS `a1`,`test`.`t1`.`a2` AS `a2` from `test`.`t1` where <expr_cache><`test`.`t1`.`a1`,`test`.`t1`.`a2`>(<in_optimizer>((`test`.`t1`.`a1`,`test`.`t1`.`a2`),(`test`.`t1`.`a1`,`test`.`t1`.`a2`) in ( <materialize> (select `test`.`t2i`.`b1`,min(`test`.`t2i`.`b2`) from `test`.`t2i` where (`test`.`t2i`.`b1` > '0') group by `test`.`t2i`.`b1` ), <primary_index_lookup>(`test`.`t1`.`a1` in <temporary table> on distinct_key where ((`test`.`t1`.`a1` = `<subquery2>`.`b1`) and (`test`.`t1`.`a2` = `<subquery2>`.`min(b2)`))))))
select * from t1 where (a1, a2) in (select b1, min(b2) from t2i where b1 > '0' group by b1);
a1	a2
1 - 01	2 - 01
1 - 02	2 - 02
select * from t1 where (a1, a2) in (select b1, min(b2) from t2i limit 1,1);
ERROR 42000: This version of MySQL doesn't yet support 'LIMIT & IN/ALL/ANY/SOME subquery'
set @save_optimizer_switch=@@optimizer_switch;
set @@optimizer_switch=@optimizer_switch_local_default;
set @@optimizer_switch='semijoin=off';
prepare st1 from
"select * from t1 where (a1, a2) in (select b1, min(b2) from t2 where b1 > '0' group by b1)";
set @@optimizer_switch=@optimizer_switch_local_default;
set @@optimizer_switch='materialization=off,in_to_exists=on';
execute st1;
a1	a2
1 - 01	2 - 01
1 - 02	2 - 02
set @@optimizer_switch=@optimizer_switch_local_default;
set @@optimizer_switch='semijoin=off';
execute st1;
a1	a2
1 - 01	2 - 01
1 - 02	2 - 02
set @@optimizer_switch=@optimizer_switch_local_default;
set @@optimizer_switch='materialization=off,in_to_exists=on';
prepare st1 from
"select * from t1 where (a1, a2) in (select b1, min(b2) from t2 where b1 > '0' group by b1)";
set @@optimizer_switch=@optimizer_switch_local_default;
set @@optimizer_switch='semijoin=off';
execute st1;
a1	a2
1 - 01	2 - 01
1 - 02	2 - 02
set @@optimizer_switch=@optimizer_switch_local_default;
set @@optimizer_switch='materialization=off,in_to_exists=on';
execute st1;
a1	a2
1 - 01	2 - 01
1 - 02	2 - 02
set @@optimizer_switch=@save_optimizer_switch;
explain extended
select * from t1 where (a1, a2) in (select b1, b2 from t2 order by b1, b2);
id	select_type	table	type	possible_keys	key	key_len	ref	rows	filtered	Extra
1	PRIMARY	t1	ALL	NULL	NULL	NULL	NULL	3	100.00	Using where
2	MATERIALIZED	t2	ALL	NULL	NULL	NULL	NULL	5	100.00	
Warnings:
Note	1003	select `test`.`t1`.`a1` AS `a1`,`test`.`t1`.`a2` AS `a2` from `test`.`t1` where <expr_cache><`test`.`t1`.`a1`,`test`.`t1`.`a2`>(<in_optimizer>((`test`.`t1`.`a1`,`test`.`t1`.`a2`),(`test`.`t1`.`a1`,`test`.`t1`.`a2`) in ( <materialize> (select `test`.`t2`.`b1`,`test`.`t2`.`b2` from `test`.`t2` order by `test`.`t2`.`b1`,`test`.`t2`.`b2` ), <primary_index_lookup>(`test`.`t1`.`a1` in <temporary table> on distinct_key where ((`test`.`t1`.`a1` = `<subquery2>`.`b1`) and (`test`.`t1`.`a2` = `<subquery2>`.`b2`))))))
select * from t1 where (a1, a2) in (select b1, b2 from t2 order by b1, b2);
a1	a2
1 - 01	2 - 01
1 - 02	2 - 02
explain extended
select * from t1i where (a1, a2) in (select b1, b2 from t2i order by b1, b2);
id	select_type	table	type	possible_keys	key	key_len	ref	rows	filtered	Extra
1	PRIMARY	t1i	index	NULL	it1i3	18	NULL	3	100.00	Using where; Using index
2	MATERIALIZED	t2i	index	NULL	it2i3	18	NULL	5	100.00	Using index
Warnings:
Note	1003	select `test`.`t1i`.`a1` AS `a1`,`test`.`t1i`.`a2` AS `a2` from `test`.`t1i` where <expr_cache><`test`.`t1i`.`a1`,`test`.`t1i`.`a2`>(<in_optimizer>((`test`.`t1i`.`a1`,`test`.`t1i`.`a2`),(`test`.`t1i`.`a1`,`test`.`t1i`.`a2`) in ( <materialize> (select `test`.`t2i`.`b1`,`test`.`t2i`.`b2` from `test`.`t2i` order by `test`.`t2i`.`b1`,`test`.`t2i`.`b2` ), <primary_index_lookup>(`test`.`t1i`.`a1` in <temporary table> on distinct_key where ((`test`.`t1i`.`a1` = `<subquery2>`.`b1`) and (`test`.`t1i`.`a2` = `<subquery2>`.`b2`))))))
select * from t1i where (a1, a2) in (select b1, b2 from t2i order by b1, b2);
a1	a2
1 - 01	2 - 01
1 - 02	2 - 02
/******************************************************************************
* Views, UNIONs, several levels of nesting.
******************************************************************************/
# materialize the result of subquery over temp-table view
create algorithm=merge view v1 as
select b1, c2 from t2, t3 where b2 > c2;
create algorithm=merge view v2 as
select b1, c2 from t2, t3 group by b2, c2;
Warnings:
Warning	1354	View merge algorithm can't be used here for now (assumed undefined algorithm)
create algorithm=temptable view v1m as
select b1, c2 from t2, t3 where b2 > c2;
create algorithm=temptable view v2m as
select b1, c2 from t2, t3 group by b2, c2;
select * from v1 where (c2, b1) in (select c2, b1 from v2 where b1 is not null);
b1	c2
1 - 02	2 - 01
1 - 02	2 - 01
1 - 03	2 - 01
1 - 03	2 - 02
select * from v1 where (c2, b1) in (select distinct c2, b1 from v2 where b1 is not null);
b1	c2
1 - 02	2 - 01
1 - 02	2 - 01
1 - 03	2 - 01
1 - 03	2 - 02
select * from v1m where (c2, b1) in (select c2, b1 from v2m where b1 is not null);
b1	c2
1 - 02	2 - 01
1 - 02	2 - 01
1 - 03	2 - 01
1 - 03	2 - 02
select * from v1m where (c2, b1) in (select distinct c2, b1 from v2m where b1 is not null);
b1	c2
1 - 02	2 - 01
1 - 02	2 - 01
1 - 03	2 - 01
1 - 03	2 - 02
drop view v1, v2, v1m, v2m;
explain extended
select * from t1
where (a1, a2) in (select b1, b2 from t2 where b1 >  '0') and
(a1, a2) in (select c1, c2 from t3
where (c1, c2) in (select b1, b2 from t2i where b2 > '0'));
id	select_type	table	type	possible_keys	key	key_len	ref	rows	filtered	Extra
1	PRIMARY	t1	ALL	NULL	NULL	NULL	NULL	3	100.00	Using where
3	MATERIALIZED	t3	ALL	NULL	NULL	NULL	NULL	4	100.00	Using where
4	MATERIALIZED	t2i	index	it2i2	it2i3	18	NULL	5	100.00	Using where; Using index
2	MATERIALIZED	t2	ALL	NULL	NULL	NULL	NULL	5	100.00	Using where
Warnings:
Note	1003	select `test`.`t1`.`a1` AS `a1`,`test`.`t1`.`a2` AS `a2` from `test`.`t1` where (<expr_cache><`test`.`t1`.`a1`,`test`.`t1`.`a2`>(<in_optimizer>((`test`.`t1`.`a1`,`test`.`t1`.`a2`),(`test`.`t1`.`a1`,`test`.`t1`.`a2`) in ( <materialize> (select `test`.`t2`.`b1`,`test`.`t2`.`b2` from `test`.`t2` where (`test`.`t2`.`b1` > '0') ), <primary_index_lookup>(`test`.`t1`.`a1` in <temporary table> on distinct_key where ((`test`.`t1`.`a1` = `<subquery2>`.`b1`) and (`test`.`t1`.`a2` = `<subquery2>`.`b2`)))))) and <expr_cache><`test`.`t1`.`a1`,`test`.`t1`.`a2`>(<in_optimizer>((`test`.`t1`.`a1`,`test`.`t1`.`a2`),(`test`.`t1`.`a1`,`test`.`t1`.`a2`) in ( <materialize> (select `test`.`t3`.`c1`,`test`.`t3`.`c2` from `test`.`t3` where <expr_cache><`test`.`t3`.`c1`,`test`.`t3`.`c2`>(<in_optimizer>((`test`.`t3`.`c1`,`test`.`t3`.`c2`),(`test`.`t3`.`c1`,`test`.`t3`.`c2`) in ( <materialize> (select `test`.`t2i`.`b1`,`test`.`t2i`.`b2` from `test`.`t2i` where (`test`.`t2i`.`b2` > '0') ), <primary_index_lookup>(`test`.`t3`.`c1` in <temporary table> on distinct_key where ((`test`.`t3`.`c1` = `<subquery4>`.`b1`) and (`test`.`t3`.`c2` = `<subquery4>`.`b2`)))))) ), <primary_index_lookup>(`test`.`t1`.`a1` in <temporary table> on distinct_key where ((`test`.`t1`.`a1` = `<subquery3>`.`c1`) and (`test`.`t1`.`a2` = `<subquery3>`.`c2`)))))))
select * from t1
where (a1, a2) in (select b1, b2 from t2 where b1 >  '0') and
(a1, a2) in (select c1, c2 from t3
where (c1, c2) in (select b1, b2 from t2i where b2 > '0'));
a1	a2
1 - 01	2 - 01
1 - 02	2 - 02
explain extended
select * from t1i
where (a1, a2) in (select b1, b2 from t2i where b1 >  '0') and
(a1, a2) in (select c1, c2 from t3i
where (c1, c2) in (select b1, b2 from t2i where b2 > '0'));
id	select_type	table	type	possible_keys	key	key_len	ref	rows	filtered	Extra
1	PRIMARY	t1i	index	NULL	#	#	#	3	100.00	#
3	MATERIALIZED	t3i	index	NULL	#	#	#	4	100.00	#
4	MATERIALIZED	t2i	index	it2i2	#	#	#	5	100.00	#
2	MATERIALIZED	t2i	index	it2i1,it2i3	#	#	#	5	100.00	#
Warnings:
Note	1003	select `test`.`t1i`.`a1` AS `a1`,`test`.`t1i`.`a2` AS `a2` from `test`.`t1i` where (<expr_cache><`test`.`t1i`.`a1`,`test`.`t1i`.`a2`>(<in_optimizer>((`test`.`t1i`.`a1`,`test`.`t1i`.`a2`),(`test`.`t1i`.`a1`,`test`.`t1i`.`a2`) in ( <materialize> (select `test`.`t2i`.`b1`,`test`.`t2i`.`b2` from `test`.`t2i` where (`test`.`t2i`.`b1` > '0') ), <primary_index_lookup>(`test`.`t1i`.`a1` in <temporary table> on distinct_key where ((`test`.`t1i`.`a1` = `<subquery2>`.`b1`) and (`test`.`t1i`.`a2` = `<subquery2>`.`b2`)))))) and <expr_cache><`test`.`t1i`.`a1`,`test`.`t1i`.`a2`>(<in_optimizer>((`test`.`t1i`.`a1`,`test`.`t1i`.`a2`),(`test`.`t1i`.`a1`,`test`.`t1i`.`a2`) in ( <materialize> (select `test`.`t3i`.`c1`,`test`.`t3i`.`c2` from `test`.`t3i` where <expr_cache><`test`.`t3i`.`c1`,`test`.`t3i`.`c2`>(<in_optimizer>((`test`.`t3i`.`c1`,`test`.`t3i`.`c2`),(`test`.`t3i`.`c1`,`test`.`t3i`.`c2`) in ( <materialize> (select `test`.`t2i`.`b1`,`test`.`t2i`.`b2` from `test`.`t2i` where (`test`.`t2i`.`b2` > '0') ), <primary_index_lookup>(`test`.`t3i`.`c1` in <temporary table> on distinct_key where ((`test`.`t3i`.`c1` = `<subquery4>`.`b1`) and (`test`.`t3i`.`c2` = `<subquery4>`.`b2`)))))) ), <primary_index_lookup>(`test`.`t1i`.`a1` in <temporary table> on distinct_key where ((`test`.`t1i`.`a1` = `<subquery3>`.`c1`) and (`test`.`t1i`.`a2` = `<subquery3>`.`c2`)))))))
select * from t1i
where (a1, a2) in (select b1, b2 from t2i where b1 >  '0') and
(a1, a2) in (select c1, c2 from t3i
where (c1, c2) in (select b1, b2 from t2i where b2 > '0'));
a1	a2
1 - 01	2 - 01
1 - 02	2 - 02
explain extended
select * from t1
where (a1, a2) in (select b1, b2 from t2
where b2 in (select c2 from t3 where c2 LIKE '%02') or
b2 in (select c2 from t3 where c2 LIKE '%03')) and
(a1, a2) in (select c1, c2 from t3
where (c1, c2) in (select b1, b2 from t2i where b2 > '0'));
id	select_type	table	type	possible_keys	key	key_len	ref	rows	filtered	Extra
1	PRIMARY	t1	ALL	NULL	NULL	NULL	NULL	3	100.00	Using where
5	MATERIALIZED	t3	ALL	NULL	NULL	NULL	NULL	4	100.00	Using where
6	MATERIALIZED	t2i	index	it2i2	it2i3	18	NULL	5	100.00	Using where; Using index
2	MATERIALIZED	t2	ALL	NULL	NULL	NULL	NULL	5	100.00	Using where
4	MATERIALIZED	t3	ALL	NULL	NULL	NULL	NULL	4	100.00	Using where
3	MATERIALIZED	t3	ALL	NULL	NULL	NULL	NULL	4	100.00	Using where
Warnings:
Note	1003	select `test`.`t1`.`a1` AS `a1`,`test`.`t1`.`a2` AS `a2` from `test`.`t1` where (<expr_cache><`test`.`t1`.`a1`,`test`.`t1`.`a2`>(<in_optimizer>((`test`.`t1`.`a1`,`test`.`t1`.`a2`),(`test`.`t1`.`a1`,`test`.`t1`.`a2`) in ( <materialize> (select `test`.`t2`.`b1`,`test`.`t2`.`b2` from `test`.`t2` where (<expr_cache><`test`.`t2`.`b2`>(<in_optimizer>(`test`.`t2`.`b2`,`test`.`t2`.`b2` in ( <materialize> (select `test`.`t3`.`c2` from `test`.`t3` where (`test`.`t3`.`c2` like '%02') ), <primary_index_lookup>(`test`.`t2`.`b2` in <temporary table> on distinct_key where ((`test`.`t2`.`b2` = `<subquery3>`.`c2`)))))) or <expr_cache><`test`.`t2`.`b2`>(<in_optimizer>(`test`.`t2`.`b2`,`test`.`t2`.`b2` in ( <materialize> (select `test`.`t3`.`c2` from `test`.`t3` where (`test`.`t3`.`c2` like '%03') ), <primary_index_lookup>(`test`.`t2`.`b2` in <temporary table> on distinct_key where ((`test`.`t2`.`b2` = `<subquery4>`.`c2`))))))) ), <primary_index_lookup>(`test`.`t1`.`a1` in <temporary table> on distinct_key where ((`test`.`t1`.`a1` = `<subquery2>`.`b1`) and (`test`.`t1`.`a2` = `<subquery2>`.`b2`)))))) and <expr_cache><`test`.`t1`.`a1`,`test`.`t1`.`a2`>(<in_optimizer>((`test`.`t1`.`a1`,`test`.`t1`.`a2`),(`test`.`t1`.`a1`,`test`.`t1`.`a2`) in ( <materialize> (select `test`.`t3`.`c1`,`test`.`t3`.`c2` from `test`.`t3` where <expr_cache><`test`.`t3`.`c1`,`test`.`t3`.`c2`>(<in_optimizer>((`test`.`t3`.`c1`,`test`.`t3`.`c2`),(`test`.`t3`.`c1`,`test`.`t3`.`c2`) in ( <materialize> (select `test`.`t2i`.`b1`,`test`.`t2i`.`b2` from `test`.`t2i` where (`test`.`t2i`.`b2` > '0') ), <primary_index_lookup>(`test`.`t3`.`c1` in <temporary table> on distinct_key where ((`test`.`t3`.`c1` = `<subquery6>`.`b1`) and (`test`.`t3`.`c2` = `<subquery6>`.`b2`)))))) ), <primary_index_lookup>(`test`.`t1`.`a1` in <temporary table> on distinct_key where ((`test`.`t1`.`a1` = `<subquery5>`.`c1`) and (`test`.`t1`.`a2` = `<subquery5>`.`c2`)))))))
select * from t1
where (a1, a2) in (select b1, b2 from t2
where b2 in (select c2 from t3 where c2 LIKE '%02') or
b2 in (select c2 from t3 where c2 LIKE '%03')) and
(a1, a2) in (select c1, c2 from t3
where (c1, c2) in (select b1, b2 from t2i where b2 > '0'));
a1	a2
1 - 02	2 - 02
explain extended
select * from t1
where (a1, a2) in (select b1, b2 from t2
where b2 in (select c2 from t3 t3a where c1 = a1) or
b2 in (select c2 from t3 t3b where c2 LIKE '%03')) and
(a1, a2) in (select c1, c2 from t3 t3c
where (c1, c2) in (select b1, b2 from t2i where b2 > '0'));
id	select_type	table	type	possible_keys	key	key_len	ref	rows	filtered	Extra
1	PRIMARY	t1	ALL	NULL	NULL	NULL	NULL	3	100.00	Using where
5	MATERIALIZED	t3c	ALL	NULL	NULL	NULL	NULL	4	100.00	Using where
6	MATERIALIZED	t2i	index	it2i2	it2i3	18	NULL	5	100.00	Using where; Using index
2	DEPENDENT SUBQUERY	t2	ALL	NULL	NULL	NULL	NULL	5	100.00	Using where
4	MATERIALIZED	t3b	ALL	NULL	NULL	NULL	NULL	4	100.00	Using where
3	DEPENDENT SUBQUERY	t3a	ALL	NULL	NULL	NULL	NULL	4	100.00	Using where
Warnings:
Note	1276	Field or reference 'test.t1.a1' of SELECT #3 was resolved in SELECT #1
Note	1003	select `test`.`t1`.`a1` AS `a1`,`test`.`t1`.`a2` AS `a2` from `test`.`t1` where (<expr_cache><`test`.`t1`.`a1`,`test`.`t1`.`a2`>(<in_optimizer>((`test`.`t1`.`a1`,`test`.`t1`.`a2`),<exists>(select `test`.`t2`.`b1`,`test`.`t2`.`b2` from `test`.`t2` where ((<expr_cache><`test`.`t2`.`b2`,`test`.`t1`.`a1`>(<in_optimizer>(`test`.`t2`.`b2`,<exists>(select `test`.`t3a`.`c2` from `test`.`t3` `t3a` where ((`test`.`t3a`.`c1` = `test`.`t1`.`a1`) and (<cache>(`test`.`t2`.`b2`) = `test`.`t3a`.`c2`))))) or <expr_cache><`test`.`t2`.`b2`>(<in_optimizer>(`test`.`t2`.`b2`,`test`.`t2`.`b2` in ( <materialize> (select `test`.`t3b`.`c2` from `test`.`t3` `t3b` where (`test`.`t3b`.`c2` like '%03') ), <primary_index_lookup>(`test`.`t2`.`b2` in <temporary table> on distinct_key where ((`test`.`t2`.`b2` = `<subquery4>`.`c2`))))))) and (<cache>(`test`.`t1`.`a1`) = `test`.`t2`.`b1`) and (<cache>(`test`.`t1`.`a2`) = `test`.`t2`.`b2`))))) and <expr_cache><`test`.`t1`.`a1`,`test`.`t1`.`a2`>(<in_optimizer>((`test`.`t1`.`a1`,`test`.`t1`.`a2`),(`test`.`t1`.`a1`,`test`.`t1`.`a2`) in ( <materialize> (select `test`.`t3c`.`c1`,`test`.`t3c`.`c2` from `test`.`t3` `t3c` where <expr_cache><`test`.`t3c`.`c1`,`test`.`t3c`.`c2`>(<in_optimizer>((`test`.`t3c`.`c1`,`test`.`t3c`.`c2`),(`test`.`t3c`.`c1`,`test`.`t3c`.`c2`) in ( <materialize> (select `test`.`t2i`.`b1`,`test`.`t2i`.`b2` from `test`.`t2i` where (`test`.`t2i`.`b2` > '0') ), <primary_index_lookup>(`test`.`t3c`.`c1` in <temporary table> on distinct_key where ((`test`.`t3c`.`c1` = `<subquery6>`.`b1`) and (`test`.`t3c`.`c2` = `<subquery6>`.`b2`)))))) ), <primary_index_lookup>(`test`.`t1`.`a1` in <temporary table> on distinct_key where ((`test`.`t1`.`a1` = `<subquery5>`.`c1`) and (`test`.`t1`.`a2` = `<subquery5>`.`c2`)))))))
select * from t1
where (a1, a2) in (select b1, b2 from t2
where b2 in (select c2 from t3 t3a where c1 = a1) or
b2 in (select c2 from t3 t3b where c2 LIKE '%03')) and
(a1, a2) in (select c1, c2 from t3 t3c
where (c1, c2) in (select b1, b2 from t2i where b2 > '0'));
a1	a2
1 - 01	2 - 01
1 - 02	2 - 02
explain extended
(select * from t1
where (a1, a2) in (select b1, b2 from t2
where b2 in (select c2 from t3 where c2 LIKE '%02') or
b2 in (select c2 from t3 where c2 LIKE '%03')
group by b1, b2) and
(a1, a2) in (select c1, c2 from t3
where (c1, c2) in (select b1, b2 from t2i where b2 > '0')))
UNION
(select * from t1i
where (a1, a2) in (select b1, b2 from t2i where b1 >  '0') and
(a1, a2) in (select c1, c2 from t3i
where (c1, c2) in (select b1, b2 from t2i where b2 > '0')));
id	select_type	table	type	possible_keys	key	key_len	ref	rows	filtered	Extra
1	PRIMARY	t1	ALL	NULL	#	#	#	3	100.00	#
5	MATERIALIZED	t3	ALL	NULL	#	#	#	4	100.00	#
6	MATERIALIZED	t2i	index	it2i2	#	#	#	5	100.00	#
2	MATERIALIZED	t2	ALL	NULL	#	#	#	5	100.00	#
4	MATERIALIZED	t3	ALL	NULL	#	#	#	4	100.00	#
3	MATERIALIZED	t3	ALL	NULL	#	#	#	4	100.00	#
7	UNION	t1i	index	NULL	#	#	#	3	100.00	#
9	MATERIALIZED	t3i	index	NULL	#	#	#	4	100.00	#
10	MATERIALIZED	t2i	index	it2i2	#	#	#	5	100.00	#
8	MATERIALIZED	t2i	index	it2i1,it2i3	#	#	#	5	100.00	#
NULL	UNION RESULT	<union1,7>	ALL	NULL	#	#	#	NULL	NULL	#
Warnings:
Note	1003	(select `test`.`t1`.`a1` AS `a1`,`test`.`t1`.`a2` AS `a2` from `test`.`t1` where (<expr_cache><`test`.`t1`.`a1`,`test`.`t1`.`a2`>(<in_optimizer>((`test`.`t1`.`a1`,`test`.`t1`.`a2`),(`test`.`t1`.`a1`,`test`.`t1`.`a2`) in ( <materialize> (select `test`.`t2`.`b1`,`test`.`t2`.`b2` from `test`.`t2` where (<expr_cache><`test`.`t2`.`b2`>(<in_optimizer>(`test`.`t2`.`b2`,`test`.`t2`.`b2` in ( <materialize> (select `test`.`t3`.`c2` from `test`.`t3` where (`test`.`t3`.`c2` like '%02') ), <primary_index_lookup>(`test`.`t2`.`b2` in <temporary table> on distinct_key where ((`test`.`t2`.`b2` = `<subquery3>`.`c2`)))))) or <expr_cache><`test`.`t2`.`b2`>(<in_optimizer>(`test`.`t2`.`b2`,`test`.`t2`.`b2` in ( <materialize> (select `test`.`t3`.`c2` from `test`.`t3` where (`test`.`t3`.`c2` like '%03') ), <primary_index_lookup>(`test`.`t2`.`b2` in <temporary table> on distinct_key where ((`test`.`t2`.`b2` = `<subquery4>`.`c2`))))))) group by `test`.`t2`.`b1`,`test`.`t2`.`b2` ), <primary_index_lookup>(`test`.`t1`.`a1` in <temporary table> on distinct_key where ((`test`.`t1`.`a1` = `<subquery2>`.`b1`) and (`test`.`t1`.`a2` = `<subquery2>`.`b2`)))))) and <expr_cache><`test`.`t1`.`a1`,`test`.`t1`.`a2`>(<in_optimizer>((`test`.`t1`.`a1`,`test`.`t1`.`a2`),(`test`.`t1`.`a1`,`test`.`t1`.`a2`) in ( <materialize> (select `test`.`t3`.`c1`,`test`.`t3`.`c2` from `test`.`t3` where <expr_cache><`test`.`t3`.`c1`,`test`.`t3`.`c2`>(<in_optimizer>((`test`.`t3`.`c1`,`test`.`t3`.`c2`),(`test`.`t3`.`c1`,`test`.`t3`.`c2`) in ( <materialize> (select `test`.`t2i`.`b1`,`test`.`t2i`.`b2` from `test`.`t2i` where (`test`.`t2i`.`b2` > '0') ), <primary_index_lookup>(`test`.`t3`.`c1` in <temporary table> on distinct_key where ((`test`.`t3`.`c1` = `<subquery6>`.`b1`) and (`test`.`t3`.`c2` = `<subquery6>`.`b2`)))))) ), <primary_index_lookup>(`test`.`t1`.`a1` in <temporary table> on distinct_key where ((`test`.`t1`.`a1` = `<subquery5>`.`c1`) and (`test`.`t1`.`a2` = `<subquery5>`.`c2`)))))))) union (select `test`.`t1i`.`a1` AS `a1`,`test`.`t1i`.`a2` AS `a2` from `test`.`t1i` where (<expr_cache><`test`.`t1i`.`a1`,`test`.`t1i`.`a2`>(<in_optimizer>((`test`.`t1i`.`a1`,`test`.`t1i`.`a2`),(`test`.`t1i`.`a1`,`test`.`t1i`.`a2`) in ( <materialize> (select `test`.`t2i`.`b1`,`test`.`t2i`.`b2` from `test`.`t2i` where (`test`.`t2i`.`b1` > '0') ), <primary_index_lookup>(`test`.`t1i`.`a1` in <temporary table> on distinct_key where ((`test`.`t1i`.`a1` = `<subquery8>`.`b1`) and (`test`.`t1i`.`a2` = `<subquery8>`.`b2`)))))) and <expr_cache><`test`.`t1i`.`a1`,`test`.`t1i`.`a2`>(<in_optimizer>((`test`.`t1i`.`a1`,`test`.`t1i`.`a2`),(`test`.`t1i`.`a1`,`test`.`t1i`.`a2`) in ( <materialize> (select `test`.`t3i`.`c1`,`test`.`t3i`.`c2` from `test`.`t3i` where <expr_cache><`test`.`t3i`.`c1`,`test`.`t3i`.`c2`>(<in_optimizer>((`test`.`t3i`.`c1`,`test`.`t3i`.`c2`),(`test`.`t3i`.`c1`,`test`.`t3i`.`c2`) in ( <materialize> (select `test`.`t2i`.`b1`,`test`.`t2i`.`b2` from `test`.`t2i` where (`test`.`t2i`.`b2` > '0') ), <primary_index_lookup>(`test`.`t3i`.`c1` in <temporary table> on distinct_key where ((`test`.`t3i`.`c1` = `<subquery10>`.`b1`) and (`test`.`t3i`.`c2` = `<subquery10>`.`b2`)))))) ), <primary_index_lookup>(`test`.`t1i`.`a1` in <temporary table> on distinct_key where ((`test`.`t1i`.`a1` = `<subquery9>`.`c1`) and (`test`.`t1i`.`a2` = `<subquery9>`.`c2`))))))))
(select * from t1
where (a1, a2) in (select b1, b2 from t2
where b2 in (select c2 from t3 where c2 LIKE '%02') or
b2 in (select c2 from t3 where c2 LIKE '%03')
group by b1, b2) and
(a1, a2) in (select c1, c2 from t3
where (c1, c2) in (select b1, b2 from t2i where b2 > '0')))
UNION
(select * from t1i
where (a1, a2) in (select b1, b2 from t2i where b1 >  '0') and
(a1, a2) in (select c1, c2 from t3i
where (c1, c2) in (select b1, b2 from t2i where b2 > '0')));
a1	a2
1 - 02	2 - 02
1 - 01	2 - 01
explain extended
select * from t1
where (a1, a2) in (select * from t1 where a1 > '0' UNION select * from t2 where b1 < '9') and
(a1, a2) in (select c1, c2 from t3
where (c1, c2) in (select b1, b2 from t2i where b2 > '0'));
id	select_type	table	type	possible_keys	key	key_len	ref	rows	filtered	Extra
1	PRIMARY	t1	ALL	NULL	NULL	NULL	NULL	3	100.00	Using where
4	MATERIALIZED	t3	ALL	NULL	NULL	NULL	NULL	4	100.00	Using where
5	MATERIALIZED	t2i	index	it2i2	it2i3	18	NULL	5	100.00	Using where; Using index
2	DEPENDENT SUBQUERY	t1	ALL	NULL	NULL	NULL	NULL	3	100.00	Using where
3	DEPENDENT UNION	t2	ALL	NULL	NULL	NULL	NULL	5	100.00	Using where
NULL	UNION RESULT	<union2,3>	ALL	NULL	NULL	NULL	NULL	NULL	NULL	
Warnings:
Note	1003	select `test`.`t1`.`a1` AS `a1`,`test`.`t1`.`a2` AS `a2` from `test`.`t1` where (<expr_cache><`test`.`t1`.`a1`,`test`.`t1`.`a2`>(<in_optimizer>((`test`.`t1`.`a1`,`test`.`t1`.`a2`),<exists>(select `test`.`t1`.`a1`,`test`.`t1`.`a2` from `test`.`t1` where ((`test`.`t1`.`a1` > '0') and (<cache>(`test`.`t1`.`a1`) = `test`.`t1`.`a1`) and (<cache>(`test`.`t1`.`a2`) = `test`.`t1`.`a2`)) union select `test`.`t2`.`b1`,`test`.`t2`.`b2` from `test`.`t2` where ((`test`.`t2`.`b1` < '9') and (<cache>(`test`.`t1`.`a1`) = `test`.`t2`.`b1`) and (<cache>(`test`.`t1`.`a2`) = `test`.`t2`.`b2`))))) and <expr_cache><`test`.`t1`.`a1`,`test`.`t1`.`a2`>(<in_optimizer>((`test`.`t1`.`a1`,`test`.`t1`.`a2`),(`test`.`t1`.`a1`,`test`.`t1`.`a2`) in ( <materialize> (select `test`.`t3`.`c1`,`test`.`t3`.`c2` from `test`.`t3` where <expr_cache><`test`.`t3`.`c1`,`test`.`t3`.`c2`>(<in_optimizer>((`test`.`t3`.`c1`,`test`.`t3`.`c2`),(`test`.`t3`.`c1`,`test`.`t3`.`c2`) in ( <materialize> (select `test`.`t2i`.`b1`,`test`.`t2i`.`b2` from `test`.`t2i` where (`test`.`t2i`.`b2` > '0') ), <primary_index_lookup>(`test`.`t3`.`c1` in <temporary table> on distinct_key where ((`test`.`t3`.`c1` = `<subquery5>`.`b1`) and (`test`.`t3`.`c2` = `<subquery5>`.`b2`)))))) ), <primary_index_lookup>(`test`.`t1`.`a1` in <temporary table> on distinct_key where ((`test`.`t1`.`a1` = `<subquery4>`.`c1`) and (`test`.`t1`.`a2` = `<subquery4>`.`c2`)))))))
select * from t1
where (a1, a2) in (select * from t1 where a1 > '0' UNION select * from t2 where b1 < '9') and
(a1, a2) in (select c1, c2 from t3
where (c1, c2) in (select b1, b2 from t2i where b2 > '0'));
a1	a2
1 - 01	2 - 01
1 - 02	2 - 02
explain extended
select * from t1, t3
where (a1, a2) in (select * from t1 where a1 > '0' UNION select * from t2 where b1 < '9') and
(c1, c2) in (select c1, c2 from t3
where (c1, c2) in (select b1, b2 from t2i where b2 > '0')) and
a1 = c1;
id	select_type	table	type	possible_keys	key	key_len	ref	rows	filtered	Extra
1	PRIMARY	t1	ALL	NULL	NULL	NULL	NULL	3	100.00	Using where
1	PRIMARY	t3	ALL	NULL	NULL	NULL	NULL	4	100.00	Using where; Using join buffer (flat, BNL join)
4	MATERIALIZED	t3	ALL	NULL	NULL	NULL	NULL	4	100.00	Using where
5	MATERIALIZED	t2i	index	it2i2	it2i3	18	NULL	5	100.00	Using where; Using index
2	DEPENDENT SUBQUERY	t1	ALL	NULL	NULL	NULL	NULL	3	100.00	Using where
3	DEPENDENT UNION	t2	ALL	NULL	NULL	NULL	NULL	5	100.00	Using where
NULL	UNION RESULT	<union2,3>	ALL	NULL	NULL	NULL	NULL	NULL	NULL	
Warnings:
Note	1003	select `test`.`t1`.`a1` AS `a1`,`test`.`t1`.`a2` AS `a2`,`test`.`t3`.`c1` AS `c1`,`test`.`t3`.`c2` AS `c2` from `test`.`t1` join `test`.`t3` where ((`test`.`t3`.`c1` = `test`.`t1`.`a1`) and <expr_cache><`test`.`t1`.`a1`,`test`.`t1`.`a2`>(<in_optimizer>((`test`.`t1`.`a1`,`test`.`t1`.`a2`),<exists>(select `test`.`t1`.`a1`,`test`.`t1`.`a2` from `test`.`t1` where ((`test`.`t1`.`a1` > '0') and (<cache>(`test`.`t1`.`a1`) = `test`.`t1`.`a1`) and (<cache>(`test`.`t1`.`a2`) = `test`.`t1`.`a2`)) union select `test`.`t2`.`b1`,`test`.`t2`.`b2` from `test`.`t2` where ((`test`.`t2`.`b1` < '9') and (<cache>(`test`.`t1`.`a1`) = `test`.`t2`.`b1`) and (<cache>(`test`.`t1`.`a2`) = `test`.`t2`.`b2`))))) and <expr_cache><`test`.`t3`.`c1`,`test`.`t3`.`c2`>(<in_optimizer>((`test`.`t3`.`c1`,`test`.`t3`.`c2`),(`test`.`t3`.`c1`,`test`.`t3`.`c2`) in ( <materialize> (select `test`.`t3`.`c1`,`test`.`t3`.`c2` from `test`.`t3` where <expr_cache><`test`.`t3`.`c1`,`test`.`t3`.`c2`>(<in_optimizer>((`test`.`t3`.`c1`,`test`.`t3`.`c2`),(`test`.`t3`.`c1`,`test`.`t3`.`c2`) in ( <materialize> (select `test`.`t2i`.`b1`,`test`.`t2i`.`b2` from `test`.`t2i` where (`test`.`t2i`.`b2` > '0') ), <primary_index_lookup>(`test`.`t3`.`c1` in <temporary table> on distinct_key where ((`test`.`t3`.`c1` = `<subquery5>`.`b1`) and (`test`.`t3`.`c2` = `<subquery5>`.`b2`)))))) ), <primary_index_lookup>(`test`.`t3`.`c1` in <temporary table> on distinct_key where ((`test`.`t3`.`c1` = `<subquery4>`.`c1`) and (`test`.`t3`.`c2` = `<subquery4>`.`c2`)))))))
select * from t1, t3
where (a1, a2) in (select * from t1 where a1 > '0' UNION select * from t2 where b1 < '9') and
(c1, c2) in (select c1, c2 from t3
where (c1, c2) in (select b1, b2 from t2i where b2 > '0')) and
a1 = c1;
a1	a2	c1	c2
1 - 01	2 - 01	1 - 01	2 - 01
1 - 02	2 - 02	1 - 02	2 - 02
/******************************************************************************
* Negative tests, where materialization should not be applied.
******************************************************************************/
# UNION in a subquery
explain extended
select * from t3
where c1 in (select a1 from t1 where a1 > '0' UNION select b1 from t2 where b1 < '9');
id	select_type	table	type	possible_keys	key	key_len	ref	rows	filtered	Extra
1	PRIMARY	t3	ALL	NULL	NULL	NULL	NULL	4	100.00	Using where
2	DEPENDENT SUBQUERY	t1	ALL	NULL	NULL	NULL	NULL	3	100.00	Using where
3	DEPENDENT UNION	t2	ALL	NULL	NULL	NULL	NULL	5	100.00	Using where
NULL	UNION RESULT	<union2,3>	ALL	NULL	NULL	NULL	NULL	NULL	NULL	
Warnings:
Note	1003	select `test`.`t3`.`c1` AS `c1`,`test`.`t3`.`c2` AS `c2` from `test`.`t3` where <expr_cache><`test`.`t3`.`c1`>(<in_optimizer>(`test`.`t3`.`c1`,<exists>(select `test`.`t1`.`a1` from `test`.`t1` where ((`test`.`t1`.`a1` > '0') and (<cache>(`test`.`t3`.`c1`) = `test`.`t1`.`a1`)) union select `test`.`t2`.`b1` from `test`.`t2` where ((`test`.`t2`.`b1` < '9') and (<cache>(`test`.`t3`.`c1`) = `test`.`t2`.`b1`)))))
select * from t3
where c1 in (select a1 from t1 where a1 > '0' UNION select b1 from t2 where b1 < '9');
c1	c2
1 - 01	2 - 01
1 - 02	2 - 02
1 - 03	2 - 03
explain extended
select * from t1
where (a1, a2) in (select b1, b2 from t2
where b2 in (select c2 from t3 t3a where c1 = a1) or
b2 in (select c2 from t3 t3b where c2 LIKE '%03')) and
(a1, a2) in (select c1, c2 from t3 t3c
where (c1, c2) in (select b1, b2 from t2i where b2 > '0' or b2 = a2));
id	select_type	table	type	possible_keys	key	key_len	ref	rows	filtered	Extra
1	PRIMARY	t1	ALL	NULL	NULL	NULL	NULL	3	100.00	Using where
5	DEPENDENT SUBQUERY	t3c	ALL	NULL	NULL	NULL	NULL	4	100.00	Using where
6	DEPENDENT SUBQUERY	t2i	index_subquery	it2i1,it2i2,it2i3	it2i3	18	func,func	2	100.00	Using index; Using where
2	DEPENDENT SUBQUERY	t2	ALL	NULL	NULL	NULL	NULL	5	100.00	Using where
4	MATERIALIZED	t3b	ALL	NULL	NULL	NULL	NULL	4	100.00	Using where
3	DEPENDENT SUBQUERY	t3a	ALL	NULL	NULL	NULL	NULL	4	100.00	Using where
Warnings:
Note	1276	Field or reference 'test.t1.a1' of SELECT #3 was resolved in SELECT #1
Note	1276	Field or reference 'test.t1.a2' of SELECT #6 was resolved in SELECT #1
Note	1003	select `test`.`t1`.`a1` AS `a1`,`test`.`t1`.`a2` AS `a2` from `test`.`t1` where (<expr_cache><`test`.`t1`.`a1`,`test`.`t1`.`a2`>(<in_optimizer>((`test`.`t1`.`a1`,`test`.`t1`.`a2`),<exists>(select `test`.`t2`.`b1`,`test`.`t2`.`b2` from `test`.`t2` where ((<expr_cache><`test`.`t2`.`b2`,`test`.`t1`.`a1`>(<in_optimizer>(`test`.`t2`.`b2`,<exists>(select `test`.`t3a`.`c2` from `test`.`t3` `t3a` where ((`test`.`t3a`.`c1` = `test`.`t1`.`a1`) and (<cache>(`test`.`t2`.`b2`) = `test`.`t3a`.`c2`))))) or <expr_cache><`test`.`t2`.`b2`>(<in_optimizer>(`test`.`t2`.`b2`,`test`.`t2`.`b2` in ( <materialize> (select `test`.`t3b`.`c2` from `test`.`t3` `t3b` where (`test`.`t3b`.`c2` like '%03') ), <primary_index_lookup>(`test`.`t2`.`b2` in <temporary table> on distinct_key where ((`test`.`t2`.`b2` = `<subquery4>`.`c2`))))))) and (<cache>(`test`.`t1`.`a1`) = `test`.`t2`.`b1`) and (<cache>(`test`.`t1`.`a2`) = `test`.`t2`.`b2`))))) and <expr_cache><`test`.`t1`.`a1`,`test`.`t1`.`a2`>(<in_optimizer>((`test`.`t1`.`a1`,`test`.`t1`.`a2`),<exists>(select `test`.`t3c`.`c1`,`test`.`t3c`.`c2` from `test`.`t3` `t3c` where (<expr_cache><`test`.`t3c`.`c1`,`test`.`t3c`.`c2`,`test`.`t1`.`a2`>(<in_optimizer>((`test`.`t3c`.`c1`,`test`.`t3c`.`c2`),<exists>(<index_lookup>(<cache>(`test`.`t3c`.`c1`) in t2i on it2i3 where (((`test`.`t2i`.`b2` > '0') or (`test`.`t2i`.`b2` = `test`.`t1`.`a2`)) and (<cache>(`test`.`t3c`.`c1`) = `test`.`t2i`.`b1`) and (<cache>(`test`.`t3c`.`c2`) = `test`.`t2i`.`b2`)))))) and (<cache>(`test`.`t1`.`a1`) = `test`.`t3c`.`c1`) and (<cache>(`test`.`t1`.`a2`) = `test`.`t3c`.`c2`))))))
explain extended
select * from t1 where (a1, a2) in (select '1 - 01', '2 - 01');
id	select_type	table	type	possible_keys	key	key_len	ref	rows	filtered	Extra
1	PRIMARY	t1	ALL	NULL	NULL	NULL	NULL	3	100.00	Using where
2	DEPENDENT SUBQUERY	NULL	NULL	NULL	NULL	NULL	NULL	NULL	NULL	No tables used
Warnings:
Note	1003	select `test`.`t1`.`a1` AS `a1`,`test`.`t1`.`a2` AS `a2` from `test`.`t1` where <expr_cache><`test`.`t1`.`a1`,`test`.`t1`.`a2`>(<in_optimizer>((`test`.`t1`.`a1`,`test`.`t1`.`a2`),<exists>(select '1 - 01','2 - 01' having (((<cache>(`test`.`t1`.`a1`) = '1 - 01') or isnull('1 - 01')) and ((<cache>(`test`.`t1`.`a2`) = '2 - 01') or isnull('2 - 01')) and <is_not_null_test>('1 - 01') and <is_not_null_test>('2 - 01')))))
select * from t1 where (a1, a2) in (select '1 - 01', '2 - 01');
a1	a2
1 - 01	2 - 01
explain extended
select * from t1 where (a1, a2) in (select '1 - 01', '2 - 01' from dual);
id	select_type	table	type	possible_keys	key	key_len	ref	rows	filtered	Extra
1	PRIMARY	t1	ALL	NULL	NULL	NULL	NULL	3	100.00	Using where
2	DEPENDENT SUBQUERY	NULL	NULL	NULL	NULL	NULL	NULL	NULL	NULL	No tables used
Warnings:
Note	1003	select `test`.`t1`.`a1` AS `a1`,`test`.`t1`.`a2` AS `a2` from `test`.`t1` where <expr_cache><`test`.`t1`.`a1`,`test`.`t1`.`a2`>(<in_optimizer>((`test`.`t1`.`a1`,`test`.`t1`.`a2`),<exists>(select '1 - 01','2 - 01' having (((<cache>(`test`.`t1`.`a1`) = '1 - 01') or isnull('1 - 01')) and ((<cache>(`test`.`t1`.`a2`) = '2 - 01') or isnull('2 - 01')) and <is_not_null_test>('1 - 01') and <is_not_null_test>('2 - 01')))))
select * from t1 where (a1, a2) in (select '1 - 01', '2 - 01' from dual);
a1	a2
1 - 01	2 - 01
/******************************************************************************
* Subqueries in other uncovered clauses.
******************************************************************************/
/* SELECT clause */
select ((a1,a2) IN (select * from t2 where b2 > '0')) IS NULL from t1;
((a1,a2) IN (select * from t2 where b2 > '0')) IS NULL
0
0
0
/* GROUP BY clause */
create table columns (col int key);
insert into columns values (1), (2);
explain extended
select * from t1 group by (select col from columns limit 1);
id	select_type	table	type	possible_keys	key	key_len	ref	rows	filtered	Extra
1	PRIMARY	t1	ALL	NULL	NULL	NULL	NULL	3	100.00	
2	SUBQUERY	columns	index	NULL	PRIMARY	4	NULL	2	100.00	Using index
Warnings:
Note	1003	select `test`.`t1`.`a1` AS `a1`,`test`.`t1`.`a2` AS `a2` from `test`.`t1` group by (select `test`.`columns`.`col` from `test`.`columns` limit 1)
select * from t1 group by (select col from columns limit 1);
a1	a2
1 - 00	2 - 00
explain extended
select * from t1 group by (a1 in (select col from columns));
id	select_type	table	type	possible_keys	key	key_len	ref	rows	filtered	Extra
1	PRIMARY	t1	ALL	NULL	NULL	NULL	NULL	3	100.00	Using temporary; Using filesort
2	DEPENDENT SUBQUERY	columns	unique_subquery	PRIMARY	PRIMARY	4	func	1	100.00	Using index; Using where; Full scan on NULL key
Warnings:
Note	1003	select `test`.`t1`.`a1` AS `a1`,`test`.`t1`.`a2` AS `a2` from `test`.`t1` group by <expr_cache><`test`.`t1`.`a1`>(<in_optimizer>(`test`.`t1`.`a1`,<exists>(<primary_index_lookup>(<cache>(`test`.`t1`.`a1`) in columns on PRIMARY where trigcond((<cache>(`test`.`t1`.`a1`) = `test`.`columns`.`col`))))))
select * from t1 group by (a1 in (select col from columns));
a1	a2
1 - 00	2 - 00
/* ORDER BY clause */
explain extended
select * from t1 order by (select col from columns limit 1);
id	select_type	table	type	possible_keys	key	key_len	ref	rows	filtered	Extra
1	PRIMARY	t1	ALL	NULL	NULL	NULL	NULL	3	100.00	
2	SUBQUERY	columns	index	NULL	PRIMARY	4	NULL	2	100.00	Using index
Warnings:
Note	1003	select `test`.`t1`.`a1` AS `a1`,`test`.`t1`.`a2` AS `a2` from `test`.`t1` order by (select `test`.`columns`.`col` from `test`.`columns` limit 1)
select * from t1 order by (select col from columns limit 1);
a1	a2
1 - 00	2 - 00
1 - 01	2 - 01
1 - 02	2 - 02
/******************************************************************************
* Column types/sizes that affect materialization.
******************************************************************************/
/*
Test that BLOBs are not materialized (except when arguments of some functions).
*/
# force materialization to be always considered
set @prefix_len = 6;
set @blob_len = 16;
set @suffix_len = @blob_len - @prefix_len;
create table t1_16 (a1 blob(16), a2 blob(16));
create table t2_16 (b1 blob(16), b2 blob(16));
create table t3_16 (c1 blob(16), c2 blob(16));
insert into t1_16 values
(concat('1 - 00', repeat('x', @suffix_len)), concat('2 - 00', repeat('x', @suffix_len)));
insert into t1_16 values
(concat('1 - 01', repeat('x', @suffix_len)), concat('2 - 01', repeat('x', @suffix_len)));
insert into t1_16 values
(concat('1 - 02', repeat('x', @suffix_len)), concat('2 - 02', repeat('x', @suffix_len)));
insert into t2_16 values
(concat('1 - 01', repeat('x', @suffix_len)), concat('2 - 01', repeat('x', @suffix_len)));
insert into t2_16 values
(concat('1 - 02', repeat('x', @suffix_len)), concat('2 - 02', repeat('x', @suffix_len)));
insert into t2_16 values
(concat('1 - 03', repeat('x', @suffix_len)), concat('2 - 03', repeat('x', @suffix_len)));
insert into t3_16 values
(concat('1 - 01', repeat('x', @suffix_len)), concat('2 - 01', repeat('x', @suffix_len)));
insert into t3_16 values
(concat('1 - 02', repeat('x', @suffix_len)), concat('2 - 02', repeat('x', @suffix_len)));
insert into t3_16 values
(concat('1 - 03', repeat('x', @suffix_len)), concat('2 - 03', repeat('x', @suffix_len)));
insert into t3_16 values
(concat('1 - 04', repeat('x', @suffix_len)), concat('2 - 04', repeat('x', @suffix_len)));
explain extended select left(a1,7), left(a2,7)
from t1_16
where a1 in (select b1 from t2_16 where b1 > '0');
id	select_type	table	type	possible_keys	key	key_len	ref	rows	filtered	Extra
1	PRIMARY	t1_16	ALL	NULL	NULL	NULL	NULL	3	100.00	Using where
2	DEPENDENT SUBQUERY	t2_16	ALL	NULL	NULL	NULL	NULL	3	100.00	Using where
Warnings:
Note	1003	select left(`test`.`t1_16`.`a1`,7) AS `left(a1,7)`,left(`test`.`t1_16`.`a2`,7) AS `left(a2,7)` from `test`.`t1_16` where <expr_cache><`test`.`t1_16`.`a1`>(<in_optimizer>(`test`.`t1_16`.`a1`,<exists>(select `test`.`t2_16`.`b1` from `test`.`t2_16` where ((`test`.`t2_16`.`b1` > '0') and (<cache>(`test`.`t1_16`.`a1`) = `test`.`t2_16`.`b1`)))))
select left(a1,7), left(a2,7)
from t1_16
where a1 in (select b1 from t2_16 where b1 > '0');
left(a1,7)	left(a2,7)
1 - 01x	2 - 01x
1 - 02x	2 - 02x
explain extended select left(a1,7), left(a2,7)
from t1_16
where (a1,a2) in (select b1, b2 from t2_16 where b1 > '0');
id	select_type	table	type	possible_keys	key	key_len	ref	rows	filtered	Extra
1	PRIMARY	t1_16	ALL	NULL	NULL	NULL	NULL	3	100.00	Using where
2	DEPENDENT SUBQUERY	t2_16	ALL	NULL	NULL	NULL	NULL	3	100.00	Using where
Warnings:
Note	1003	select left(`test`.`t1_16`.`a1`,7) AS `left(a1,7)`,left(`test`.`t1_16`.`a2`,7) AS `left(a2,7)` from `test`.`t1_16` where <expr_cache><`test`.`t1_16`.`a1`,`test`.`t1_16`.`a2`>(<in_optimizer>((`test`.`t1_16`.`a1`,`test`.`t1_16`.`a2`),<exists>(select `test`.`t2_16`.`b1`,`test`.`t2_16`.`b2` from `test`.`t2_16` where ((`test`.`t2_16`.`b1` > '0') and (<cache>(`test`.`t1_16`.`a1`) = `test`.`t2_16`.`b1`) and (<cache>(`test`.`t1_16`.`a2`) = `test`.`t2_16`.`b2`)))))
select left(a1,7), left(a2,7)
from t1_16
where (a1,a2) in (select b1, b2 from t2_16 where b1 > '0');
left(a1,7)	left(a2,7)
1 - 01x	2 - 01x
1 - 02x	2 - 02x
explain extended select left(a1,7), left(a2,7)
from t1_16
where a1 in (select substring(b1,1,16) from t2_16 where b1 > '0');
id	select_type	table	type	possible_keys	key	key_len	ref	rows	filtered	Extra
1	PRIMARY	t1_16	ALL	NULL	NULL	NULL	NULL	3	100.00	Using where
2	MATERIALIZED	t2_16	ALL	NULL	NULL	NULL	NULL	3	100.00	Using where
Warnings:
Note	1003	select left(`test`.`t1_16`.`a1`,7) AS `left(a1,7)`,left(`test`.`t1_16`.`a2`,7) AS `left(a2,7)` from `test`.`t1_16` where <expr_cache><`test`.`t1_16`.`a1`>(<in_optimizer>(`test`.`t1_16`.`a1`,`test`.`t1_16`.`a1` in ( <materialize> (select substr(`test`.`t2_16`.`b1`,1,16) from `test`.`t2_16` where (`test`.`t2_16`.`b1` > '0') ), <primary_index_lookup>(`test`.`t1_16`.`a1` in <temporary table> on distinct_key where ((`test`.`t1_16`.`a1` = `<subquery2>`.`substring(b1,1,16)`))))))
select left(a1,7), left(a2,7)
from t1_16
where a1 in (select substring(b1,1,16) from t2_16 where b1 > '0');
left(a1,7)	left(a2,7)
1 - 01x	2 - 01x
1 - 02x	2 - 02x
explain extended select left(a1,7), left(a2,7)
from t1_16
where a1 in (select group_concat(b1) from t2_16 group by b2);
id	select_type	table	type	possible_keys	key	key_len	ref	rows	filtered	Extra
1	PRIMARY	t1_16	ALL	NULL	NULL	NULL	NULL	3	100.00	Using where
2	DEPENDENT SUBQUERY	t2_16	ALL	NULL	NULL	NULL	NULL	3	100.00	Using filesort
Warnings:
Note	1003	select left(`test`.`t1_16`.`a1`,7) AS `left(a1,7)`,left(`test`.`t1_16`.`a2`,7) AS `left(a2,7)` from `test`.`t1_16` where <expr_cache><`test`.`t1_16`.`a1`>(<in_optimizer>(`test`.`t1_16`.`a1`,<exists>(select group_concat(`test`.`t2_16`.`b1` separator ',') from `test`.`t2_16` group by `test`.`t2_16`.`b2` having (<cache>(`test`.`t1_16`.`a1`) = <ref_null_helper>(group_concat(`test`.`t2_16`.`b1` separator ','))))))
select left(a1,7), left(a2,7)
from t1_16
where a1 in (select group_concat(b1) from t2_16 group by b2);
left(a1,7)	left(a2,7)
1 - 01x	2 - 01x
1 - 02x	2 - 02x
set @@group_concat_max_len = 256;
explain extended select left(a1,7), left(a2,7)
from t1_16
where a1 in (select group_concat(b1) from t2_16 group by b2);
id	select_type	table	type	possible_keys	key	key_len	ref	rows	filtered	Extra
1	PRIMARY	t1_16	ALL	NULL	NULL	NULL	NULL	3	100.00	Using where
2	MATERIALIZED	t2_16	ALL	NULL	NULL	NULL	NULL	3	100.00	Using filesort
Warnings:
Note	1003	select left(`test`.`t1_16`.`a1`,7) AS `left(a1,7)`,left(`test`.`t1_16`.`a2`,7) AS `left(a2,7)` from `test`.`t1_16` where <expr_cache><`test`.`t1_16`.`a1`>(<in_optimizer>(`test`.`t1_16`.`a1`,`test`.`t1_16`.`a1` in ( <materialize> (select group_concat(`test`.`t2_16`.`b1` separator ',') from `test`.`t2_16` group by `test`.`t2_16`.`b2` ), <primary_index_lookup>(`test`.`t1_16`.`a1` in <temporary table> on distinct_key where ((`test`.`t1_16`.`a1` = `<subquery2>`.`group_concat(b1)`))))))
select left(a1,7), left(a2,7)
from t1_16
where a1 in (select group_concat(b1) from t2_16 group by b2);
left(a1,7)	left(a2,7)
1 - 01x	2 - 01x
1 - 02x	2 - 02x
explain extended
select * from t1
where concat(a1,'x') IN
(select left(a1,8) from t1_16
where (a1, a2) IN
(select t2_16.b1, t2_16.b2 from t2_16, t2
where t2.b2 = substring(t2_16.b2,1,6) and
t2.b1 IN (select c1 from t3 where c2 > '0')));
id	select_type	table	type	possible_keys	key	key_len	ref	rows	filtered	Extra
1	PRIMARY	t1	ALL	NULL	NULL	NULL	NULL	3	100.00	Using where
2	DEPENDENT SUBQUERY	t1_16	ALL	NULL	NULL	NULL	NULL	3	100.00	Using where
3	DEPENDENT SUBQUERY	t2_16	ALL	NULL	NULL	NULL	NULL	3	100.00	Using where
3	DEPENDENT SUBQUERY	t2	ALL	NULL	NULL	NULL	NULL	5	100.00	Using where; Using join buffer (flat, BNL join)
4	MATERIALIZED	t3	ALL	NULL	NULL	NULL	NULL	4	100.00	Using where
Warnings:
Note	1003	select `test`.`t1`.`a1` AS `a1`,`test`.`t1`.`a2` AS `a2` from `test`.`t1` where <expr_cache><concat(`test`.`t1`.`a1`,'x')>(<in_optimizer>(concat(`test`.`t1`.`a1`,'x'),<exists>(select left(`test`.`t1_16`.`a1`,8) from `test`.`t1_16` where (<expr_cache><`test`.`t1_16`.`a1`,`test`.`t1_16`.`a2`>(<in_optimizer>((`test`.`t1_16`.`a1`,`test`.`t1_16`.`a2`),<exists>(select `test`.`t2_16`.`b1`,`test`.`t2_16`.`b2` from `test`.`t2_16` join `test`.`t2` where ((`test`.`t2`.`b2` = substr(`test`.`t2_16`.`b2`,1,6)) and <expr_cache><`test`.`t2`.`b1`>(<in_optimizer>(`test`.`t2`.`b1`,`test`.`t2`.`b1` in ( <materialize> (select `test`.`t3`.`c1` from `test`.`t3` where (`test`.`t3`.`c2` > '0') ), <primary_index_lookup>(`test`.`t2`.`b1` in <temporary table> on distinct_key where ((`test`.`t2`.`b1` = `<subquery4>`.`c1`)))))) and (<cache>(`test`.`t1_16`.`a1`) = `test`.`t2_16`.`b1`) and (<cache>(`test`.`t1_16`.`a2`) = `test`.`t2_16`.`b2`))))) and (<cache>(concat(`test`.`t1`.`a1`,'x')) = left(`test`.`t1_16`.`a1`,8))))))
drop table t1_16, t2_16, t3_16;
set @blob_len = 512;
set @suffix_len = @blob_len - @prefix_len;
create table t1_512 (a1 blob(512), a2 blob(512));
create table t2_512 (b1 blob(512), b2 blob(512));
create table t3_512 (c1 blob(512), c2 blob(512));
insert into t1_512 values
(concat('1 - 00', repeat('x', @suffix_len)), concat('2 - 00', repeat('x', @suffix_len)));
insert into t1_512 values
(concat('1 - 01', repeat('x', @suffix_len)), concat('2 - 01', repeat('x', @suffix_len)));
insert into t1_512 values
(concat('1 - 02', repeat('x', @suffix_len)), concat('2 - 02', repeat('x', @suffix_len)));
insert into t2_512 values
(concat('1 - 01', repeat('x', @suffix_len)), concat('2 - 01', repeat('x', @suffix_len)));
insert into t2_512 values
(concat('1 - 02', repeat('x', @suffix_len)), concat('2 - 02', repeat('x', @suffix_len)));
insert into t2_512 values
(concat('1 - 03', repeat('x', @suffix_len)), concat('2 - 03', repeat('x', @suffix_len)));
insert into t3_512 values
(concat('1 - 01', repeat('x', @suffix_len)), concat('2 - 01', repeat('x', @suffix_len)));
insert into t3_512 values
(concat('1 - 02', repeat('x', @suffix_len)), concat('2 - 02', repeat('x', @suffix_len)));
insert into t3_512 values
(concat('1 - 03', repeat('x', @suffix_len)), concat('2 - 03', repeat('x', @suffix_len)));
insert into t3_512 values
(concat('1 - 04', repeat('x', @suffix_len)), concat('2 - 04', repeat('x', @suffix_len)));
explain extended select left(a1,7), left(a2,7)
from t1_512
where a1 in (select b1 from t2_512 where b1 > '0');
id	select_type	table	type	possible_keys	key	key_len	ref	rows	filtered	Extra
1	PRIMARY	t1_512	ALL	NULL	NULL	NULL	NULL	3	100.00	Using where
2	DEPENDENT SUBQUERY	t2_512	ALL	NULL	NULL	NULL	NULL	3	100.00	Using where
Warnings:
Note	1003	select left(`test`.`t1_512`.`a1`,7) AS `left(a1,7)`,left(`test`.`t1_512`.`a2`,7) AS `left(a2,7)` from `test`.`t1_512` where <expr_cache><`test`.`t1_512`.`a1`>(<in_optimizer>(`test`.`t1_512`.`a1`,<exists>(select `test`.`t2_512`.`b1` from `test`.`t2_512` where ((`test`.`t2_512`.`b1` > '0') and (<cache>(`test`.`t1_512`.`a1`) = `test`.`t2_512`.`b1`)))))
select left(a1,7), left(a2,7)
from t1_512
where a1 in (select b1 from t2_512 where b1 > '0');
left(a1,7)	left(a2,7)
1 - 01x	2 - 01x
1 - 02x	2 - 02x
explain extended select left(a1,7), left(a2,7)
from t1_512
where (a1,a2) in (select b1, b2 from t2_512 where b1 > '0');
id	select_type	table	type	possible_keys	key	key_len	ref	rows	filtered	Extra
1	PRIMARY	t1_512	ALL	NULL	NULL	NULL	NULL	3	100.00	Using where
2	DEPENDENT SUBQUERY	t2_512	ALL	NULL	NULL	NULL	NULL	3	100.00	Using where
Warnings:
Note	1003	select left(`test`.`t1_512`.`a1`,7) AS `left(a1,7)`,left(`test`.`t1_512`.`a2`,7) AS `left(a2,7)` from `test`.`t1_512` where <expr_cache><`test`.`t1_512`.`a1`,`test`.`t1_512`.`a2`>(<in_optimizer>((`test`.`t1_512`.`a1`,`test`.`t1_512`.`a2`),<exists>(select `test`.`t2_512`.`b1`,`test`.`t2_512`.`b2` from `test`.`t2_512` where ((`test`.`t2_512`.`b1` > '0') and (<cache>(`test`.`t1_512`.`a1`) = `test`.`t2_512`.`b1`) and (<cache>(`test`.`t1_512`.`a2`) = `test`.`t2_512`.`b2`)))))
select left(a1,7), left(a2,7)
from t1_512
where (a1,a2) in (select b1, b2 from t2_512 where b1 > '0');
left(a1,7)	left(a2,7)
1 - 01x	2 - 01x
1 - 02x	2 - 02x
explain extended select left(a1,7), left(a2,7)
from t1_512
where a1 in (select substring(b1,1,512) from t2_512 where b1 > '0');
id	select_type	table	type	possible_keys	key	key_len	ref	rows	filtered	Extra
1	PRIMARY	t1_512	ALL	NULL	NULL	NULL	NULL	3	100.00	Using where
2	MATERIALIZED	t2_512	ALL	NULL	NULL	NULL	NULL	3	100.00	Using where
Warnings:
Note	1003	select left(`test`.`t1_512`.`a1`,7) AS `left(a1,7)`,left(`test`.`t1_512`.`a2`,7) AS `left(a2,7)` from `test`.`t1_512` where <expr_cache><`test`.`t1_512`.`a1`>(<in_optimizer>(`test`.`t1_512`.`a1`,`test`.`t1_512`.`a1` in ( <materialize> (select substr(`test`.`t2_512`.`b1`,1,512) from `test`.`t2_512` where (`test`.`t2_512`.`b1` > '0') ), <primary_index_lookup>(`test`.`t1_512`.`a1` in <temporary table> on distinct_key where ((`test`.`t1_512`.`a1` = `<subquery2>`.`substring(b1,1,512)`))))))
select left(a1,7), left(a2,7)
from t1_512
where a1 in (select substring(b1,1,512) from t2_512 where b1 > '0');
left(a1,7)	left(a2,7)
1 - 01x	2 - 01x
1 - 02x	2 - 02x
explain extended select left(a1,7), left(a2,7)
from t1_512
where a1 in (select group_concat(b1) from t2_512 group by b2);
id	select_type	table	type	possible_keys	key	key_len	ref	rows	filtered	Extra
1	PRIMARY	t1_512	ALL	NULL	NULL	NULL	NULL	3	100.00	Using where
2	MATERIALIZED	t2_512	ALL	NULL	NULL	NULL	NULL	3	100.00	Using filesort
Warnings:
Note	1003	select left(`test`.`t1_512`.`a1`,7) AS `left(a1,7)`,left(`test`.`t1_512`.`a2`,7) AS `left(a2,7)` from `test`.`t1_512` where <expr_cache><`test`.`t1_512`.`a1`>(<in_optimizer>(`test`.`t1_512`.`a1`,`test`.`t1_512`.`a1` in ( <materialize> (select group_concat(`test`.`t2_512`.`b1` separator ',') from `test`.`t2_512` group by `test`.`t2_512`.`b2` ), <primary_index_lookup>(`test`.`t1_512`.`a1` in <temporary table> on distinct_key where ((`test`.`t1_512`.`a1` = `<subquery2>`.`group_concat(b1)`))))))
select left(a1,7), left(a2,7)
from t1_512
where a1 in (select group_concat(b1) from t2_512 group by b2);
left(a1,7)	left(a2,7)
set @@group_concat_max_len = 256;
explain extended select left(a1,7), left(a2,7)
from t1_512
where a1 in (select group_concat(b1) from t2_512 group by b2);
id	select_type	table	type	possible_keys	key	key_len	ref	rows	filtered	Extra
1	PRIMARY	t1_512	ALL	NULL	NULL	NULL	NULL	3	100.00	Using where
2	MATERIALIZED	t2_512	ALL	NULL	NULL	NULL	NULL	3	100.00	Using filesort
Warnings:
Note	1003	select left(`test`.`t1_512`.`a1`,7) AS `left(a1,7)`,left(`test`.`t1_512`.`a2`,7) AS `left(a2,7)` from `test`.`t1_512` where <expr_cache><`test`.`t1_512`.`a1`>(<in_optimizer>(`test`.`t1_512`.`a1`,`test`.`t1_512`.`a1` in ( <materialize> (select group_concat(`test`.`t2_512`.`b1` separator ',') from `test`.`t2_512` group by `test`.`t2_512`.`b2` ), <primary_index_lookup>(`test`.`t1_512`.`a1` in <temporary table> on distinct_key where ((`test`.`t1_512`.`a1` = `<subquery2>`.`group_concat(b1)`))))))
select left(a1,7), left(a2,7)
from t1_512
where a1 in (select group_concat(b1) from t2_512 group by b2);
left(a1,7)	left(a2,7)
drop table t1_512, t2_512, t3_512;
set @blob_len = 1024;
set @suffix_len = @blob_len - @prefix_len;
create table t1_1024 (a1 blob(1024), a2 blob(1024));
create table t2_1024 (b1 blob(1024), b2 blob(1024));
create table t3_1024 (c1 blob(1024), c2 blob(1024));
insert into t1_1024 values
(concat('1 - 00', repeat('x', @suffix_len)), concat('2 - 00', repeat('x', @suffix_len)));
insert into t1_1024 values
(concat('1 - 01', repeat('x', @suffix_len)), concat('2 - 01', repeat('x', @suffix_len)));
insert into t1_1024 values
(concat('1 - 02', repeat('x', @suffix_len)), concat('2 - 02', repeat('x', @suffix_len)));
insert into t2_1024 values
(concat('1 - 01', repeat('x', @suffix_len)), concat('2 - 01', repeat('x', @suffix_len)));
insert into t2_1024 values
(concat('1 - 02', repeat('x', @suffix_len)), concat('2 - 02', repeat('x', @suffix_len)));
insert into t2_1024 values
(concat('1 - 03', repeat('x', @suffix_len)), concat('2 - 03', repeat('x', @suffix_len)));
insert into t3_1024 values
(concat('1 - 01', repeat('x', @suffix_len)), concat('2 - 01', repeat('x', @suffix_len)));
insert into t3_1024 values
(concat('1 - 02', repeat('x', @suffix_len)), concat('2 - 02', repeat('x', @suffix_len)));
insert into t3_1024 values
(concat('1 - 03', repeat('x', @suffix_len)), concat('2 - 03', repeat('x', @suffix_len)));
insert into t3_1024 values
(concat('1 - 04', repeat('x', @suffix_len)), concat('2 - 04', repeat('x', @suffix_len)));
explain extended select left(a1,7), left(a2,7)
from t1_1024
where a1 in (select b1 from t2_1024 where b1 > '0');
id	select_type	table	type	possible_keys	key	key_len	ref	rows	filtered	Extra
1	PRIMARY	t1_1024	ALL	NULL	NULL	NULL	NULL	3	100.00	Using where
2	DEPENDENT SUBQUERY	t2_1024	ALL	NULL	NULL	NULL	NULL	3	100.00	Using where
Warnings:
Note	1003	select left(`test`.`t1_1024`.`a1`,7) AS `left(a1,7)`,left(`test`.`t1_1024`.`a2`,7) AS `left(a2,7)` from `test`.`t1_1024` where <expr_cache><`test`.`t1_1024`.`a1`>(<in_optimizer>(`test`.`t1_1024`.`a1`,<exists>(select `test`.`t2_1024`.`b1` from `test`.`t2_1024` where ((`test`.`t2_1024`.`b1` > '0') and (<cache>(`test`.`t1_1024`.`a1`) = `test`.`t2_1024`.`b1`)))))
select left(a1,7), left(a2,7)
from t1_1024
where a1 in (select b1 from t2_1024 where b1 > '0');
left(a1,7)	left(a2,7)
1 - 01x	2 - 01x
1 - 02x	2 - 02x
explain extended select left(a1,7), left(a2,7)
from t1_1024
where (a1,a2) in (select b1, b2 from t2_1024 where b1 > '0');
id	select_type	table	type	possible_keys	key	key_len	ref	rows	filtered	Extra
1	PRIMARY	t1_1024	ALL	NULL	NULL	NULL	NULL	3	100.00	Using where
2	DEPENDENT SUBQUERY	t2_1024	ALL	NULL	NULL	NULL	NULL	3	100.00	Using where
Warnings:
Note	1003	select left(`test`.`t1_1024`.`a1`,7) AS `left(a1,7)`,left(`test`.`t1_1024`.`a2`,7) AS `left(a2,7)` from `test`.`t1_1024` where <expr_cache><`test`.`t1_1024`.`a1`,`test`.`t1_1024`.`a2`>(<in_optimizer>((`test`.`t1_1024`.`a1`,`test`.`t1_1024`.`a2`),<exists>(select `test`.`t2_1024`.`b1`,`test`.`t2_1024`.`b2` from `test`.`t2_1024` where ((`test`.`t2_1024`.`b1` > '0') and (<cache>(`test`.`t1_1024`.`a1`) = `test`.`t2_1024`.`b1`) and (<cache>(`test`.`t1_1024`.`a2`) = `test`.`t2_1024`.`b2`)))))
select left(a1,7), left(a2,7)
from t1_1024
where (a1,a2) in (select b1, b2 from t2_1024 where b1 > '0');
left(a1,7)	left(a2,7)
1 - 01x	2 - 01x
1 - 02x	2 - 02x
explain extended select left(a1,7), left(a2,7)
from t1_1024
where a1 in (select substring(b1,1,1024) from t2_1024 where b1 > '0');
id	select_type	table	type	possible_keys	key	key_len	ref	rows	filtered	Extra
1	PRIMARY	t1_1024	ALL	NULL	NULL	NULL	NULL	3	100.00	Using where
2	DEPENDENT SUBQUERY	t2_1024	ALL	NULL	NULL	NULL	NULL	3	100.00	Using where
Warnings:
Note	1003	select left(`test`.`t1_1024`.`a1`,7) AS `left(a1,7)`,left(`test`.`t1_1024`.`a2`,7) AS `left(a2,7)` from `test`.`t1_1024` where <expr_cache><`test`.`t1_1024`.`a1`>(<in_optimizer>(`test`.`t1_1024`.`a1`,<exists>(select substr(`test`.`t2_1024`.`b1`,1,1024) from `test`.`t2_1024` where ((`test`.`t2_1024`.`b1` > '0') and (<cache>(`test`.`t1_1024`.`a1`) = substr(`test`.`t2_1024`.`b1`,1,1024))))))
select left(a1,7), left(a2,7)
from t1_1024
where a1 in (select substring(b1,1,1024) from t2_1024 where b1 > '0');
left(a1,7)	left(a2,7)
1 - 01x	2 - 01x
1 - 02x	2 - 02x
explain extended select left(a1,7), left(a2,7)
from t1_1024
where a1 in (select group_concat(b1) from t2_1024 group by b2);
id	select_type	table	type	possible_keys	key	key_len	ref	rows	filtered	Extra
1	PRIMARY	t1_1024	ALL	NULL	NULL	NULL	NULL	3	100.00	Using where
2	MATERIALIZED	t2_1024	ALL	NULL	NULL	NULL	NULL	3	100.00	Using filesort
Warnings:
Note	1003	select left(`test`.`t1_1024`.`a1`,7) AS `left(a1,7)`,left(`test`.`t1_1024`.`a2`,7) AS `left(a2,7)` from `test`.`t1_1024` where <expr_cache><`test`.`t1_1024`.`a1`>(<in_optimizer>(`test`.`t1_1024`.`a1`,`test`.`t1_1024`.`a1` in ( <materialize> (select group_concat(`test`.`t2_1024`.`b1` separator ',') from `test`.`t2_1024` group by `test`.`t2_1024`.`b2` ), <primary_index_lookup>(`test`.`t1_1024`.`a1` in <temporary table> on distinct_key where ((`test`.`t1_1024`.`a1` = `<subquery2>`.`group_concat(b1)`))))))
select left(a1,7), left(a2,7)
from t1_1024
where a1 in (select group_concat(b1) from t2_1024 group by b2);
left(a1,7)	left(a2,7)
set @@group_concat_max_len = 256;
explain extended select left(a1,7), left(a2,7)
from t1_1024
where a1 in (select group_concat(b1) from t2_1024 group by b2);
id	select_type	table	type	possible_keys	key	key_len	ref	rows	filtered	Extra
1	PRIMARY	t1_1024	ALL	NULL	NULL	NULL	NULL	3	100.00	Using where
2	MATERIALIZED	t2_1024	ALL	NULL	NULL	NULL	NULL	3	100.00	Using filesort
Warnings:
Note	1003	select left(`test`.`t1_1024`.`a1`,7) AS `left(a1,7)`,left(`test`.`t1_1024`.`a2`,7) AS `left(a2,7)` from `test`.`t1_1024` where <expr_cache><`test`.`t1_1024`.`a1`>(<in_optimizer>(`test`.`t1_1024`.`a1`,`test`.`t1_1024`.`a1` in ( <materialize> (select group_concat(`test`.`t2_1024`.`b1` separator ',') from `test`.`t2_1024` group by `test`.`t2_1024`.`b2` ), <primary_index_lookup>(`test`.`t1_1024`.`a1` in <temporary table> on distinct_key where ((`test`.`t1_1024`.`a1` = `<subquery2>`.`group_concat(b1)`))))))
select left(a1,7), left(a2,7)
from t1_1024
where a1 in (select group_concat(b1) from t2_1024 group by b2);
left(a1,7)	left(a2,7)
drop table t1_1024, t2_1024, t3_1024;
set @blob_len = 1025;
set @suffix_len = @blob_len - @prefix_len;
create table t1_1025 (a1 blob(1025), a2 blob(1025));
create table t2_1025 (b1 blob(1025), b2 blob(1025));
create table t3_1025 (c1 blob(1025), c2 blob(1025));
insert into t1_1025 values
(concat('1 - 00', repeat('x', @suffix_len)), concat('2 - 00', repeat('x', @suffix_len)));
insert into t1_1025 values
(concat('1 - 01', repeat('x', @suffix_len)), concat('2 - 01', repeat('x', @suffix_len)));
insert into t1_1025 values
(concat('1 - 02', repeat('x', @suffix_len)), concat('2 - 02', repeat('x', @suffix_len)));
insert into t2_1025 values
(concat('1 - 01', repeat('x', @suffix_len)), concat('2 - 01', repeat('x', @suffix_len)));
insert into t2_1025 values
(concat('1 - 02', repeat('x', @suffix_len)), concat('2 - 02', repeat('x', @suffix_len)));
insert into t2_1025 values
(concat('1 - 03', repeat('x', @suffix_len)), concat('2 - 03', repeat('x', @suffix_len)));
insert into t3_1025 values
(concat('1 - 01', repeat('x', @suffix_len)), concat('2 - 01', repeat('x', @suffix_len)));
insert into t3_1025 values
(concat('1 - 02', repeat('x', @suffix_len)), concat('2 - 02', repeat('x', @suffix_len)));
insert into t3_1025 values
(concat('1 - 03', repeat('x', @suffix_len)), concat('2 - 03', repeat('x', @suffix_len)));
insert into t3_1025 values
(concat('1 - 04', repeat('x', @suffix_len)), concat('2 - 04', repeat('x', @suffix_len)));
explain extended select left(a1,7), left(a2,7)
from t1_1025
where a1 in (select b1 from t2_1025 where b1 > '0');
id	select_type	table	type	possible_keys	key	key_len	ref	rows	filtered	Extra
1	PRIMARY	t1_1025	ALL	NULL	NULL	NULL	NULL	3	100.00	Using where
2	DEPENDENT SUBQUERY	t2_1025	ALL	NULL	NULL	NULL	NULL	3	100.00	Using where
Warnings:
Note	1003	select left(`test`.`t1_1025`.`a1`,7) AS `left(a1,7)`,left(`test`.`t1_1025`.`a2`,7) AS `left(a2,7)` from `test`.`t1_1025` where <expr_cache><`test`.`t1_1025`.`a1`>(<in_optimizer>(`test`.`t1_1025`.`a1`,<exists>(select `test`.`t2_1025`.`b1` from `test`.`t2_1025` where ((`test`.`t2_1025`.`b1` > '0') and (<cache>(`test`.`t1_1025`.`a1`) = `test`.`t2_1025`.`b1`)))))
select left(a1,7), left(a2,7)
from t1_1025
where a1 in (select b1 from t2_1025 where b1 > '0');
left(a1,7)	left(a2,7)
1 - 01x	2 - 01x
1 - 02x	2 - 02x
explain extended select left(a1,7), left(a2,7)
from t1_1025
where (a1,a2) in (select b1, b2 from t2_1025 where b1 > '0');
id	select_type	table	type	possible_keys	key	key_len	ref	rows	filtered	Extra
1	PRIMARY	t1_1025	ALL	NULL	NULL	NULL	NULL	3	100.00	Using where
2	DEPENDENT SUBQUERY	t2_1025	ALL	NULL	NULL	NULL	NULL	3	100.00	Using where
Warnings:
Note	1003	select left(`test`.`t1_1025`.`a1`,7) AS `left(a1,7)`,left(`test`.`t1_1025`.`a2`,7) AS `left(a2,7)` from `test`.`t1_1025` where <expr_cache><`test`.`t1_1025`.`a1`,`test`.`t1_1025`.`a2`>(<in_optimizer>((`test`.`t1_1025`.`a1`,`test`.`t1_1025`.`a2`),<exists>(select `test`.`t2_1025`.`b1`,`test`.`t2_1025`.`b2` from `test`.`t2_1025` where ((`test`.`t2_1025`.`b1` > '0') and (<cache>(`test`.`t1_1025`.`a1`) = `test`.`t2_1025`.`b1`) and (<cache>(`test`.`t1_1025`.`a2`) = `test`.`t2_1025`.`b2`)))))
select left(a1,7), left(a2,7)
from t1_1025
where (a1,a2) in (select b1, b2 from t2_1025 where b1 > '0');
left(a1,7)	left(a2,7)
1 - 01x	2 - 01x
1 - 02x	2 - 02x
explain extended select left(a1,7), left(a2,7)
from t1_1025
where a1 in (select substring(b1,1,1025) from t2_1025 where b1 > '0');
id	select_type	table	type	possible_keys	key	key_len	ref	rows	filtered	Extra
1	PRIMARY	t1_1025	ALL	NULL	NULL	NULL	NULL	3	100.00	Using where
2	DEPENDENT SUBQUERY	t2_1025	ALL	NULL	NULL	NULL	NULL	3	100.00	Using where
Warnings:
Note	1003	select left(`test`.`t1_1025`.`a1`,7) AS `left(a1,7)`,left(`test`.`t1_1025`.`a2`,7) AS `left(a2,7)` from `test`.`t1_1025` where <expr_cache><`test`.`t1_1025`.`a1`>(<in_optimizer>(`test`.`t1_1025`.`a1`,<exists>(select substr(`test`.`t2_1025`.`b1`,1,1025) from `test`.`t2_1025` where ((`test`.`t2_1025`.`b1` > '0') and (<cache>(`test`.`t1_1025`.`a1`) = substr(`test`.`t2_1025`.`b1`,1,1025))))))
select left(a1,7), left(a2,7)
from t1_1025
where a1 in (select substring(b1,1,1025) from t2_1025 where b1 > '0');
left(a1,7)	left(a2,7)
1 - 01x	2 - 01x
1 - 02x	2 - 02x
explain extended select left(a1,7), left(a2,7)
from t1_1025
where a1 in (select group_concat(b1) from t2_1025 group by b2);
id	select_type	table	type	possible_keys	key	key_len	ref	rows	filtered	Extra
1	PRIMARY	t1_1025	ALL	NULL	NULL	NULL	NULL	3	100.00	Using where
2	MATERIALIZED	t2_1025	ALL	NULL	NULL	NULL	NULL	3	100.00	Using filesort
Warnings:
Note	1003	select left(`test`.`t1_1025`.`a1`,7) AS `left(a1,7)`,left(`test`.`t1_1025`.`a2`,7) AS `left(a2,7)` from `test`.`t1_1025` where <expr_cache><`test`.`t1_1025`.`a1`>(<in_optimizer>(`test`.`t1_1025`.`a1`,`test`.`t1_1025`.`a1` in ( <materialize> (select group_concat(`test`.`t2_1025`.`b1` separator ',') from `test`.`t2_1025` group by `test`.`t2_1025`.`b2` ), <primary_index_lookup>(`test`.`t1_1025`.`a1` in <temporary table> on distinct_key where ((`test`.`t1_1025`.`a1` = `<subquery2>`.`group_concat(b1)`))))))
select left(a1,7), left(a2,7)
from t1_1025
where a1 in (select group_concat(b1) from t2_1025 group by b2);
left(a1,7)	left(a2,7)
set @@group_concat_max_len = 256;
explain extended select left(a1,7), left(a2,7)
from t1_1025
where a1 in (select group_concat(b1) from t2_1025 group by b2);
id	select_type	table	type	possible_keys	key	key_len	ref	rows	filtered	Extra
1	PRIMARY	t1_1025	ALL	NULL	NULL	NULL	NULL	3	100.00	Using where
2	MATERIALIZED	t2_1025	ALL	NULL	NULL	NULL	NULL	3	100.00	Using filesort
Warnings:
Note	1003	select left(`test`.`t1_1025`.`a1`,7) AS `left(a1,7)`,left(`test`.`t1_1025`.`a2`,7) AS `left(a2,7)` from `test`.`t1_1025` where <expr_cache><`test`.`t1_1025`.`a1`>(<in_optimizer>(`test`.`t1_1025`.`a1`,`test`.`t1_1025`.`a1` in ( <materialize> (select group_concat(`test`.`t2_1025`.`b1` separator ',') from `test`.`t2_1025` group by `test`.`t2_1025`.`b2` ), <primary_index_lookup>(`test`.`t1_1025`.`a1` in <temporary table> on distinct_key where ((`test`.`t1_1025`.`a1` = `<subquery2>`.`group_concat(b1)`))))))
select left(a1,7), left(a2,7)
from t1_1025
where a1 in (select group_concat(b1) from t2_1025 group by b2);
left(a1,7)	left(a2,7)
drop table t1_1025, t2_1025, t3_1025;
create table t1bit (a1 bit(3), a2 bit(3));
create table t2bit (b1 bit(3), b2 bit(3));
insert into t1bit values (b'000', b'100');
insert into t1bit values (b'001', b'101');
insert into t1bit values (b'010', b'110');
insert into t2bit values (b'001', b'101');
insert into t2bit values (b'010', b'110');
insert into t2bit values (b'110', b'111');
explain extended select bin(a1), bin(a2)
from t1bit
where (a1, a2) in (select b1, b2 from t2bit);
id	select_type	table	type	possible_keys	key	key_len	ref	rows	filtered	Extra
1	PRIMARY	t1bit	ALL	NULL	NULL	NULL	NULL	3	100.00	Using where
2	MATERIALIZED	t2bit	ALL	NULL	NULL	NULL	NULL	3	100.00	
Warnings:
Note	1003	select conv(`test`.`t1bit`.`a1`,10,2) AS `bin(a1)`,conv(`test`.`t1bit`.`a2`,10,2) AS `bin(a2)` from `test`.`t1bit` where <expr_cache><`test`.`t1bit`.`a1`,`test`.`t1bit`.`a2`>(<in_optimizer>((`test`.`t1bit`.`a1`,`test`.`t1bit`.`a2`),(`test`.`t1bit`.`a1`,`test`.`t1bit`.`a2`) in ( <materialize> (select `test`.`t2bit`.`b1`,`test`.`t2bit`.`b2` from `test`.`t2bit` ), <primary_index_lookup>(`test`.`t1bit`.`a1` in <temporary table> on distinct_key where ((`test`.`t1bit`.`a1` = `<subquery2>`.`b1`) and (`test`.`t1bit`.`a2` = `<subquery2>`.`b2`))))))
select bin(a1), bin(a2)
from t1bit
where (a1, a2) in (select b1, b2 from t2bit);
bin(a1)	bin(a2)
1	101
10	110
drop table t1bit, t2bit;
create table t1bb (a1 bit(3), a2 blob(3));
create table t2bb (b1 bit(3), b2 blob(3));
insert into t1bb values (b'000', '100');
insert into t1bb values (b'001', '101');
insert into t1bb values (b'010', '110');
insert into t2bb values (b'001', '101');
insert into t2bb values (b'010', '110');
insert into t2bb values (b'110', '111');
explain extended select bin(a1), a2
from t1bb
where (a1, a2) in (select b1, b2 from t2bb);
id	select_type	table	type	possible_keys	key	key_len	ref	rows	filtered	Extra
1	PRIMARY	t1bb	ALL	NULL	NULL	NULL	NULL	3	100.00	Using where
2	DEPENDENT SUBQUERY	t2bb	ALL	NULL	NULL	NULL	NULL	3	100.00	Using where
Warnings:
Note	1003	select conv(`test`.`t1bb`.`a1`,10,2) AS `bin(a1)`,`test`.`t1bb`.`a2` AS `a2` from `test`.`t1bb` where <expr_cache><`test`.`t1bb`.`a1`,`test`.`t1bb`.`a2`>(<in_optimizer>((`test`.`t1bb`.`a1`,`test`.`t1bb`.`a2`),<exists>(select `test`.`t2bb`.`b1`,`test`.`t2bb`.`b2` from `test`.`t2bb` where ((<cache>(`test`.`t1bb`.`a1`) = `test`.`t2bb`.`b1`) and (<cache>(`test`.`t1bb`.`a2`) = `test`.`t2bb`.`b2`)))))
select bin(a1), a2
from t1bb
where (a1, a2) in (select b1, b2 from t2bb);
bin(a1)	a2
1	101
10	110
drop table t1bb, t2bb;
drop table t1, t2, t3, t1i, t2i, t3i, columns;
/******************************************************************************
* Test the cache of the left operand of IN.
******************************************************************************/
# Test that default values of Cached_item are not used for comparison
create table t1 (s1 int);
create table t2 (s2 int);
insert into t1 values (5),(1),(0);
insert into t2 values (0), (1);
select s2 from t2 where s2 in (select s1 from t1);
s2
0
1
drop table t1, t2;
create table t1 (a int not null, b int not null);
create table t2 (c int not null, d int not null);
create table t3 (e int not null);
insert into t1 values (1,10);
insert into t1 values (1,20);
insert into t1 values (2,10);
insert into t1 values (2,20);
insert into t1 values (2,30);
insert into t1 values (3,20);
insert into t1 values (4,40);
insert into t2 values (2,10);
insert into t2 values (2,20);
insert into t2 values (2,40);
insert into t2 values (3,20);
insert into t2 values (4,10);
insert into t2 values (5,10);
insert into t3 values (10);
insert into t3 values (10);
insert into t3 values (20);
insert into t3 values (30);
explain extended
select a from t1 where a in (select c from t2 where d >= 20);
id	select_type	table	type	possible_keys	key	key_len	ref	rows	filtered	Extra
1	PRIMARY	t1	ALL	NULL	NULL	NULL	NULL	7	100.00	Using where
2	MATERIALIZED	t2	ALL	NULL	NULL	NULL	NULL	6	100.00	Using where
Warnings:
Note	1003	select `test`.`t1`.`a` AS `a` from `test`.`t1` where <expr_cache><`test`.`t1`.`a`>(<in_optimizer>(`test`.`t1`.`a`,`test`.`t1`.`a` in ( <materialize> (select `test`.`t2`.`c` from `test`.`t2` where (`test`.`t2`.`d` >= 20) ), <primary_index_lookup>(`test`.`t1`.`a` in <temporary table> on distinct_key where ((`test`.`t1`.`a` = `<subquery2>`.`c`))))))
select a from t1 where a in (select c from t2 where d >= 20);
a
2
2
2
3
create index it1a on t1(a);
explain extended
select a from t1 where a in (select c from t2 where d >= 20);
id	select_type	table	type	possible_keys	key	key_len	ref	rows	filtered	Extra
1	PRIMARY	t1	index	NULL	it1a	4	NULL	7	100.00	Using where; Using index
2	MATERIALIZED	t2	ALL	NULL	NULL	NULL	NULL	6	100.00	Using where
Warnings:
Note	1003	select `test`.`t1`.`a` AS `a` from `test`.`t1` where <expr_cache><`test`.`t1`.`a`>(<in_optimizer>(`test`.`t1`.`a`,`test`.`t1`.`a` in ( <materialize> (select `test`.`t2`.`c` from `test`.`t2` where (`test`.`t2`.`d` >= 20) ), <primary_index_lookup>(`test`.`t1`.`a` in <temporary table> on distinct_key where ((`test`.`t1`.`a` = `<subquery2>`.`c`))))))
select a from t1 where a in (select c from t2 where d >= 20);
a
2
2
2
3
insert into t2 values (1,10);
explain extended
select a from t1 where a in (select c from t2 where d >= 20);
id	select_type	table	type	possible_keys	key	key_len	ref	rows	filtered	Extra
1	PRIMARY	t1	index	NULL	it1a	4	NULL	7	100.00	Using where; Using index
2	MATERIALIZED	t2	ALL	NULL	NULL	NULL	NULL	7	100.00	Using where
Warnings:
Note	1003	select `test`.`t1`.`a` AS `a` from `test`.`t1` where <expr_cache><`test`.`t1`.`a`>(<in_optimizer>(`test`.`t1`.`a`,`test`.`t1`.`a` in ( <materialize> (select `test`.`t2`.`c` from `test`.`t2` where (`test`.`t2`.`d` >= 20) ), <primary_index_lookup>(`test`.`t1`.`a` in <temporary table> on distinct_key where ((`test`.`t1`.`a` = `<subquery2>`.`c`))))))
select a from t1 where a in (select c from t2 where d >= 20);
a
2
2
2
3
explain extended
select a from t1 group by a having a in (select c from t2 where d >= 20);
id	select_type	table	type	possible_keys	key	key_len	ref	rows	filtered	Extra
1	PRIMARY	t1	index	NULL	it1a	4	NULL	7	100.00	Using index
2	MATERIALIZED	t2	ALL	NULL	NULL	NULL	NULL	7	100.00	Using where
Warnings:
Note	1003	select `test`.`t1`.`a` AS `a` from `test`.`t1` group by `test`.`t1`.`a` having <expr_cache><`test`.`t1`.`a`>(<in_optimizer>(`test`.`t1`.`a`,`test`.`t1`.`a` in ( <materialize> (select `test`.`t2`.`c` from `test`.`t2` where (`test`.`t2`.`d` >= 20) ), <primary_index_lookup>(`test`.`t1`.`a` in <temporary table> on distinct_key where ((`test`.`t1`.`a` = `<subquery2>`.`c`))))))
select a from t1 group by a having a in (select c from t2 where d >= 20);
a
2
3
create index iab on t1(a, b);
explain extended
select a from t1 group by a having a in (select c from t2 where d >= 20);
id	select_type	table	type	possible_keys	key	key_len	ref	rows	filtered	Extra
1	PRIMARY	t1	index	NULL	it1a	4	NULL	7	100.00	Using index
2	MATERIALIZED	t2	ALL	NULL	NULL	NULL	NULL	7	100.00	Using where
Warnings:
Note	1003	select `test`.`t1`.`a` AS `a` from `test`.`t1` group by `test`.`t1`.`a` having <expr_cache><`test`.`t1`.`a`>(<in_optimizer>(`test`.`t1`.`a`,`test`.`t1`.`a` in ( <materialize> (select `test`.`t2`.`c` from `test`.`t2` where (`test`.`t2`.`d` >= 20) ), <primary_index_lookup>(`test`.`t1`.`a` in <temporary table> on distinct_key where ((`test`.`t1`.`a` = `<subquery2>`.`c`))))))
select a from t1 group by a having a in (select c from t2 where d >= 20);
a
2
3
explain extended
select a from t1 group by a
having a in (select c from t2 where d >= some(select e from t3 where max(b)=e));
id	select_type	table	type	possible_keys	key	key_len	ref	rows	filtered	Extra
1	PRIMARY	t1	index	NULL	iab	8	NULL	7	100.00	Using index
2	DEPENDENT SUBQUERY	t2	ALL	NULL	NULL	NULL	NULL	7	100.00	Using where
3	DEPENDENT SUBQUERY	t3	ALL	NULL	NULL	NULL	NULL	4	100.00	Using where
Warnings:
Note	1276	Field or reference 'test.t1.b' of SELECT #3 was resolved in SELECT #1
Note	1003	select `test`.`t1`.`a` AS `a` from `test`.`t1` group by `test`.`t1`.`a` having <expr_cache><`test`.`t1`.`a`,`test`.`t1`.`b`,max(`test`.`t1`.`b`),max(`test`.`t1`.`b`)>(<in_optimizer>(`test`.`t1`.`a`,<exists>(select `test`.`t2`.`c` from `test`.`t2` where (<nop>(<expr_cache><`test`.`t2`.`d`,`test`.`t1`.`b`,max(`test`.`t1`.`b`),max(`test`.`t1`.`b`)>(<in_optimizer>(`test`.`t2`.`d`,<exists>(select `test`.`t3`.`e` from `test`.`t3` where (max(`test`.`t1`.`b`) = `test`.`t3`.`e`) having (<cache>(`test`.`t2`.`d`) >= <ref_null_helper>(`test`.`t3`.`e`)))))) and (<cache>(`test`.`t1`.`a`) = `test`.`t2`.`c`)))))
select a from t1 group by a
having a in (select c from t2 where d >= some(select e from t3 where max(b)=e));
a
2
3
explain extended
select a from t1
where a in (select c from t2 where d >= some(select e from t3 where b=e));
id	select_type	table	type	possible_keys	key	key_len	ref	rows	filtered	Extra
1	PRIMARY	t1	index	NULL	iab	8	NULL	7	100.00	Using where; Using index
2	DEPENDENT SUBQUERY	t2	ALL	NULL	NULL	NULL	NULL	7	100.00	Using where
3	DEPENDENT SUBQUERY	t3	ALL	NULL	NULL	NULL	NULL	4	100.00	Using where
Warnings:
Note	1276	Field or reference 'test.t1.b' of SELECT #3 was resolved in SELECT #1
Note	1003	select `test`.`t1`.`a` AS `a` from `test`.`t1` where <expr_cache><`test`.`t1`.`a`,`test`.`t1`.`b`>(<in_optimizer>(`test`.`t1`.`a`,<exists>(select `test`.`t2`.`c` from `test`.`t2` where (<nop>(<expr_cache><`test`.`t2`.`d`,`test`.`t1`.`b`>(<in_optimizer>(`test`.`t2`.`d`,<exists>(select `test`.`t3`.`e` from `test`.`t3` where ((`test`.`t1`.`b` = `test`.`t3`.`e`) and (<cache>(`test`.`t2`.`d`) >= `test`.`t3`.`e`)))))) and (<cache>(`test`.`t1`.`a`) = `test`.`t2`.`c`)))))
select a from t1
where a in (select c from t2 where d >= some(select e from t3 where b=e));
a
1
2
2
2
3
drop table t1, t2, t3;
create table t2 (a int, b int, key(a), key(b));
insert into t2 values (3,3),(3,3),(3,3);
select 1 from t2 where  
t2.a > 1 
or 
t2.a = 3 and not t2.a not in (select t2.b from t2);
1
1
1
1
drop table t2;
create table t1 (a1 int key);
create table t2 (b1 int);
insert into t1 values (5);
explain select min(a1) from t1 where 7 in (select b1 from t2 group by b1);
id	select_type	table	type	possible_keys	key	key_len	ref	rows	Extra
1	PRIMARY	t1	system	NULL	NULL	NULL	NULL	1	
2	MATERIALIZED	t2	system	NULL	NULL	NULL	NULL	0	const row not found
select min(a1) from t1 where 7 in (select b1 from t2 group by b1);
min(a1)
NULL
set @save_optimizer_switch=@@optimizer_switch;
set @@optimizer_switch=@optimizer_switch_local_default;
set @@optimizer_switch='materialization=off,in_to_exists=on';
explain select min(a1) from t1 where 7 in (select b1 from t2 group by b1);
id	select_type	table	type	possible_keys	key	key_len	ref	rows	Extra
1	PRIMARY	t1	system	NULL	NULL	NULL	NULL	1	
2	DEPENDENT SUBQUERY	t2	system	NULL	NULL	NULL	NULL	0	const row not found
select min(a1) from t1 where 7 in (select b1 from t2 group by b1);
min(a1)
NULL
set @@optimizer_switch=@optimizer_switch_local_default;
set @@optimizer_switch='semijoin=off';
explain select min(a1) from t1 where 7 in (select b1 from t2);
id	select_type	table	type	possible_keys	key	key_len	ref	rows	Extra
1	PRIMARY	t1	system	NULL	NULL	NULL	NULL	1	
2	MATERIALIZED	t2	system	NULL	NULL	NULL	NULL	0	const row not found
select min(a1) from t1 where 7 in (select b1 from t2);
min(a1)
NULL
set @@optimizer_switch=@optimizer_switch_local_default;
set @@optimizer_switch='materialization=off,in_to_exists=on';
# with MariaDB and MWL#90, this particular case is solved:
explain select min(a1) from t1 where 7 in (select b1 from t2);
id	select_type	table	type	possible_keys	key	key_len	ref	rows	Extra
1	PRIMARY	t1	system	NULL	NULL	NULL	NULL	1	
2	DEPENDENT SUBQUERY	NULL	NULL	NULL	NULL	NULL	NULL	NULL	Impossible WHERE noticed after reading const tables
select min(a1) from t1 where 7 in (select b1 from t2);
min(a1)
NULL
# but when we go around MWL#90 code, the problem still shows up:
explain select min(a1) from t1 where 7 in (select b1 from t2) or 2> 4;
id	select_type	table	type	possible_keys	key	key_len	ref	rows	Extra
1	PRIMARY	t1	system	NULL	NULL	NULL	NULL	1	
2	DEPENDENT SUBQUERY	NULL	NULL	NULL	NULL	NULL	NULL	NULL	Impossible WHERE noticed after reading const tables
select min(a1) from t1 where 7 in (select b1 from t2) or 2> 4;
min(a1)
NULL
set @@optimizer_switch= @save_optimizer_switch;
drop table t1,t2;
create table t1 (a char(2), b varchar(10));
insert into t1 values ('a',  'aaa');
insert into t1 values ('aa', 'aaaa');
explain select a,b from t1 where b in (select a from t1);
id	select_type	table	type	possible_keys	key	key_len	ref	rows	Extra
1	PRIMARY	t1	ALL	NULL	NULL	NULL	NULL	2	Using where
2	MATERIALIZED	t1	ALL	NULL	NULL	NULL	NULL	2	
select a,b from t1 where b in (select a from t1);
a	b
prepare st1 from "select a,b from t1 where b in (select a from t1)";
execute st1;
a	b
execute st1;
a	b
drop table t1;
#
# BUG#49630: Segfault in select_describe() with double 
#            nested subquery and materialization
#
CREATE TABLE t1 (t1i int);
CREATE TABLE t2 (t2i int);
CREATE TABLE t3 (t3i int);
CREATE TABLE t4 (t4i int);
INSERT INTO t1 VALUES (1);
INSERT INTO t2 VALUES (1),(2);
INSERT INTO t3 VALUES (1),(2);
INSERT INTO t4 VALUES (1),(2);

EXPLAIN 
SELECT t1i
FROM t1 JOIN t4 ON t1i=t4i  
WHERE (t1i)  IN (  
SELECT t2i
FROM t2  
WHERE (t2i)  IN (  
SELECT t3i
FROM t3  
GROUP BY t3i
)  
);
id	select_type	table	type	possible_keys	key	key_len	ref	rows	Extra
1	PRIMARY	t1	system	NULL	NULL	NULL	NULL	1	
1	PRIMARY	t4	ALL	NULL	NULL	NULL	NULL	2	Using where
2	MATERIALIZED	t2	ALL	NULL	NULL	NULL	NULL	2	Using where
3	MATERIALIZED	t3	ALL	NULL	NULL	NULL	NULL	2	Using temporary
DROP TABLE t1,t2,t3,t4;
CREATE TABLE t1 (
pk INTEGER AUTO_INCREMENT,
col_int_nokey INTEGER,
col_int_key INTEGER,
col_varchar_key VARCHAR(1),
PRIMARY KEY (pk),
KEY (col_int_key),
KEY (col_varchar_key, col_int_key)
)
;
INSERT INTO t1 (
col_int_key, col_int_nokey, col_varchar_key
) 
VALUES
(2, NULL, 'w'),
(9, 7, 'm'),
(3, 9, 'm'),
(9, 7, 'k'),
(NULL, 4, 'r'),
(9, 2, 't'),
(3, 6, 'j'),
(8, 8, 'u'),
(8, NULL, 'h'),
(53, 5, 'o'),
(0, NULL, NULL),
(5, 6, 'k'),
(166, 188, 'e'),
(3, 2, 'n'),
(0, 1, 't'),
(1, 1, 'c'),
(9, 0, 'm'),
(5, 9, 'y'),
(6, NULL, 'f'),
(2, 4, 'd')
;
SELECT table2.col_varchar_key AS field1,
table2.col_int_nokey AS field2
FROM ( t1 AS table1 LEFT OUTER JOIN t1 AS table2
ON (table2.col_varchar_key = table1.col_varchar_key  ) ) 
WHERE table1.pk = 6
HAVING  ( field2 ) IN 
( SELECT SUBQUERY2_t2.col_int_nokey AS SUBQUERY2_field2 
FROM ( t1 AS SUBQUERY2_t1 JOIN t1 AS SUBQUERY2_t2
ON (SUBQUERY2_t2.col_varchar_key = SUBQUERY2_t1.col_varchar_key ) ) )
ORDER BY field2 
;
field1	field2
t	1
t	2
drop table t1;
#
# BUG#53103: MTR test ps crashes in optimize_cond() 
#            when running with --debug
#
CREATE TABLE t1(track varchar(15));
INSERT INTO t1 VALUES ('CAD'), ('CAD');
PREPARE STMT FROM
"SELECT 1 FROM t1
  WHERE
        track IN (SELECT track FROM t1
                                    GROUP BY track 
                                      HAVING track>='CAD')";
EXECUTE STMT ;
1
1
1
EXECUTE STMT ;
1
1
1
DEALLOCATE PREPARE STMT;
DROP TABLE t1;
# End of BUG#53103
#
# BUG#54511 - Assertion failed: cache != 0L in file 
#             sql_select.cc::sub_select_cache on HAVING
#
CREATE TABLE t1 (i int(11));
CREATE TABLE t2 (c char(1));
CREATE TABLE t3 (c char(1));
INSERT INTO t1 VALUES (1), (2);
INSERT INTO t2 VALUES ('a'), ('b');
INSERT INTO t3 VALUES ('x'), ('y');
SELECT COUNT( i ),i
FROM t1
HAVING ('c')  
IN (SELECT t2.c FROM (t2 JOIN t3));
COUNT( i )	i
DROP TABLE t1,t2,t3;
# End BUG#54511
#
# BUG#56367 - Assertion exec_method != EXEC_MATERIALIZATION...
#             on subquery in FROM
#
CREATE TABLE t1 (a INTEGER);
CREATE TABLE t2 (b INTEGER);
INSERT INTO t2 VALUES (1);
set @tmp_optimizer_switch=@@optimizer_switch;
set optimizer_switch='derived_merge=off,derived_with_keys=off';
explain SELECT a FROM (
SELECT t1.* FROM t1 LEFT JOIN t2 ON t1.a > 3 OR t2.b IN (SELECT a FROM t1)
) table1;
id	select_type	table	type	possible_keys	key	key_len	ref	rows	Extra
1	PRIMARY	<derived2>	ALL	NULL	NULL	NULL	NULL	2	
2	DERIVED	NULL	NULL	NULL	NULL	NULL	NULL	NULL	no matching row in const table
3	MATERIALIZED	NULL	NULL	NULL	NULL	NULL	NULL	NULL	no matching row in const table
SELECT a FROM (
SELECT t1.* FROM t1 LEFT JOIN t2 ON t1.a > 3 OR t2.b IN (SELECT a FROM t1)
) table1;
a
set optimizer_switch=@tmp_optimizer_switch;
DROP TABLE t1, t2;
# End BUG#56367
#
# Bug#59833 - materialization=on/off leads to different result set
#             when using IN
#
CREATE TABLE t1 (
pk int NOT NULL,
f1 int DEFAULT NULL,
PRIMARY KEY (pk)
) ENGINE=MyISAM;
CREATE TABLE t2 (
pk int NOT NULL,
f1 int DEFAULT NULL,
PRIMARY KEY (pk)
) ENGINE=MyISAM;
INSERT INTO t1 VALUES (10,0);
INSERT INTO t2 VALUES (10,0),(11,0);
explain SELECT * FROM t1 JOIN t2 USING (f1)
WHERE t1.f1 IN (SELECT t1.pk FROM t1 ORDER BY t1.f1);
id	select_type	table	type	possible_keys	key	key_len	ref	rows	Extra
1	PRIMARY	t1	system	NULL	NULL	NULL	NULL	1	
1	PRIMARY	t2	ALL	NULL	NULL	NULL	NULL	2	Using where
2	MATERIALIZED	t1	system	NULL	NULL	NULL	NULL	1	
SELECT * FROM t1 JOIN t2 USING (f1)
WHERE t1.f1 IN (SELECT t1.pk FROM t1 ORDER BY t1.f1);
f1	pk	pk
DROP TABLE t1, t2;
# End Bug#59833
#
# Bug#11852644 - CRASH IN ITEM_REF::SAVE_IN_FIELD ON SELECT DISTINCT
#
CREATE TABLE t1 (
col_varchar_key varchar(1) DEFAULT NULL,
col_varchar_nokey varchar(1) DEFAULT NULL,
KEY col_varchar_key (col_varchar_key)) 
;
INSERT INTO t1 VALUES
('v','v'),('r','r');
CREATE TABLE t2 (
col_varchar_key varchar(1) DEFAULT NULL,
col_varchar_nokey varchar(1) DEFAULT NULL,
KEY col_varchar_key(col_varchar_key)) 
;
INSERT INTO t2 VALUES
('r','r'),('c','c');
CREATE VIEW v3 AS SELECT * FROM t2;
SELECT DISTINCT alias2.col_varchar_key 
FROM t1 AS alias1 JOIN v3 AS alias2 
ON alias2.col_varchar_key = alias1.col_varchar_key
HAVING col_varchar_key IN (SELECT col_varchar_nokey FROM t2)
;
col_varchar_key
r
DROP TABLE t1, t2;
DROP VIEW v3;
# End Bug#11852644

# Bug#12668294 - GROUP BY ON EMPTY RESULT GIVES EMPTY ROW
# INSTEAD OF NULL WHEN MATERIALIZATION ON

CREATE TABLE t1 (col_int_nokey INT) ENGINE=MEMORY;
CREATE TABLE t2 (col_int_nokey INT) ENGINE=MEMORY;
INSERT INTO t2 VALUES (8),(7);
CREATE TABLE t3 (col_int_nokey INT) ENGINE=MEMORY;
INSERT INTO t3 VALUES (7);
SELECT MIN(t3.col_int_nokey),t1.col_int_nokey AS field3
FROM t3
LEFT JOIN t1
ON t1.col_int_nokey
WHERE (194, 200) IN (
SELECT SQ4_alias1.col_int_nokey,
SQ4_alias2.col_int_nokey
FROM t2 AS SQ4_alias1
JOIN
t2 AS SQ4_alias2
ON SQ4_alias2.col_int_nokey = 5
)
GROUP BY field3 ;
MIN(t3.col_int_nokey)	field3
DROP TABLE t1;
DROP TABLE t2;
DROP TABLE t3;
CREATE TABLE t1 (f1 INT, f2 DECIMAL(5,3)) ENGINE=MyISAM;
INSERT INTO t1 (f1, f2) VALUES (1, 1.789);
INSERT INTO t1 (f1, f2) VALUES (13, 1.454);
INSERT INTO t1 (f1, f2) VALUES (10, 1.668);
CREATE TABLE t2 LIKE t1;
INSERT INTO t2 VALUES (1, 1.789);
INSERT INTO t2 VALUES (13, 1.454);
set @save_optimizer_switch=@@optimizer_switch;
set @@optimizer_switch=@optimizer_switch_local_default;
SET @@optimizer_switch='semijoin=on,materialization=on';
EXPLAIN SELECT COUNT(*) FROM t1 WHERE (f1,f2) IN (SELECT f1,f2 FROM t2);
id	select_type	table	type	possible_keys	key	key_len	ref	rows	Extra
1	PRIMARY	<subquery2>	ALL	distinct_key	NULL	NULL	NULL	2	
1	PRIMARY	t1	ALL	NULL	NULL	NULL	NULL	3	Using where; Using join buffer (flat, BNL join)
2	MATERIALIZED	t2	ALL	NULL	NULL	NULL	NULL	2	
SELECT COUNT(*) FROM t1 WHERE (f1,f2) IN (SELECT f1,f2 FROM t2);
COUNT(*)
2
set @@optimizer_switch= @save_optimizer_switch;
DROP TABLE t1, t2;
CREATE TABLE t1 (
pk int,
a varchar(1),
b varchar(4),
c varchar(4),
d varchar(4),
PRIMARY KEY (pk)
);
INSERT INTO t1 VALUES (1,'o','ffff','ffff','ffoo'),(2,'f','ffff','ffff','ffff');
CREATE TABLE t2 LIKE t1;
INSERT INTO t2 VALUES (1,'i','iiii','iiii','iiii'),(2,'f','ffff','ffff','ffff');
set @save_optimizer_switch=@@optimizer_switch;
set @@optimizer_switch=@optimizer_switch_local_default;
SET @@optimizer_switch='semijoin=on,materialization=on';
EXPLAIN SELECT pk FROM t1 WHERE (a) IN (SELECT a FROM t2 WHERE pk > 0);
id	select_type	table	type	possible_keys	key	key_len	ref	rows	Extra
1	PRIMARY	t1	ALL	NULL	NULL	NULL	NULL	2	
1	PRIMARY	<subquery2>	eq_ref	distinct_key	distinct_key	5	func	1	
2	MATERIALIZED	t2	range	PRIMARY	PRIMARY	4	NULL	2	Using index condition; Rowid-ordered scan
SELECT pk FROM t1 WHERE (a) IN (SELECT a FROM t2 WHERE pk > 0);
pk
2
SELECT pk FROM t1 WHERE (b,c,d) IN (SELECT b,c,d FROM t2 WHERE pk > 0);
pk
2
DROP TABLE t1, t2;
set optimizer_switch=@save_optimizer_switch;
#
# BUG#50019: Wrong result for IN-subquery with materialization
#
create table t1(i int);
insert into t1 values (1), (2), (3), (4), (5), (6), (7), (8), (9), (10);
create table t2(i int);
insert into t2 values (1), (2), (3), (4), (5), (6), (7), (8), (9), (10);
create table t3(i int);
insert into t3 values (1), (2), (3), (4), (5), (6), (7), (8), (9), (10);
select * from t1 where t1.i in (select t2.i from t2 join t3 where t2.i + t3.i = 5);
i
1
2
3
4
set @save_optimizer_switch=@@optimizer_switch;
set session optimizer_switch='materialization=off,in_to_exists=on';
select * from t1 where t1.i in (select t2.i from t2 join t3 where t2.i + t3.i = 5);
i
1
2
3
4
set session optimizer_switch=@save_optimizer_switch;
drop table t1, t2, t3;
create table t0 (a int);
insert into t0 values (0),(1),(2);
create table t1 (a int);
insert into t1 values (0),(1),(2);
explain select a, a in (select a from t1) from t0;
id	select_type	table	type	possible_keys	key	key_len	ref	rows	Extra
1	PRIMARY	t0	ALL	NULL	NULL	NULL	NULL	3	
2	MATERIALIZED	t1	ALL	NULL	NULL	NULL	NULL	3	
select a, a in (select a from t1) from t0;
a	a in (select a from t1)
0	1
1	1
2	1
prepare s from 'select a, a in (select a from t1) from t0';
execute s;
a	a in (select a from t1)
0	1
1	1
2	1
update t1 set a=123;
execute s;
a	a in (select a from t1)
0	0
1	0
2	0
drop table t0, t1;
set optimizer_switch='firstmatch=on';
#
# MWL#90, review feedback: check what happens when the subquery
#   looks like candidate for MWL#90 checking at the first glance
#   but then subselect_hash_sj_engine::init_permanent() discovers
#   that it's not possible to perform duplicate removal for the 
#   selected datatypes, and so materialization isn't applicable after
#   all.
#
set @blob_len = 1024;
set @suffix_len = @blob_len - @prefix_len;
create table t1_1024 (a1 blob(1024), a2 blob(1024));
create table t2_1024 (b1 blob(1024), b2 blob(1024));
insert into t1_1024 values
(concat('1 - 00', repeat('x', @suffix_len)), concat('2 - 00', repeat('x', @suffix_len)));
insert into t1_1024 values
(concat('1 - 01', repeat('x', @suffix_len)), concat('2 - 01', repeat('x', @suffix_len)));
insert into t1_1024 values
(concat('1 - 02', repeat('x', @suffix_len)), concat('2 - 02', repeat('x', @suffix_len)));
insert into t2_1024 values
(concat('1 - 01', repeat('x', @suffix_len)), concat('2 - 01', repeat('x', @suffix_len)));
insert into t2_1024 values
(concat('1 - 02', repeat('x', @suffix_len)), concat('2 - 02', repeat('x', @suffix_len)));
insert into t2_1024 values
(concat('1 - 03', repeat('x', @suffix_len)), concat('2 - 03', repeat('x', @suffix_len)));
explain select left(a1,7), left(a2,7) from t1_1024 where (a1,3) in (select substring(b1,1,1024), count(*) from t2_1024 where b1 > '0');
id	select_type	table	type	possible_keys	key	key_len	ref	rows	Extra
1	PRIMARY	t1_1024	ALL	NULL	NULL	NULL	NULL	3	Using where
2	DEPENDENT SUBQUERY	t2_1024	ALL	NULL	NULL	NULL	NULL	3	Using where
select left(a1,7), left(a2,7) from t1_1024 where (a1,3) in (select substring(b1,1,1024), count(*) from t2_1024 where b1 > '0');
left(a1,7)	left(a2,7)
1 - 01x	2 - 01x
drop table t1_1024, t2_1024;
#
# BUG##836491: Crash in Item_field::Item_field from add_ref_to_table_cond() with semijoin+materialization
#
CREATE TABLE t1 (c int, d varchar(1), KEY(d)) ;
INSERT INTO t1 VALUES (2,'x'),(2,'x'),(2,'j'),(2,'c');
CREATE TABLE t2 (a int, d varchar(1)) ;
INSERT INTO t2 VALUES (1,'x');
CREATE TABLE t3 (d varchar(1)) ;
INSERT INTO t3 VALUES ('x'),('x'),('j'),('c');
SELECT t2.a, t1.c
FROM t1, t2
WHERE t2.d IN ( SELECT d FROM t3 )
AND t1.d = t2.d
GROUP BY 1 , 2;
a	c
1	2
drop table t1,t2,t3;
#
# BUG#836523: Crash in JOIN::get_partial_cost_and_fanout with semijoin+materialization 
#
CREATE TABLE t1 (a varchar(1));
INSERT INTO t1 VALUES ('a'),('a');
CREATE TABLE t2 (a varchar(1));
CREATE TABLE t3 (a int);
INSERT INTO t3 VALUES (1),(2);
CREATE TABLE t4 (a varchar(1));
INSERT INTO t4 VALUES ('a'),('a');
SELECT t1.a
FROM t1
WHERE t1.a IN (
SELECT t2.a
FROM t2, t3
)
HAVING a IN (
SELECT a
FROM t4
);
a
DROP TABLE t1, t2, t3, t4;
#
# BUG#836507: Crash in setup_sj_materialization_part1() with semijoin+materialization
#
CREATE TABLE t1 (a int) ;
INSERT IGNORE INTO t1 VALUES (1),(1);
CREATE TABLE t2 (a int);
INSERT INTO t2 VALUES (1);
CREATE TABLE t3 (a int);
CREATE TABLE t4 (a int);
INSERT INTO t4 VALUES (2),(2);
CREATE TABLE t5 (a int);
INSERT INTO t5 VALUES (1);
SELECT * FROM t1
WHERE (a) IN (
SELECT t5.a
FROM (
t2
LEFT JOIN ( t3 , t4 )
ON 1 = 1
)
JOIN t5
);
a
1
1
DROP TABLE t1,t2,t3,t4,t5;
#
# BUG#836532: Crash in Item_equal_fields_iterator::get_curr_field with semijoin+materialization
#
CREATE TABLE t2 (a int);
INSERT INTO t2 VALUES ('a'),('a');
Warnings:
Warning	1366	Incorrect integer value: 'a' for column 'a' at row 1
Warning	1366	Incorrect integer value: 'a' for column 'a' at row 2
CREATE TABLE t4 (a varchar(1));
INSERT INTO t4 VALUES ('m'),('o');
CREATE TABLE t3 (a varchar(1) , b varchar(1) ) ;
INSERT INTO t3 VALUES ('b','b');
CREATE TABLE t5 (a varchar(1), KEY (a)) ;
INSERT INTO t5 VALUES ('d'),('e');
SELECT *
FROM t2
WHERE t2.a = ALL (
SELECT t4.a
FROM t4
WHERE t4.a IN (
SELECT t3.a
FROM t3 , t5
WHERE ( t5.a = t3.b )
)
);
a
0
0
DROP TABLE t2,t3,t4,t5;
#
# BUG#860300: Second crash with get_fanout_with_deps() with semijoin + materialization
#
set @tmp_860300=@@optimizer_switch;
set optimizer_switch='semijoin=on,materialization=on,loosescan=off,firstmatch=off';
CREATE TABLE t1 (f2 int);
INSERT INTO t1 VALUES (9),(6);
CREATE TABLE t3 (f4 int);
CREATE TABLE t4 (f6 varchar(1));
SELECT *
FROM t3
WHERE 'h' IN (SELECT f6 
FROM t4
WHERE 5 IN (SELECT f2 FROM t1)
GROUP BY t4.f6);
f4
DROP TABLE t1,t3,t4;
set optimizer_switch=@tmp_860300;
#
# BUG#860535: Assertion `keypart_map' failed in mi_rkey with semijoin
#
set @tmp_860535=@@optimizer_switch;
set optimizer_switch='semijoin=on,materialization=on,loosescan=off,firstmatch=off';
CREATE TABLE t1 (f3 int) ;
INSERT INTO t1 VALUES (1),(7);
CREATE TABLE t2 (f3 int , f5 varchar(1), KEY (f3)) ;
INSERT INTO t2 VALUES (7,'b');
CREATE TABLE t3 (f3 int , f4 varchar(1) , KEY(f3), KEY (f4,f3)) ;
INSERT INTO t3 VALUES (1,'t'),(7,'g');
CREATE TABLE t4
SELECT f3
FROM t1 WHERE ( f3 ) NOT IN (
SELECT f3
FROM t2
WHERE f5 IN (
SELECT f4
FROM t3
WHERE t3.f3 < 3
)
);
SELECT * FROM t4;
f3
1
7
DROP TABLE t1, t2, t3, t4;
set optimizer_switch=@tmp_860535;
#
# BUG#860553: Crash in create_ref_for_key with semijoin + materialization 
#
CREATE TABLE t1 (f1 int) ;
CREATE TABLE t2 (f5 varchar(52) NOT NULL) ;
CREATE TABLE t3 (f1 varchar(3), f4 varchar(52) , KEY (f4), PRIMARY KEY (f1));
CREATE TABLE t4 (f3 int, KEY (f3));
INSERT INTO t4 VALUES (17),(20);
CREATE TABLE t5 (f2 int);
INSERT INTO t5 VALUES (0),(0);
SELECT *
FROM t1
JOIN t2
ON ( t2.f5 ) IN (
SELECT t3.f4
FROM t3
WHERE ( 1 ) IN (
SELECT t4.f3
FROM t4 , t5
)
);
f1	f5
DROP TABLE t1, t2, t3, t4, t5;
#
<<<<<<< HEAD
# BUG#901032: Wrong result for MIN/MAX on an indexed column with materialization and semijoin
#
CREATE TABLE t1 ( a INT, KEY(a) );
INSERT INTO t1 VALUES (1);
CREATE TABLE t2 ( b INT );
INSERT INTO t2 VALUES (2);
CREATE TABLE t3 ( c INT );
INSERT INTO t3 VALUES (2);
SELECT MIN(a) FROM t1, t2 WHERE b IN (SELECT c FROM t3 GROUP BY c);
MIN(a)
1
DROP TABLE t1,t2,t3;
=======
# BUG#868908: Crash in check_simple_equality() with semijoin + materialization + prepared statement
#
CREATE TABLE t1 ( a int );
CREATE TABLE t3 ( b int, c int) ;
CREATE TABLE t2 ( a int ) ;
CREATE TABLE t4 ( a int , c int) ;
PREPARE st1 FROM "
SELECT STRAIGHT_JOIN *
FROM t1
WHERE ( 3 ) IN (
        SELECT t3.b
        FROM t3
        LEFT JOIN (
                t2 STRAIGHT_JOIN t4 ON ( t4.c = t2.a )
        ) ON ( t4.a = t3.c )
);
";
EXECUTE st1;
a
EXECUTE st1;
a
DROP TABLE t1,t2,t3,t4;
>>>>>>> ee24ec1e
# This must be at the end:
set optimizer_switch=@subselect_sj_mat_tmp;
set @subselect_mat_test_optimizer_switch_value=null;
set @@optimizer_switch='materialization=on,in_to_exists=off,semijoin=off';
set optimizer_switch='mrr=on,mrr_sort_keys=on,index_condition_pushdown=on';
create table t0 (a int);
insert into t0 values (0),(1),(2);
create table t1 (a int);
insert into t1 values (0),(1),(2);
explain select a, a in (select a from t1) from t0;
id	select_type	table	type	possible_keys	key	key_len	ref	rows	Extra
1	PRIMARY	t0	ALL	NULL	NULL	NULL	NULL	3	
2	MATERIALIZED	t1	ALL	NULL	NULL	NULL	NULL	3	
select a, a in (select a from t1) from t0;
a	a in (select a from t1)
0	1
1	1
2	1
prepare s from 'select a, a in (select a from t1) from t0';
execute s;
a	a in (select a from t1)
0	1
1	1
2	1
update t1 set a=123;
execute s;
a	a in (select a from t1)
0	0
1	0
2	0
drop table t0, t1;
#
# LPBUG#609121: RQG: wrong result on aggregate + NOT IN + HAVING and
# partial_match_table_scan=on
#
create table t1 (c1 int);
create table t2 (c2 int);
insert into t1 values (1);
insert into t2 values (2);
set @@optimizer_switch='semijoin=off';
EXPLAIN
SELECT SUM(c1) c1_sum FROM t1 WHERE c1 IN (SELECT c2 FROM t2);
id	select_type	table	type	possible_keys	key	key_len	ref	rows	Extra
1	PRIMARY	t1	system	NULL	NULL	NULL	NULL	1	
2	MATERIALIZED	t2	system	NULL	NULL	NULL	NULL	1	
SELECT SUM(c1) c1_sum FROM t1 WHERE c1 IN (SELECT c2 FROM t2);
c1_sum
NULL
EXPLAIN
SELECT SUM(c1) c1_sum FROM t1 WHERE c1 IN (SELECT c2 FROM t2) HAVING c1_sum;
id	select_type	table	type	possible_keys	key	key_len	ref	rows	Extra
1	PRIMARY	t1	system	NULL	NULL	NULL	NULL	1	
2	MATERIALIZED	t2	system	NULL	NULL	NULL	NULL	1	
SELECT SUM(c1) c1_sum FROM t1 WHERE c1 IN (SELECT c2 FROM t2) HAVING c1_sum;
c1_sum
drop table t1, t2;
#
# BUG#52344 - Subquery materialization: 
#  	     Assertion if subquery in on-clause of outer join
#
set @@optimizer_switch='semijoin=off';
CREATE TABLE t1 (i INTEGER);
INSERT INTO t1 VALUES (10);
CREATE TABLE t2 (j INTEGER);
INSERT INTO t2 VALUES (5);
CREATE TABLE t3 (k INTEGER);
EXPLAIN
SELECT i FROM t1 LEFT JOIN t2 ON (j) IN (SELECT k FROM t3);
id	select_type	table	type	possible_keys	key	key_len	ref	rows	Extra
1	PRIMARY	t1	system	NULL	NULL	NULL	NULL	1	
1	PRIMARY	t2	ALL	NULL	NULL	NULL	NULL	1	Using where
2	MATERIALIZED	t3	system	NULL	NULL	NULL	NULL	0	const row not found
SELECT i FROM t1 LEFT JOIN t2 ON (j) IN (SELECT k FROM t3);
i
10
EXPLAIN
SELECT i FROM t1 LEFT JOIN t2 ON (j) IN (SELECT max(k) FROM t3);
id	select_type	table	type	possible_keys	key	key_len	ref	rows	Extra
1	PRIMARY	t1	system	NULL	NULL	NULL	NULL	1	
1	PRIMARY	t2	ALL	NULL	NULL	NULL	NULL	1	Using where
2	MATERIALIZED	t3	system	NULL	NULL	NULL	NULL	0	const row not found
SELECT i FROM t1 LEFT JOIN t2 ON (j) IN (SELECT max(k) FROM t3);
i
10
DROP TABLE t1, t2, t3;
#
# LPBUG#611622/BUG#52344: Subquery materialization:  Assertion 
#                         if subquery in on-clause of outer join
#
CREATE TABLE t1 (c1 int);
INSERT INTO t1 VALUES (1),(2);
CREATE TABLE t2 (c2 int);
INSERT INTO t2 VALUES (10);
PREPARE st1 FROM "
SELECT *
FROM t2 LEFT JOIN t2 t3 ON (8, 4) IN (SELECT c1, c1 FROM t1)";
EXECUTE st1;
c2	c2
10	NULL
EXECUTE st1;
c2	c2
10	NULL
DROP TABLE t1, t2;
# 
# Testcase backport: BUG#46548 IN-subqueries return 0 rows with materialization=on
# 
CREATE TABLE t1 (
pk int,
a varchar(1),
b varchar(4),
c varchar(4),
d varchar(4),
PRIMARY KEY (pk)
);
INSERT INTO t1 VALUES (1,'o','ffff','ffff','ffoo'),(2,'f','ffff','ffff','ffff');
CREATE TABLE t2 LIKE t1;
INSERT INTO t2 VALUES (1,'i','iiii','iiii','iiii'),(2,'f','ffff','ffff','ffff');
SET @@optimizer_switch='default,semijoin=on,materialization=on';
EXPLAIN SELECT pk FROM t1 WHERE (a) IN (SELECT a FROM t2 WHERE pk > 0);
id	select_type	table	type	possible_keys	key	key_len	ref	rows	Extra
1	PRIMARY	t1	ALL	NULL	NULL	NULL	NULL	2	
1	PRIMARY	<subquery2>	eq_ref	distinct_key	distinct_key	5	func	1	
2	MATERIALIZED	t2	range	PRIMARY	PRIMARY	4	NULL	2	Using index condition
SELECT pk FROM t1 WHERE (a) IN (SELECT a FROM t2 WHERE pk > 0);
pk
2
SELECT pk FROM t1 WHERE (b,c,d) IN (SELECT b,c,d FROM t2 WHERE pk > 0);
pk
2
DROP TABLE t1, t2;
#
# BUG#724228: Wrong result with materialization=on and three aggregates in maria-5.3-mwl90
#
CREATE TABLE t1 ( f2 int(11)) ;
INSERT IGNORE INTO t1 VALUES ('7'),('9'),('7'),('4'),('2'),('6'),('8'),('5'),('6'),('188'),('2'),('1'),('1'),('0'),('9'),('4');
CREATE TABLE t2 ( f1 int(11), f2 int(11)) ENGINE=MyISAM;
INSERT IGNORE INTO t2 VALUES ('1','1');
CREATE TABLE t3 ( f1 int(11), f2 int(11), f3 int(11), PRIMARY KEY (f1)) ;
INSERT IGNORE INTO t3 VALUES ('16','6','1'),('18','3','4'),('19',NULL,'9'),('20','0','6'),('41','2','0'),('42','2','5'),('43','9','6'),('44','7','4'),('45','1','4'),('46','222','238'),('47','3','6'),('48','6','6'),('49',NULL,'1'),('50','5','1');
SET @_save_join_cache_level = @@join_cache_level;
SET @_save_optimizer_switch = @@optimizer_switch;
SET join_cache_level = 1;
SET optimizer_switch='materialization=on';
SELECT f1 FROM t3
WHERE 
f1 NOT IN (SELECT MAX(f2) FROM t1) AND 
f3 IN (SELECT MIN(f1) FROM t2) AND 
f1 IN (SELECT COUNT(f2) FROM t1);
f1
16
SET @@join_cache_level = @_save_join_cache_level;
SET @@optimizer_switch = @_save_optimizer_switch;
drop table t1, t2, t3;
#
# LPBUG#719198 Ordered_key::cmp_key_with_search_key(rownum_t): Assertion `!compare_pred[i]->null_value'
# failed with subquery on both sides of NOT IN and materialization
#
CREATE TABLE t1 (f1a int, f1b int) ;
INSERT IGNORE INTO t1 VALUES (1,1),(2,2);
CREATE TABLE t2 ( f2 int);
INSERT IGNORE INTO t2 VALUES (3),(4);
CREATE TABLE t3 (f3a int, f3b int);
set @@optimizer_switch='materialization=on,partial_match_rowid_merge=on,partial_match_table_scan=off,in_to_exists=off';
EXPLAIN
SELECT * FROM t2 WHERE (SELECT f3a FROM t3) NOT IN (SELECT f1a FROM t1);
id	select_type	table	type	possible_keys	key	key_len	ref	rows	Extra
1	PRIMARY	t2	ALL	NULL	NULL	NULL	NULL	2	
3	MATERIALIZED	t1	ALL	NULL	NULL	NULL	NULL	2	
2	SUBQUERY	NULL	NULL	NULL	NULL	NULL	NULL	NULL	no matching row in const table
SELECT * FROM t2 WHERE (SELECT f3a FROM t3) NOT IN (SELECT f1a FROM t1);
f2
EXPLAIN
SELECT (SELECT f3a FROM t3) NOT IN (SELECT f1a FROM t1);
id	select_type	table	type	possible_keys	key	key_len	ref	rows	Extra
1	PRIMARY	NULL	NULL	NULL	NULL	NULL	NULL	NULL	No tables used
3	DEPENDENT SUBQUERY	t1	ALL	NULL	NULL	NULL	NULL	2	Using where
2	SUBQUERY	NULL	NULL	NULL	NULL	NULL	NULL	NULL	no matching row in const table
SELECT (SELECT f3a FROM t3) NOT IN (SELECT f1a FROM t1);
(SELECT f3a FROM t3) NOT IN (SELECT f1a FROM t1)
NULL
EXPLAIN
SELECT * FROM t2 WHERE (SELECT f3a, f3b FROM t3) NOT IN (SELECT f1a, f1b FROM t1);
id	select_type	table	type	possible_keys	key	key_len	ref	rows	Extra
1	PRIMARY	t2	ALL	NULL	NULL	NULL	NULL	2	
3	MATERIALIZED	t1	ALL	NULL	NULL	NULL	NULL	2	
2	SUBQUERY	NULL	NULL	NULL	NULL	NULL	NULL	NULL	no matching row in const table
SELECT * FROM t2 WHERE (SELECT f3a, f3b FROM t3) NOT IN (SELECT f1a, f1b FROM t1);
f2
EXPLAIN
SELECT (SELECT f3a, f3b FROM t3) NOT IN (SELECT f1a, f1b FROM t1);
id	select_type	table	type	possible_keys	key	key_len	ref	rows	Extra
1	PRIMARY	NULL	NULL	NULL	NULL	NULL	NULL	NULL	No tables used
3	DEPENDENT SUBQUERY	t1	ALL	NULL	NULL	NULL	NULL	2	Using where
2	SUBQUERY	NULL	NULL	NULL	NULL	NULL	NULL	NULL	no matching row in const table
SELECT (SELECT f3a, f3b FROM t3) NOT IN (SELECT f1a, f1b FROM t1);
(SELECT f3a, f3b FROM t3) NOT IN (SELECT f1a, f1b FROM t1)
NULL
drop table t1, t2, t3;
#
# LPBUG#730604 Assertion `bit < (map)->n_bits' failed in maria-5.3 with
#  partial_match_rowid_merge
#
CREATE TABLE t1 (f1 int NOT NULL, f2 int, f3 int) ;
CREATE TABLE t2 (f1 int NOT NULL, f2 int, f3 int) ;
INSERT INTO t1 VALUES (60, 3, null), (61, null, 77);
INSERT INTO t2 VALUES (1000,6,2);
set @@optimizer_switch='materialization=on,partial_match_rowid_merge=on,partial_match_table_scan=off,in_to_exists=off';
EXPLAIN
SELECT (f1, f2, f3) NOT IN
(SELECT COUNT(DISTINCT f2), f1, f3 FROM t1 GROUP BY f1, f3)
FROM t2;
id	select_type	table	type	possible_keys	key	key_len	ref	rows	Extra
1	PRIMARY	t2	system	NULL	NULL	NULL	NULL	1	
2	MATERIALIZED	t1	ALL	NULL	NULL	NULL	NULL	2	Using filesort
SELECT (f1, f2, f3) NOT IN
(SELECT COUNT(DISTINCT f2), f1, f3 FROM t1 GROUP BY f1, f3)
FROM t2;
(f1, f2, f3) NOT IN
(SELECT COUNT(DISTINCT f2), f1, f3 FROM t1 GROUP BY f1, f3)
1
drop table t1, t2;
#
# LPBUG#702301: MAX in select + always false WHERE with SQ
#
CREATE TABLE t1 (a int, b int, KEY (b));
INSERT INTO t1 VALUES (3,1), (4,2);
CREATE TABLE t2 (a int);
INSERT INTO t2 VALUES (7), (8);
set @@optimizer_switch='materialization=on,in_to_exists=off,semijoin=off';
SELECT MAX(t1.b) AS max_res FROM t1 WHERE (9) IN (SELECT a FROM t2);
max_res
NULL
EXPLAIN EXTENDED
SELECT MAX(t1.b) AS max_res FROM t1 WHERE (9) IN (SELECT a FROM t2);
id	select_type	table	type	possible_keys	key	key_len	ref	rows	filtered	Extra
1	PRIMARY	t1	index	NULL	b	5	NULL	2	100.00	Using index
2	MATERIALIZED	t2	ALL	NULL	NULL	NULL	NULL	2	100.00	
Warnings:
Note	1003	select max(`test`.`t1`.`b`) AS `max_res` from `test`.`t1` where <expr_cache><9>(<in_optimizer>(9,9 in ( <materialize> (select `test`.`t2`.`a` from `test`.`t2` ), <primary_index_lookup>(9 in <temporary table> on distinct_key where ((9 = `<subquery2>`.`a`))))))
set @@optimizer_switch='materialization=off,in_to_exists=on,semijoin=off';
SELECT MAX(t1.b) AS max_res FROM t1 WHERE (9) IN (SELECT a FROM t2);
max_res
NULL
EXPLAIN EXTENDED
SELECT MAX(t1.b) AS max_res FROM t1 WHERE (9) IN (SELECT a FROM t2);
id	select_type	table	type	possible_keys	key	key_len	ref	rows	filtered	Extra
1	PRIMARY	t1	index	NULL	b	5	NULL	2	100.00	Using index
2	DEPENDENT SUBQUERY	t2	ALL	NULL	NULL	NULL	NULL	2	100.00	Using where
Warnings:
Note	1003	select max(`test`.`t1`.`b`) AS `max_res` from `test`.`t1` where <expr_cache><9>(<in_optimizer>(9,<exists>(select `test`.`t2`.`a` from `test`.`t2` where (9 = `test`.`t2`.`a`))))
DROP TABLE t1,t2;
#
# LPBUG#825095: Wrong result with materialization and NOT IN with 2 expressions
#
CREATE TABLE t1 (a int,b int);
INSERT INTO t1 VALUES (4,4),(4,2);
CREATE TABLE t2 (b int, a int);
INSERT INTO t2 VALUES (4,3),(8,4);
set @@optimizer_switch='semijoin=off,in_to_exists=off,materialization=on,partial_match_rowid_merge=on,partial_match_table_scan=off';
EXPLAIN SELECT *
FROM t1
WHERE (a, b) NOT IN (SELECT a, b FROM t2);
id	select_type	table	type	possible_keys	key	key_len	ref	rows	Extra
1	PRIMARY	t1	ALL	NULL	NULL	NULL	NULL	2	Using where
2	MATERIALIZED	t2	ALL	NULL	NULL	NULL	NULL	2	
SELECT *
FROM t1
WHERE (a, b) NOT IN (SELECT a, b FROM t2);
a	b
4	4
4	2
EXPLAIN
SELECT a, b, (a, b) NOT IN (SELECT a, b FROM t2) as sq
FROM t1;
id	select_type	table	type	possible_keys	key	key_len	ref	rows	Extra
1	PRIMARY	t1	ALL	NULL	NULL	NULL	NULL	2	
2	MATERIALIZED	t2	ALL	NULL	NULL	NULL	NULL	2	
SELECT a, b, (a, b) NOT IN (SELECT a, b FROM t2) as sq
FROM t1;
a	b	sq
4	4	1
4	2	1
drop table t1, t2;<|MERGE_RESOLUTION|>--- conflicted
+++ resolved
@@ -1729,20 +1729,6 @@
 f1	f5
 DROP TABLE t1, t2, t3, t4, t5;
 #
-<<<<<<< HEAD
-# BUG#901032: Wrong result for MIN/MAX on an indexed column with materialization and semijoin
-#
-CREATE TABLE t1 ( a INT, KEY(a) );
-INSERT INTO t1 VALUES (1);
-CREATE TABLE t2 ( b INT );
-INSERT INTO t2 VALUES (2);
-CREATE TABLE t3 ( c INT );
-INSERT INTO t3 VALUES (2);
-SELECT MIN(a) FROM t1, t2 WHERE b IN (SELECT c FROM t3 GROUP BY c);
-MIN(a)
-1
-DROP TABLE t1,t2,t3;
-=======
 # BUG#868908: Crash in check_simple_equality() with semijoin + materialization + prepared statement
 #
 CREATE TABLE t1 ( a int );
@@ -1765,7 +1751,19 @@
 EXECUTE st1;
 a
 DROP TABLE t1,t2,t3,t4;
->>>>>>> ee24ec1e
+#
+# BUG#901032: Wrong result for MIN/MAX on an indexed column with materialization and semijoin
+#
+CREATE TABLE t1 ( a INT, KEY(a) );
+INSERT INTO t1 VALUES (1);
+CREATE TABLE t2 ( b INT );
+INSERT INTO t2 VALUES (2);
+CREATE TABLE t3 ( c INT );
+INSERT INTO t3 VALUES (2);
+SELECT MIN(a) FROM t1, t2 WHERE b IN (SELECT c FROM t3 GROUP BY c);
+MIN(a)
+1
+DROP TABLE t1,t2,t3;
 # This must be at the end:
 set optimizer_switch=@subselect_sj_mat_tmp;
 set @subselect_mat_test_optimizer_switch_value=null;
