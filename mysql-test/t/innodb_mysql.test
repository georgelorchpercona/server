--- conflicted
+++ resolved
@@ -139,6 +139,36 @@
 connection default;
 drop table t1;
 disconnect con1;
+
+#
+# Bug #13191: INSERT...ON DUPLICATE KEY UPDATE of UTF-8 string fields
+# used in partial unique indices.
+#
+
+CREATE TABLE t1(c1 TEXT, UNIQUE (c1(1)), cnt INT DEFAULT 1)
+  ENGINE=INNODB CHARACTER SET UTF8;
+INSERT INTO t1 (c1) VALUES ('1a');
+SELECT * FROM t1;
+INSERT INTO t1 (c1) VALUES ('1b') ON DUPLICATE KEY UPDATE cnt=cnt+1;
+SELECT * FROM t1;
+DROP TABLE t1;
+
+CREATE TABLE t1(c1 VARCHAR(2), UNIQUE (c1(1)), cnt INT DEFAULT 1)
+  ENGINE=INNODB CHARACTER SET UTF8;
+INSERT INTO t1 (c1) VALUES ('1a');
+SELECT * FROM t1;
+INSERT INTO t1 (c1) VALUES ('1b') ON DUPLICATE KEY UPDATE cnt=cnt+1;
+SELECT * FROM t1;
+DROP TABLE t1;
+
+CREATE TABLE t1(c1 CHAR(2), UNIQUE (c1(1)), cnt INT DEFAULT 1)
+  ENGINE=INNODB CHARACTER SET UTF8;
+INSERT INTO t1 (c1) VALUES ('1a');
+SELECT * FROM t1;
+INSERT INTO t1 (c1) VALUES ('1b') ON DUPLICATE KEY UPDATE cnt=cnt+1;
+SELECT * FROM t1;
+DROP TABLE t1;
+
 --echo End of 4.1 tests
 #
 # Bug #12882  	min/max inconsistent on empty table
@@ -311,7 +341,6 @@
 --enable_warnings
 select distinct a from t1;
 drop table t1;
-<<<<<<< HEAD
 
 #
 # Bug #9798: group by with rollup 
@@ -460,38 +489,4 @@
 
 drop table t1;
 
---echo End of 5.0 tests
-=======
-disconnect con1;
-
-#
-# Bug #13191: INSERT...ON DUPLICATE KEY UPDATE of UTF-8 string fields
-# used in partial unique indices.
-#
-
-CREATE TABLE t1(c1 TEXT, UNIQUE (c1(1)), cnt INT DEFAULT 1)
-  ENGINE=INNODB CHARACTER SET UTF8;
-INSERT INTO t1 (c1) VALUES ('1a');
-SELECT * FROM t1;
-INSERT INTO t1 (c1) VALUES ('1b') ON DUPLICATE KEY UPDATE cnt=cnt+1;
-SELECT * FROM t1;
-DROP TABLE t1;
-
-CREATE TABLE t1(c1 VARCHAR(2), UNIQUE (c1(1)), cnt INT DEFAULT 1)
-  ENGINE=INNODB CHARACTER SET UTF8;
-INSERT INTO t1 (c1) VALUES ('1a');
-SELECT * FROM t1;
-INSERT INTO t1 (c1) VALUES ('1b') ON DUPLICATE KEY UPDATE cnt=cnt+1;
-SELECT * FROM t1;
-DROP TABLE t1;
-
-CREATE TABLE t1(c1 CHAR(2), UNIQUE (c1(1)), cnt INT DEFAULT 1)
-  ENGINE=INNODB CHARACTER SET UTF8;
-INSERT INTO t1 (c1) VALUES ('1a');
-SELECT * FROM t1;
-INSERT INTO t1 (c1) VALUES ('1b') ON DUPLICATE KEY UPDATE cnt=cnt+1;
-SELECT * FROM t1;
-DROP TABLE t1;
-
---echo End of 4.1 tests
->>>>>>> 1144a117
+--echo End of 5.0 tests