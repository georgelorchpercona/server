#
# Partition pruning tests. Currently we only detect which partitions to
# prune, so the test is EXPLAINs.
#
-- source include/have_partition.inc

--disable_warnings
drop table if exists t1,t2,t3,t4,t5,t6,t7,t8,t9;
--enable_warnings

#
<<<<<<< HEAD
# Bug#20577: Partitions: use of to_days() function leads to selection failures
#
--let $explain_partitions= 1;
--let $verify_without_partitions= 0;
--echo # test of RANGE and index
CREATE TABLE t1 (a DATE, KEY(a))
PARTITION BY RANGE (TO_DAYS(a))
(PARTITION `pNULL` VALUES LESS THAN (0),
 PARTITION `p0001-01-01` VALUES LESS THAN (366 + 1),
 PARTITION `p1001-01-01` VALUES LESS THAN (TO_DAYS('1001-01-01') + 1),
 PARTITION `p2001-01-01` VALUES LESS THAN (TO_DAYS('2001-01-01') + 1));
if ($verify_without_partitions)
{
ALTER TABLE t1 REMOVE PARTITIONING;
}
INSERT INTO t1 VALUES ('0000-00-00'), ('0000-01-02'), ('0001-01-01'),
      ('1001-00-00'), ('1001-01-01'), ('1002-00-00'), ('2001-01-01');
--source include/partition_date_range.inc
--echo # test without index
ALTER TABLE t1 DROP KEY a;
--source include/partition_date_range.inc
DROP TABLE t1;

--echo # test of LIST and index
CREATE TABLE t1 (a DATE, KEY(a))
PARTITION BY LIST (TO_DAYS(a))
(PARTITION `p0001-01-01` VALUES IN (TO_DAYS('0001-01-01')),
 PARTITION `p2001-01-01` VALUES IN (TO_DAYS('2001-01-01')),
 PARTITION `pNULL` VALUES IN (NULL),
 PARTITION `p0000-01-02` VALUES IN (TO_DAYS('0000-01-02')),
 PARTITION `p1001-01-01` VALUES IN (TO_DAYS('1001-01-01')));
if ($verify_without_partitions)
{
ALTER TABLE t1 REMOVE PARTITIONING;
}
INSERT INTO t1 VALUES ('0000-00-00'), ('0000-01-02'), ('0001-01-01'),
      ('1001-00-00'), ('1001-01-01'), ('1002-00-00'), ('2001-01-01');
--source include/partition_date_range.inc
--echo # test without index
ALTER TABLE t1 DROP KEY a;
--source include/partition_date_range.inc
=======
# Bug#46362: Endpoint should be set to false for TO_DAYS(DATE)
#
# There is a problem when comparing DATE with DATETIME.
# In pruning it is converted into the field type
# and in row evaluation it is converted to longlong
# (like a DATETIME).
--echo # Test with DATETIME column NOT NULL
CREATE TABLE t1 (
 a int(10) unsigned NOT NULL,
 b DATETIME NOT NULL,
 PRIMARY KEY (a, b)
) PARTITION BY RANGE (TO_DAYS(b))
(PARTITION p20090401 VALUES LESS THAN (TO_DAYS('2009-04-02')),
 PARTITION p20090402 VALUES LESS THAN (TO_DAYS('2009-04-03')),
 PARTITION p20090403 VALUES LESS THAN (TO_DAYS('2009-04-04')),
 PARTITION p20090404 VALUES LESS THAN (TO_DAYS('2009-04-05')),
 PARTITION p20090405 VALUES LESS THAN MAXVALUE);
INSERT INTO t1 VALUES (1, '2009-01-01'), (1, '2009-04-01'), (2, '2009-04-01'),
  (1, '2009-04-02'), (2, '2009-04-02'), (1, '2009-04-02 23:59:59'),
  (1, '2009-04-03'), (2, '2009-04-03'), (1, '2009-04-04'), (2, '2009-04-04'),
  (1, '2009-04-05'), (1, '2009-04-06'), (1, '2009-04-07');
EXPLAIN PARTITIONS SELECT * FROM t1 WHERE b < CAST('2009-04-03' AS DATETIME);
EXPLAIN PARTITIONS SELECT * FROM t1 WHERE b <= CAST('2009-04-03' AS DATETIME);
EXPLAIN PARTITIONS SELECT * FROM t1 WHERE b = CAST('2009-04-03' AS DATETIME);
EXPLAIN PARTITIONS SELECT * FROM t1 WHERE b >= CAST('2009-04-03' AS DATETIME);
EXPLAIN PARTITIONS SELECT * FROM t1 WHERE b > CAST('2009-04-03' AS DATETIME);
EXPLAIN PARTITIONS SELECT * FROM t1
  WHERE b < CAST('2009-04-02 23:59:59' AS DATETIME);
EXPLAIN PARTITIONS SELECT * FROM t1
  WHERE b <= CAST('2009-04-02 23:59:59' AS DATETIME);
EXPLAIN PARTITIONS SELECT * FROM t1
  WHERE b = CAST('2009-04-02 23:59:59' AS DATETIME);
EXPLAIN PARTITIONS SELECT * FROM t1
  WHERE b >= CAST('2009-04-02 23:59:59' AS DATETIME);
EXPLAIN PARTITIONS SELECT * FROM t1
  WHERE b > CAST('2009-04-02 23:59:59' AS DATETIME);
EXPLAIN PARTITIONS SELECT * FROM t1 WHERE b < CAST('2009-04-03' AS DATE);
EXPLAIN PARTITIONS SELECT * FROM t1 WHERE b <= CAST('2009-04-03' AS DATE);
EXPLAIN PARTITIONS SELECT * FROM t1 WHERE b = CAST('2009-04-03' AS DATE);
EXPLAIN PARTITIONS SELECT * FROM t1 WHERE b >= CAST('2009-04-03' AS DATE);
EXPLAIN PARTITIONS SELECT * FROM t1 WHERE b > CAST('2009-04-03' AS DATE);
EXPLAIN PARTITIONS SELECT * FROM t1 WHERE b < '2009-04-03 00:00:00';
EXPLAIN PARTITIONS SELECT * FROM t1 WHERE b <= '2009-04-03 00:00:00';
EXPLAIN PARTITIONS SELECT * FROM t1 WHERE b = '2009-04-03 00:00:00';
EXPLAIN PARTITIONS SELECT * FROM t1 WHERE b >= '2009-04-03 00:00:00';
EXPLAIN PARTITIONS SELECT * FROM t1 WHERE b > '2009-04-03 00:00:00';
EXPLAIN PARTITIONS SELECT * FROM t1 WHERE b < '2009-04-02 23:59:59';
EXPLAIN PARTITIONS SELECT * FROM t1 WHERE b <= '2009-04-02 23:59:59';
EXPLAIN PARTITIONS SELECT * FROM t1 WHERE b = '2009-04-02 23:59:59';
EXPLAIN PARTITIONS SELECT * FROM t1 WHERE b >= '2009-04-02 23:59:59';
EXPLAIN PARTITIONS SELECT * FROM t1 WHERE b > '2009-04-02 23:59:59';
EXPLAIN PARTITIONS SELECT * FROM t1 WHERE b < '2009-04-03';
EXPLAIN PARTITIONS SELECT * FROM t1 WHERE b <= '2009-04-03';
EXPLAIN PARTITIONS SELECT * FROM t1 WHERE b = '2009-04-03';
EXPLAIN PARTITIONS SELECT * FROM t1 WHERE b >= '2009-04-03';
EXPLAIN PARTITIONS SELECT * FROM t1 WHERE b > '2009-04-03';
EXPLAIN PARTITIONS SELECT * FROM t1
  WHERE b < CAST('2009-04-03 00:00:01' AS DATETIME);
EXPLAIN PARTITIONS SELECT * FROM t1
  WHERE b <= CAST('2009-04-03 00:00:01' AS DATETIME);
EXPLAIN PARTITIONS SELECT * FROM t1
  WHERE b = CAST('2009-04-03 00:00:01' AS DATETIME);
EXPLAIN PARTITIONS SELECT * FROM t1
  WHERE b >= CAST('2009-04-03 00:00:01' AS DATETIME);
EXPLAIN PARTITIONS SELECT * FROM t1
  WHERE b > CAST('2009-04-03 00:00:01' AS DATETIME);
EXPLAIN PARTITIONS SELECT * FROM t1
  WHERE b < CAST('2009-04-02 23:59:58' AS DATETIME);
EXPLAIN PARTITIONS SELECT * FROM t1
  WHERE b <= CAST('2009-04-02 23:59:58' AS DATETIME);
EXPLAIN PARTITIONS SELECT * FROM t1
  WHERE b = CAST('2009-04-02 23:59:58' AS DATETIME);
EXPLAIN PARTITIONS SELECT * FROM t1
  WHERE b >= CAST('2009-04-02 23:59:58' AS DATETIME);
EXPLAIN PARTITIONS SELECT * FROM t1
  WHERE b > CAST('2009-04-02 23:59:58' AS DATETIME);
DROP TABLE t1;

--echo # Test with DATE column NOT NULL
CREATE TABLE t1 (
 a int(10) unsigned NOT NULL,
 b DATE NOT NULL,
 PRIMARY KEY (a, b)
) PARTITION BY RANGE (TO_DAYS(b))
(PARTITION p20090401 VALUES LESS THAN (TO_DAYS('2009-04-02')),
 PARTITION p20090402 VALUES LESS THAN (TO_DAYS('2009-04-03')),
 PARTITION p20090403 VALUES LESS THAN (TO_DAYS('2009-04-04')),
 PARTITION p20090404 VALUES LESS THAN (TO_DAYS('2009-04-05')),
 PARTITION p20090405 VALUES LESS THAN MAXVALUE);
INSERT INTO t1 VALUES (1, '2009-01-01'), (1, '2009-04-01'), (2, '2009-04-01'),
  (1, '2009-04-02'), (2, '2009-04-02'), (1, '2009-04-03'), (2, '2009-04-03'),
  (1, '2009-04-04'), (2, '2009-04-04'), (1, '2009-04-05'), (1, '2009-04-06'),
  (1, '2009-04-07');
EXPLAIN PARTITIONS SELECT * FROM t1 WHERE b < CAST('2009-04-03' AS DATETIME);
EXPLAIN PARTITIONS SELECT * FROM t1 WHERE b <= CAST('2009-04-03' AS DATETIME);
EXPLAIN PARTITIONS SELECT * FROM t1 WHERE b = CAST('2009-04-03' AS DATETIME);
EXPLAIN PARTITIONS SELECT * FROM t1 WHERE b >= CAST('2009-04-03' AS DATETIME);
EXPLAIN PARTITIONS SELECT * FROM t1 WHERE b > CAST('2009-04-03' AS DATETIME);
EXPLAIN PARTITIONS SELECT * FROM t1
  WHERE b < CAST('2009-04-02 23:59:59' AS DATETIME);
EXPLAIN PARTITIONS SELECT * FROM t1
  WHERE b <= CAST('2009-04-02 23:59:59' AS DATETIME);
EXPLAIN PARTITIONS SELECT * FROM t1
  WHERE b = CAST('2009-04-02 23:59:59' AS DATETIME);
EXPLAIN PARTITIONS SELECT * FROM t1
  WHERE b >= CAST('2009-04-02 23:59:59' AS DATETIME);
EXPLAIN PARTITIONS SELECT * FROM t1
  WHERE b > CAST('2009-04-02 23:59:59' AS DATETIME);
EXPLAIN PARTITIONS SELECT * FROM t1 WHERE b < CAST('2009-04-03' AS DATE);
EXPLAIN PARTITIONS SELECT * FROM t1 WHERE b <= CAST('2009-04-03' AS DATE);
EXPLAIN PARTITIONS SELECT * FROM t1 WHERE b = CAST('2009-04-03' AS DATE);
EXPLAIN PARTITIONS SELECT * FROM t1 WHERE b >= CAST('2009-04-03' AS DATE);
EXPLAIN PARTITIONS SELECT * FROM t1 WHERE b > CAST('2009-04-03' AS DATE);
EXPLAIN PARTITIONS SELECT * FROM t1 WHERE b < '2009-04-03 00:00:00';
EXPLAIN PARTITIONS SELECT * FROM t1 WHERE b <= '2009-04-03 00:00:00';
EXPLAIN PARTITIONS SELECT * FROM t1 WHERE b = '2009-04-03 00:00:00';
EXPLAIN PARTITIONS SELECT * FROM t1 WHERE b >= '2009-04-03 00:00:00';
EXPLAIN PARTITIONS SELECT * FROM t1 WHERE b > '2009-04-03 00:00:00';
EXPLAIN PARTITIONS SELECT * FROM t1 WHERE b < '2009-04-02 23:59:59';
EXPLAIN PARTITIONS SELECT * FROM t1 WHERE b <= '2009-04-02 23:59:59';
EXPLAIN PARTITIONS SELECT * FROM t1 WHERE b = '2009-04-02 23:59:59';
EXPLAIN PARTITIONS SELECT * FROM t1 WHERE b >= '2009-04-02 23:59:59';
EXPLAIN PARTITIONS SELECT * FROM t1 WHERE b > '2009-04-02 23:59:59';
EXPLAIN PARTITIONS SELECT * FROM t1 WHERE b < '2009-04-03';
EXPLAIN PARTITIONS SELECT * FROM t1 WHERE b <= '2009-04-03';
EXPLAIN PARTITIONS SELECT * FROM t1 WHERE b = '2009-04-03';
EXPLAIN PARTITIONS SELECT * FROM t1 WHERE b >= '2009-04-03';
EXPLAIN PARTITIONS SELECT * FROM t1 WHERE b > '2009-04-03';
EXPLAIN PARTITIONS SELECT * FROM t1
  WHERE b < CAST('2009-04-03 00:00:01' AS DATETIME);
EXPLAIN PARTITIONS SELECT * FROM t1
  WHERE b <= CAST('2009-04-03 00:00:01' AS DATETIME);
EXPLAIN PARTITIONS SELECT * FROM t1
  WHERE b = CAST('2009-04-03 00:00:01' AS DATETIME);
EXPLAIN PARTITIONS SELECT * FROM t1
  WHERE b >= CAST('2009-04-03 00:00:01' AS DATETIME);
EXPLAIN PARTITIONS SELECT * FROM t1
  WHERE b > CAST('2009-04-03 00:00:01' AS DATETIME);
EXPLAIN PARTITIONS SELECT * FROM t1
  WHERE b < CAST('2009-04-02 23:59:58' AS DATETIME);
EXPLAIN PARTITIONS SELECT * FROM t1
  WHERE b <= CAST('2009-04-02 23:59:58' AS DATETIME);
EXPLAIN PARTITIONS SELECT * FROM t1
  WHERE b = CAST('2009-04-02 23:59:58' AS DATETIME);
EXPLAIN PARTITIONS SELECT * FROM t1
  WHERE b >= CAST('2009-04-02 23:59:58' AS DATETIME);
EXPLAIN PARTITIONS SELECT * FROM t1
  WHERE b > CAST('2009-04-02 23:59:58' AS DATETIME);
DROP TABLE t1;

--echo # Test with DATETIME column NULL
CREATE TABLE t1 (
 a int(10) unsigned NOT NULL,
 b DATETIME NULL
) PARTITION BY RANGE (TO_DAYS(b))
(PARTITION p20090401 VALUES LESS THAN (TO_DAYS('2009-04-02')),
 PARTITION p20090402 VALUES LESS THAN (TO_DAYS('2009-04-03')),
 PARTITION p20090403 VALUES LESS THAN (TO_DAYS('2009-04-04')),
 PARTITION p20090404 VALUES LESS THAN (TO_DAYS('2009-04-05')),
 PARTITION p20090405 VALUES LESS THAN MAXVALUE);
INSERT INTO t1 VALUES (1, '2009-01-01'), (1, '2009-04-01'), (2, '2009-04-01'),
  (1, '2009-04-02'), (2, '2009-04-02'), (1, '2009-04-02 23:59:59'),
  (1, '2009-04-03'), (2, '2009-04-03'), (1, '2009-04-04'), (2, '2009-04-04'),
  (1, '2009-04-05'), (1, '2009-04-06'), (1, '2009-04-07');
EXPLAIN PARTITIONS SELECT * FROM t1 WHERE b < CAST('2009-04-03' AS DATETIME);
EXPLAIN PARTITIONS SELECT * FROM t1 WHERE b <= CAST('2009-04-03' AS DATETIME);
EXPLAIN PARTITIONS SELECT * FROM t1 WHERE b = CAST('2009-04-03' AS DATETIME);
EXPLAIN PARTITIONS SELECT * FROM t1 WHERE b >= CAST('2009-04-03' AS DATETIME);
EXPLAIN PARTITIONS SELECT * FROM t1 WHERE b > CAST('2009-04-03' AS DATETIME);
EXPLAIN PARTITIONS SELECT * FROM t1
  WHERE b < CAST('2009-04-02 23:59:59' AS DATETIME);
EXPLAIN PARTITIONS SELECT * FROM t1
  WHERE b <= CAST('2009-04-02 23:59:59' AS DATETIME);
EXPLAIN PARTITIONS SELECT * FROM t1
  WHERE b = CAST('2009-04-02 23:59:59' AS DATETIME);
EXPLAIN PARTITIONS SELECT * FROM t1
  WHERE b >= CAST('2009-04-02 23:59:59' AS DATETIME);
EXPLAIN PARTITIONS SELECT * FROM t1
  WHERE b > CAST('2009-04-02 23:59:59' AS DATETIME);
EXPLAIN PARTITIONS SELECT * FROM t1 WHERE b < CAST('2009-04-03' AS DATE);
EXPLAIN PARTITIONS SELECT * FROM t1 WHERE b <= CAST('2009-04-03' AS DATE);
EXPLAIN PARTITIONS SELECT * FROM t1 WHERE b = CAST('2009-04-03' AS DATE);
EXPLAIN PARTITIONS SELECT * FROM t1 WHERE b >= CAST('2009-04-03' AS DATE);
EXPLAIN PARTITIONS SELECT * FROM t1 WHERE b > CAST('2009-04-03' AS DATE);
EXPLAIN PARTITIONS SELECT * FROM t1 WHERE b < '2009-04-03 00:00:00';
EXPLAIN PARTITIONS SELECT * FROM t1 WHERE b <= '2009-04-03 00:00:00';
EXPLAIN PARTITIONS SELECT * FROM t1 WHERE b = '2009-04-03 00:00:00';
EXPLAIN PARTITIONS SELECT * FROM t1 WHERE b >= '2009-04-03 00:00:00';
EXPLAIN PARTITIONS SELECT * FROM t1 WHERE b > '2009-04-03 00:00:00';
EXPLAIN PARTITIONS SELECT * FROM t1 WHERE b < '2009-04-02 23:59:59';
EXPLAIN PARTITIONS SELECT * FROM t1 WHERE b <= '2009-04-02 23:59:59';
EXPLAIN PARTITIONS SELECT * FROM t1 WHERE b = '2009-04-02 23:59:59';
EXPLAIN PARTITIONS SELECT * FROM t1 WHERE b >= '2009-04-02 23:59:59';
EXPLAIN PARTITIONS SELECT * FROM t1 WHERE b > '2009-04-02 23:59:59';
EXPLAIN PARTITIONS SELECT * FROM t1 WHERE b < '2009-04-03';
EXPLAIN PARTITIONS SELECT * FROM t1 WHERE b <= '2009-04-03';
EXPLAIN PARTITIONS SELECT * FROM t1 WHERE b = '2009-04-03';
EXPLAIN PARTITIONS SELECT * FROM t1 WHERE b >= '2009-04-03';
EXPLAIN PARTITIONS SELECT * FROM t1 WHERE b > '2009-04-03';
EXPLAIN PARTITIONS SELECT * FROM t1
  WHERE b < CAST('2009-04-03 00:00:01' AS DATETIME);
EXPLAIN PARTITIONS SELECT * FROM t1
  WHERE b <= CAST('2009-04-03 00:00:01' AS DATETIME);
EXPLAIN PARTITIONS SELECT * FROM t1
  WHERE b = CAST('2009-04-03 00:00:01' AS DATETIME);
EXPLAIN PARTITIONS SELECT * FROM t1
  WHERE b >= CAST('2009-04-03 00:00:01' AS DATETIME);
EXPLAIN PARTITIONS SELECT * FROM t1
  WHERE b > CAST('2009-04-03 00:00:01' AS DATETIME);
EXPLAIN PARTITIONS SELECT * FROM t1
  WHERE b < CAST('2009-04-02 23:59:58' AS DATETIME);
EXPLAIN PARTITIONS SELECT * FROM t1
  WHERE b <= CAST('2009-04-02 23:59:58' AS DATETIME);
EXPLAIN PARTITIONS SELECT * FROM t1
  WHERE b = CAST('2009-04-02 23:59:58' AS DATETIME);
EXPLAIN PARTITIONS SELECT * FROM t1
  WHERE b >= CAST('2009-04-02 23:59:58' AS DATETIME);
EXPLAIN PARTITIONS SELECT * FROM t1
  WHERE b > CAST('2009-04-02 23:59:58' AS DATETIME);
DROP TABLE t1;

--echo # Test with DATE column NULL
CREATE TABLE t1 (
 a int(10) unsigned NOT NULL,
 b DATE NULL
) PARTITION BY RANGE (TO_DAYS(b))
(PARTITION p20090401 VALUES LESS THAN (TO_DAYS('2009-04-02')),
 PARTITION p20090402 VALUES LESS THAN (TO_DAYS('2009-04-03')),
 PARTITION p20090403 VALUES LESS THAN (TO_DAYS('2009-04-04')),
 PARTITION p20090404 VALUES LESS THAN (TO_DAYS('2009-04-05')),
 PARTITION p20090405 VALUES LESS THAN MAXVALUE);
INSERT INTO t1 VALUES (1, '2009-01-01'), (1, '2009-04-01'), (2, '2009-04-01'),
  (1, '2009-04-02'), (2, '2009-04-02'), (1, '2009-04-03'), (2, '2009-04-03'),
  (1, '2009-04-04'), (2, '2009-04-04'), (1, '2009-04-05'), (1, '2009-04-06'),
  (1, '2009-04-07');
EXPLAIN PARTITIONS SELECT * FROM t1 WHERE b < CAST('2009-04-03' AS DATETIME);
EXPLAIN PARTITIONS SELECT * FROM t1 WHERE b <= CAST('2009-04-03' AS DATETIME);
EXPLAIN PARTITIONS SELECT * FROM t1 WHERE b = CAST('2009-04-03' AS DATETIME);
EXPLAIN PARTITIONS SELECT * FROM t1 WHERE b >= CAST('2009-04-03' AS DATETIME);
EXPLAIN PARTITIONS SELECT * FROM t1 WHERE b > CAST('2009-04-03' AS DATETIME);
EXPLAIN PARTITIONS SELECT * FROM t1
  WHERE b < CAST('2009-04-02 23:59:59' AS DATETIME);
EXPLAIN PARTITIONS SELECT * FROM t1
  WHERE b <= CAST('2009-04-02 23:59:59' AS DATETIME);
EXPLAIN PARTITIONS SELECT * FROM t1
  WHERE b = CAST('2009-04-02 23:59:59' AS DATETIME);
EXPLAIN PARTITIONS SELECT * FROM t1
  WHERE b >= CAST('2009-04-02 23:59:59' AS DATETIME);
EXPLAIN PARTITIONS SELECT * FROM t1
  WHERE b > CAST('2009-04-02 23:59:59' AS DATETIME);
EXPLAIN PARTITIONS SELECT * FROM t1 WHERE b < CAST('2009-04-03' AS DATE);
EXPLAIN PARTITIONS SELECT * FROM t1 WHERE b <= CAST('2009-04-03' AS DATE);
EXPLAIN PARTITIONS SELECT * FROM t1 WHERE b = CAST('2009-04-03' AS DATE);
EXPLAIN PARTITIONS SELECT * FROM t1 WHERE b >= CAST('2009-04-03' AS DATE);
EXPLAIN PARTITIONS SELECT * FROM t1 WHERE b > CAST('2009-04-03' AS DATE);
EXPLAIN PARTITIONS SELECT * FROM t1 WHERE b < '2009-04-03 00:00:00';
EXPLAIN PARTITIONS SELECT * FROM t1 WHERE b <= '2009-04-03 00:00:00';
EXPLAIN PARTITIONS SELECT * FROM t1 WHERE b = '2009-04-03 00:00:00';
EXPLAIN PARTITIONS SELECT * FROM t1 WHERE b >= '2009-04-03 00:00:00';
EXPLAIN PARTITIONS SELECT * FROM t1 WHERE b > '2009-04-03 00:00:00';
EXPLAIN PARTITIONS SELECT * FROM t1 WHERE b < '2009-04-02 23:59:59';
EXPLAIN PARTITIONS SELECT * FROM t1 WHERE b <= '2009-04-02 23:59:59';
EXPLAIN PARTITIONS SELECT * FROM t1 WHERE b = '2009-04-02 23:59:59';
EXPLAIN PARTITIONS SELECT * FROM t1 WHERE b >= '2009-04-02 23:59:59';
EXPLAIN PARTITIONS SELECT * FROM t1 WHERE b > '2009-04-02 23:59:59';
EXPLAIN PARTITIONS SELECT * FROM t1 WHERE b < '2009-04-03';
EXPLAIN PARTITIONS SELECT * FROM t1 WHERE b <= '2009-04-03';
EXPLAIN PARTITIONS SELECT * FROM t1 WHERE b = '2009-04-03';
EXPLAIN PARTITIONS SELECT * FROM t1 WHERE b >= '2009-04-03';
EXPLAIN PARTITIONS SELECT * FROM t1 WHERE b > '2009-04-03';
EXPLAIN PARTITIONS SELECT * FROM t1
  WHERE b < CAST('2009-04-03 00:00:01' AS DATETIME);
EXPLAIN PARTITIONS SELECT * FROM t1
  WHERE b <= CAST('2009-04-03 00:00:01' AS DATETIME);
EXPLAIN PARTITIONS SELECT * FROM t1
  WHERE b = CAST('2009-04-03 00:00:01' AS DATETIME);
EXPLAIN PARTITIONS SELECT * FROM t1
  WHERE b >= CAST('2009-04-03 00:00:01' AS DATETIME);
EXPLAIN PARTITIONS SELECT * FROM t1
  WHERE b > CAST('2009-04-03 00:00:01' AS DATETIME);
EXPLAIN PARTITIONS SELECT * FROM t1
  WHERE b < CAST('2009-04-02 23:59:58' AS DATETIME);
EXPLAIN PARTITIONS SELECT * FROM t1
  WHERE b <= CAST('2009-04-02 23:59:58' AS DATETIME);
EXPLAIN PARTITIONS SELECT * FROM t1
  WHERE b = CAST('2009-04-02 23:59:58' AS DATETIME);
EXPLAIN PARTITIONS SELECT * FROM t1
  WHERE b >= CAST('2009-04-02 23:59:58' AS DATETIME);
EXPLAIN PARTITIONS SELECT * FROM t1
  WHERE b > CAST('2009-04-02 23:59:58' AS DATETIME);
DROP TABLE t1;

--echo # For better code coverage of the patch
CREATE TABLE t1 (
 a int(10) unsigned NOT NULL,
 b DATE
) PARTITION BY RANGE ( TO_DAYS(b) )
(PARTITION p20090401 VALUES LESS THAN (TO_DAYS('2009-04-02')),
 PARTITION p20090402 VALUES LESS THAN (TO_DAYS('2009-04-03')),
 PARTITION p20090403 VALUES LESS THAN (TO_DAYS('2009-04-04')),
 PARTITION p20090404 VALUES LESS THAN (TO_DAYS('2009-04-05')),
 PARTITION p20090405 VALUES LESS THAN MAXVALUE);
INSERT INTO t1 VALUES (1, '2009-01-01'), (2, NULL);
--echo # test with an invalid date, which lead to item->null_value is set.
EXPLAIN PARTITIONS SELECT * FROM t1 WHERE b < CAST('2009-04-99' AS DATETIME);
>>>>>>> 39f20d3a
DROP TABLE t1;

#
# Bug#40972: some sql execution lead the whole database crashing
#
# Setup so the start is at partition pX and end is at p1
# Pruning does handle 'bad' dates differently.
CREATE TABLE t1
(a INT NOT NULL AUTO_INCREMENT,
 b DATETIME,
 PRIMARY KEY (a,b),
 KEY (b))
PARTITION BY RANGE (to_days(b))
(PARTITION p0 VALUES LESS THAN (733681) COMMENT = 'LESS THAN 2008-10-01',
 PARTITION p1 VALUES LESS THAN (733712) COMMENT = 'LESS THAN 2008-11-01',
 PARTITION pX VALUES LESS THAN MAXVALUE);
SELECT a,b FROM t1 WHERE b >= '2008-12-01' AND b < '2009-12-00';
DROP TABLE t1;

# Check if we can infer from condition on partition fields that 
# no records will match.
create table t1 ( a int not null) partition by hash(a) partitions 2;
insert into t1 values (1),(2),(3);
explain select * from t1 where a=5 and a=6;
drop table t1;

# Simple HASH partitioning
create table t1 (
  a int(11) not null
) partition by hash (a) partitions 2;
insert into t1 values (1),(2),(3);

explain partitions select * from t1 where a=1;
explain partitions select * from t1 where a=2;
explain partitions select * from t1 where a=1 or a=2;

# Partitioning over several fields
create table t2 (
  a int not null,
  b int not null
) partition by key(a,b) partitions 2;
insert into t2 values (1,1),(2,2),(3,3);

explain partitions select * from t2 where a=1;
explain partitions select * from t2 where b=1;

explain partitions select * from t2 where a=1 and b=1;

# RANGE(expr) partitioning 
create table t3 (
  a int
)
partition by range (a*1) ( 
  partition p0 values less than (10),
  partition p1 values less than (20)
);
insert into t3 values (5),(15);

explain partitions select * from t3 where a=11;
explain partitions select * from t3 where a=10;
explain partitions select * from t3 where a=20;

explain partitions select * from t3 where a=30;

# LIST(expr) partitioning
create table t4 (a int not null, b int not null) partition by LIST (a+b) (
  partition p0 values in (12),
  partition p1 values in (14)
);
insert into t4 values (10,2), (10,4);

# empty OR one
explain partitions select * from t4 where (a=10 and b=1) or (a=10 and b=2);

# empty OR one OR empty
explain partitions select * from t4 
  where (a=10 and b=1) or (a=10 and b=2) or (a=10 and b = 3);

# one OR empty OR one
explain partitions select * from t4 where (a=10 and b=2) or (a=10 and b=3)
  or (a=10 and b = 4);

# empty OR full
explain partitions select * from t4 where (a=10 and b=1) or a=11;

# one OR full
explain partitions select * from t4 where (a=10 and b=2) or a=11;

drop table t1, t2, t3, t4;

# LIST(expr)/HASH subpartitioning.
create table t5 (a int not null, b int not null, 
                 c int not null, d int not null) 
partition by LIST(a+b) subpartition by HASH (c+d) subpartitions 2
(
  partition p0 values in (12),
  partition p1 values in (14)
);
 
insert into t5 values (10,2,0,0), (10,4,0,0), (10,2,0,1), (10,4,0,1);
explain partitions select * from t5;

# empty OR one OR empty
explain partitions select * from t5
  where (a=10 and b=1) or (a=10 and b=2) or (a=10 and b = 3);

# one OR empty OR one
explain partitions select * from t5 where (a=10 and b=2) or (a=10 and b=3)
  or (a=10 and b = 4);

# conditions on subpartitions only
explain partitions select * from t5 where (c=1 and d=1);
explain partitions select * from t5 where (c=2 and d=1);

# mixed partition/subpartitions.
explain partitions select * from t5 where (a=10 and b=2 and c=1 and d=1) or 
(c=2 and d=1);

# same as above
explain partitions select * from t5 where (a=10 and b=2 and c=1 and d=1) or 
(b=2 and c=2 and d=1);

# LIST(field) partitioning, interval analysis.
create table t6 (a int not null) partition by LIST(a) (
  partition p1 values in (1),
  partition p3 values in (3),
  partition p5 values in (5),
  partition p7 values in (7),
  partition p9 values in (9)
);
insert into t6 values (1),(3),(5);

explain partitions select * from t6 where a <  1;
explain partitions select * from t6 where a <= 1;
explain partitions select * from t6 where a >  9;
explain partitions select * from t6 where a >= 9;

explain partitions select * from t6 where a > 0 and a < 5;
explain partitions select * from t6 where a > 5 and a < 12;
explain partitions select * from t6 where a > 3 and a < 8 ;

explain partitions select * from t6 where a >= 0 and a <= 5;
explain partitions select * from t6 where a >= 5 and a <= 12;
explain partitions select * from t6 where a >= 3 and a <= 8;

explain partitions select * from t6 where a > 3 and a < 5;

drop table t6;

create table t6 (a int unsigned not null) partition by LIST(a) (
  partition p1 values in (1),
  partition p3 values in (3),
  partition p5 values in (5),
  partition p7 values in (7),
  partition p9 values in (9)
);
insert into t6 values (1),(3),(5);

explain partitions select * from t6 where a <  1;
explain partitions select * from t6 where a <= 1;
explain partitions select * from t6 where a >  9;
explain partitions select * from t6 where a >= 9;

explain partitions select * from t6 where a > 0 and a < 5;
explain partitions select * from t6 where a > 5 and a < 12;
explain partitions select * from t6 where a > 3 and a < 8 ;

explain partitions select * from t6 where a >= 0 and a <= 5;
explain partitions select * from t6 where a >= 5 and a <= 12;
explain partitions select * from t6 where a >= 3 and a <= 8;

explain partitions select * from t6 where a > 3 and a < 5;

# RANGE(field) partitioning, interval analysis.
create table t7 (a int not null) partition by RANGE(a) (
  partition p10 values less than (10),
  partition p30 values less than (30),
  partition p50 values less than (50),
  partition p70 values less than (70),
  partition p90 values less than (90)
);
insert into t7 values (10),(30),(50);

# leftmost intervals
explain partitions select * from t7 where a < 5;
explain partitions select * from t7 where a < 10;
explain partitions select * from t7 where a <= 10;
explain partitions select * from t7 where a = 10;

#rightmost intervals
explain partitions select * from t7 where a < 90;
explain partitions select * from t7 where a = 90;
explain partitions select * from t7 where a > 90;
explain partitions select * from t7 where a >= 90;

# misc intervals
explain partitions select * from t7 where a > 11 and a < 29;

drop table t7;

create table t7 (a int unsigned not null) partition by RANGE(a) (
  partition p10 values less than (10),
  partition p30 values less than (30),
  partition p50 values less than (50),
  partition p70 values less than (70),
  partition p90 values less than (90)
);
insert into t7 values (10),(30),(50);

# leftmost intervals
explain partitions select * from t7 where a < 5;
explain partitions select * from t7 where a < 10;
explain partitions select * from t7 where a <= 10;
explain partitions select * from t7 where a = 10;

#rightmost intervals
explain partitions select * from t7 where a < 90;
explain partitions select * from t7 where a = 90;
explain partitions select * from t7 where a > 90;
explain partitions select * from t7 where a >= 90;

# misc intervals
explain partitions select * from t7 where a > 11 and a < 29;

# LIST(monontonic_func) partitioning
create table t8 (a date not null) partition by RANGE(YEAR(a)) (
  partition p0 values less than (1980),
  partition p1 values less than (1990),
  partition p2 values less than (2000)
);
insert into t8 values ('1985-05-05'),('1995-05-05');

explain partitions select * from t8 where a < '1980-02-02';

# LIST(strict_monotonic_func) partitioning
create table t9 (a date not null) partition by RANGE(TO_DAYS(a)) (
  partition p0 values less than (732299), -- 2004-12-19
  partition p1 values less than (732468), -- 2005-06-06
  partition p2 values less than (732664)  -- 2005-12-19
);
insert into t9 values ('2005-05-05'), ('2005-04-04');

explain partitions select * from t9 where a <  '2004-12-19';
explain partitions select * from t9 where a <= '2004-12-19';

drop table t5,t6,t7,t8,t9;

# Test the case where we can't create partitioning 'index'
#
# Not supported after bug#18198 is fixed
#
#create table t1 (a enum('a','b','c','d') default 'a') 
#  partition by hash (ascii(a)) partitions 2;
#insert into t1 values ('a'),('b'),('c');
#explain partitions select * from t1 where a='b';
#drop table t1;

#
# Test cases for bugs found in code review:
#
create table t1 (
  a1 int not null
)
partition by range (a1) (
  partition p0 values less than (3),
  partition p1 values less than (6),
  partition p2 values less than (9)
);
insert into t1 values (1),(2),(3);
explain partitions select * from t1 where a1 > 3;
explain partitions select * from t1 where a1 >= 3;

explain partitions select * from t1 where a1 < 3 and a1 > 3;
drop table t1;

#
create table t3 (a int, b int) 
  partition by list(a) subpartition by hash(b) subpartitions 4 (
    partition p0 values in (1),
    partition p1 values in (2),
    partition p2 values in (3),
    partition p3 values in (4)
  );
insert into t3 values (1,1),(2,2),(3,3);

explain partitions select * from t3 where a=2 or b=1;
explain partitions select * from t3 where a=4 or b=2;
explain partitions select * from t3 where (a=2 or b=1) and (a=4 or b=2) ;
drop table t3;

# Test for NULLs
create table t1 (a int) partition by hash(a) partitions 2;
insert into t1 values (1),(2);
explain partitions select * from t1 where a is null;

# this uses both partitions
explain partitions select * from t1 where a is not null;
drop table t1;

# Join tests
create table t1 (a int not null, b int not null, key(a), key(b))
  partition by hash(a) partitions 4;
insert into t1 values (1,1),(2,2),(3,3),(4,4);

explain partitions 
select * from t1 X, t1 Y 
where X.b = Y.b and (X.a=1 or X.a=2) and (Y.a=2 or Y.a=3);

explain partitions
select * from t1 X, t1 Y where X.a = Y.a and (X.a=1 or X.a=2);

drop table t1;

# Tests for "short ranges"
create table t1 (a int) partition by hash(a) partitions 20;
insert into t1 values (1),(2),(3);
explain partitions select * from t1 where a >  1 and a < 3;
explain partitions select * from t1 where a >= 1 and a < 3;
explain partitions select * from t1 where a >  1 and a <= 3;
explain partitions select * from t1 where a >= 1 and a <= 3;
drop table t1;

create table t1 (a int, b int) 
 partition by list(a) subpartition by hash(b) subpartitions 20 
(
  partition p0 values in (0),
  partition p1 values in (1),
  partition p2 values in (2),
  partition p3 values in (3)
);
insert into t1 values (1,1),(2,2),(3,3);

explain partitions select * from t1 where b >  1 and b < 3;
explain partitions select * from t1 where b >  1 and b < 3 and (a =1 or a =2);
drop table t1;

# Test partition pruning for single-table UPDATE/DELETE.
# TODO: Currently we test only "all partitions pruned away" case. Add more
# tests when the patch that makes use of partition pruning results at
# execution phase is pushed.

create table t1 (a int) partition by list(a) (
  partition p0 values in (1,2),
  partition p1 values in (3,4)
);
insert into t1 values (1),(1),(2),(2),(3),(4),(3),(4);

# This won't do any table access
flush status;
update t1 set a=100 where a=5;
show status like 'Handler_read_rnd_next';

# ... as compared to this, which will scan both partitions
flush status;
update t1 set a=100 where a+1=5+1;
show status like 'Handler_read_rnd_next';

# Same as above for DELETE:
flush status;
delete from t1 where a=5;
show status like 'Handler_read_rnd_next';

flush status;
delete from t1 where a+1=5+1;
show status like 'Handler_read_rnd_next';

# Same as above multi-table UPDATE/DELETE
create table t2 like t1;
insert into t2 select * from t2;

flush status;
update t1,t2 set t1.a=1000, t2.a=1000 where t1.a=5 and t2.a=5;
show status like 'Handler_read_rnd_next';
# ^ This shows 3 accesses, these are caused by const table reads. 
# They should vanish when partition pruning results are used.

flush status;
delete t1,t2 from t1, t2 where t1.a=5 and t2.a=5;
show status like 'Handler_read_rnd_next';
drop table t1,t2;

#
# WL#2986 Tests (Checking if partition pruning results are used at query
#   execution phase)
#
CREATE TABLE `t1` (
  `a` int(11) default NULL
);
INSERT INTO t1 VALUES (0),(1),(2),(3),(4),(5),(6),(7),(8),(9);

CREATE TABLE `t2` (
  `a` int(11) default NULL,
  KEY `a` (`a`)
) ;

insert into t2 select A.a + 10*(B.a + 10* C.a) from t1 A, t1 B, t1 C ;
insert into t1 select a from t2;

drop table t2;
CREATE TABLE `t2` (
  `a` int(11) default NULL,
  `b` int(11) default NULL
) 
PARTITION BY RANGE (a) (
PARTITION p0 VALUES LESS THAN (200),
PARTITION p1 VALUES LESS THAN (400),
PARTITION p2 VALUES LESS THAN (600),
PARTITION p3 VALUES LESS THAN (800),
PARTITION p4 VALUES LESS THAN (1001));

insert into t2 select a,1 from t1 where a < 200;
insert into t2 select a,2 from t1 where a >= 200 and a < 400;
insert into t2 select a,3 from t1 where a >= 400 and a < 600;
insert into t2 select a,4 from t1 where a >= 600 and a < 800;
insert into t2 select a,5 from t1 where a >= 800 and a < 1001;

explain partitions select * from t2;
explain partitions select * from t2 where a < 801 and a > 200;
explain partitions select * from t2 where a < 801 and a > 800;
explain partitions select * from t2 where a > 600;
explain partitions select * from t2 where a > 600 and b = 1;
explain partitions select * from t2 where a > 600 and b = 4;
explain partitions select * from t2 where a > 600 and b = 5;
explain partitions select * from t2 where b = 5;

flush status;
update t2 set b = 100 where b = 6;
show status like 'Handler_read_rnd_next';
flush status;
update t2 set a = 1002 where a = 1001;
show status like 'Handler_read_rnd_next';
flush status;
update t2 set b = 6 where a = 600;
show status like 'Handler_read_rnd_next';
flush status;
update t2 set b = 6 where a > 600 and a < 800;
show status like 'Handler_read_rnd_next';
flush status;
delete from t2 where a > 600;
show status like 'Handler_read_rnd_next';

drop table t2;
CREATE TABLE `t2` (
  `a` int(11) default NULL,
  `b` int(11) default NULL,
  index (b)
) 
PARTITION BY RANGE (a) (
PARTITION p0 VALUES LESS THAN (200),
PARTITION p1 VALUES LESS THAN (400),
PARTITION p2 VALUES LESS THAN (600),
PARTITION p3 VALUES LESS THAN (800),
PARTITION p4 VALUES LESS THAN (1001));

insert into t2 select a,1 from t1 where a < 100;
insert into t2 select a,2 from t1 where a >= 200 and a < 300;
insert into t2 select a,3 from t1 where a >= 300 and a < 400;
insert into t2 select a,4 from t1 where a >= 400 and a < 500;
insert into t2 select a,5 from t1 where a >= 500 and a < 600;
insert into t2 select a,6 from t1 where a >= 600 and a < 700;
insert into t2 select a,7 from t1 where a >= 700 and a < 800;
insert into t2 select a,8 from t1 where a >= 800 and a < 900;
insert into t2 select a,9 from t1 where a >= 900 and a < 1001;

explain partitions select * from t2;
# not using indexes
explain partitions select * from t2 where a = 101;
explain partitions select * from t2 where a = 550;
explain partitions select * from t2 where a = 833;
explain partitions select * from t2 where (a = 100 OR a = 900);
explain partitions select * from t2 where (a > 100 AND a < 600);
explain partitions select * from t2 where b = 4;

explain extended select * from t2 where b = 6;
explain partitions select * from t2 where b = 6;

explain extended select * from t2 where b in (1,3,5);
explain partitions select * from t2 where b in (1,3,5);

explain extended select * from t2 where b in (2,4,6);
explain partitions select * from t2 where b in (2,4,6);

explain extended select * from t2 where b in (7,8,9);
explain partitions select * from t2 where b in (7,8,9);

explain extended select * from t2 where b > 5;
explain partitions select * from t2 where b > 5;

explain extended select * from t2 where b > 5 and b < 8;
explain partitions select * from t2 where b > 5 and b < 8;

explain extended select * from t2 where b > 5 and b < 7;
explain partitions select * from t2 where b > 5 and b < 7;

explain extended select * from t2 where b > 0 and b < 5;
explain partitions select * from t2 where b > 0 and b < 5;

flush status;
update t2 set a = 111 where b = 10;
show status like 'Handler_read_rnd_next';
show status like 'Handler_read_key';
flush status;
update t2 set a = 111 where b in (5,6);
show status like 'Handler_read_rnd_next';
show status like 'Handler_read_key';
flush status;
update t2 set a = 222 where b = 7;
show status like 'Handler_read_rnd_next';
show status like 'Handler_read_key';
flush status;
delete from t2 where b = 7;
show status like 'Handler_read_rnd_next';
show status like 'Handler_read_key';
flush status;
delete from t2 where b > 5;
show status like 'Handler_read_rnd_next';
show status like 'Handler_read_key';
show status like 'Handler_read_prev';
show status like 'Handler_read_next';
flush status;
delete from t2 where b < 5 or b > 3;
show status like 'Handler_read_rnd_next';
show status like 'Handler_read_key';
show status like 'Handler_read_prev';
show status like 'Handler_read_next';

drop table t1, t2;

# BUG#18025 
#  part1: mediumint columns
create table t1 ( f_int1 mediumint, f_int2 integer) 
partition by list(mod(f_int1,4)) (
  partition p_3 values in (-3),
  partition p_2 values in (-2),
  partition p_1 values in (-1),
  partition p0 values in (0),
  partition p1 values in (1),
  partition p2 values in (2),
  partition p3 values in (3)
);

insert into t1 values (9, 9), (8, 8), (7, 7), (6, 6), (5, 5), 
                      (4, 4), (3, 3), (2, 2), (1, 1);
select * from t1 where f_int1 between 5 and 15 order by f_int1;

drop table t1;

#  part2: bug in pruning code
#create table t1 (a char(10) binary)
#partition by list(ascii(a))
# (partition p1 values in (ascii('a')),
#  partition p2 values in (ascii('b')),
#  partition p3 values in (ascii('c')),
#  partition p4 values in (ascii('d')),
#  partition p5 values in (ascii('e')));
#insert into t1 values ('a'),('bb'),('ccc'),('dddd'),('eeEee');
#select * from t1 where a>='a' and a <= 'dddd';
#explain partitions select * from t1 where a>='a' and a <= 'dddd';
#drop table t1;

# BUG#18659: Assertion failure when subpartitioning is used and partition is
# "IS NULL"
create table t1 (f_int1 integer) partition by list(abs(mod(f_int1,2)))
  subpartition by hash(f_int1) subpartitions 2
(
  partition part1 values in (0),
  partition part2 values in (1),
  partition part4 values in (null)
);
insert into t1 set f_int1 = null;

select * from t1 where f_int1 is null;
explain partitions select * from t1 where f_int1 is null;
drop table t1;

#
# BUG#18558
#
create table t1 (a int not null, b int not null)
partition by list(a) 
  subpartition by hash(b) subpartitions 4 
(
  partition p0 values in (1),
  partition p1 values in (2),
  partition p2 values in (3)
);
insert into t1 values (1,1),(1,2),(1,3),(1,4),
  (2,1),(2,2),(2,3),(2,4);
explain partitions select * from t1 where a=1 AND (b=1 OR b=2);
drop table t1;

create table t1 (a int, b int not null)
partition by list(a) 
  subpartition by hash(b) subpartitions 2
(
  partition p0 values in (1),
  partition p1 values in (2),
  partition p2 values in (3),
  partition pn values in (NULL)
);
insert into t1 values (1,1),(1,2),(1,3),(1,4),
  (2,1),(2,2),(2,3),(2,4), (NULL,1);

explain partitions select * from t1 where a IS NULL AND (b=1 OR b=2);

explain partitions select * from t1 where (a IS NULL or a < 1) AND (b=1 OR b=2);
explain partitions select * from t1 where (a IS NULL or a < 2) AND (b=1 OR b=2);
explain partitions select * from t1 where (a IS NULL or a <= 1) AND (b=1 OR b=2);

drop table t1;

create table t1 ( a int)  partition by list (MOD(a, 10))
( partition p0  values in (0), partition p1 values in (1),
   partition p2 values in (2), partition p3 values in (3),
   partition p4 values in (4), partition p5 values in (5),
   partition p6 values in (6), partition pn values in (NULL)
);
insert into t1 values (NULL), (0),(1),(2),(3),(4),(5),(6);
explain partitions select * from t1 where a is null or a < 2;
drop table t1;

# Testcase from BUG#18751
create table t1 (s1 int) partition by list (s1) 
  (partition p1 values in (0), 
   partition p2 values in (1), 
   partition p3 values in (null));
 
insert into t1 values (0),(1),(null);
 
select count(*) from t1 where s1 < 0 or s1 is null;
explain partitions select count(*) from t1 where s1 < 0 or s1 is null;
drop table t1;

# No tests for NULLs in RANGE(monotonic_expr()) - they depend on BUG#15447
# being fixed.

#
# BUG#17946 Like searches fail with partitioning
#
create table t1 (a char(32) primary key)
partition by key()
partitions 100;
insert into t1 values ('na');
select * from t1;
select * from t1 where a like 'n%';
drop table t1;


# BUG#19055 Crashes for varchar_col=NUMBER or varchar_col IS NULL
create table t1 (s1 varchar(15)) partition by key (s1);
select * from t1 where s1 = 0 or s1 is null;
insert into t1 values ('aa'),('bb'),('0');
explain partitions select * from t1 where s1 = 0 or s1 is null;
drop table t1;

#
# BUG#19684: EXPLAIN PARTITIONS produces garbage in 'partitions' column when
# the length of string to be displayed exceeds some limit.
create table t2 (a int, b int)
  partition by LIST(a)
  subpartition by HASH(b) subpartitions 40
( partition p_0_long_partition_name values in(1),
  partition p_1_long_partition_name values in(2));

insert into t2 values (1,1),(2,2);

--vertical_results
explain partitions select * from t2;
--horizontal_results
drop table t2;


# BUG#20484 "Partitions: crash with explain and union"
create table t1 (s1 int);
explain partitions select 1 from t1 union all select 2;
drop table t1;


# BUG#20257: partition pruning test coverage for BIGINT UNSIGNED
create table t1 (a bigint unsigned not null) partition by range(a) (
  partition p0 values less than (10),
  partition p1 values less than (100),
  partition p2 values less than (1000),
  partition p3 values less than (18446744073709551000),
  partition p4 values less than (18446744073709551614)
);
insert into t1 values (5),(15),(105),(1005);
insert into t1 values (18446744073709551000+1);
insert into t1 values (18446744073709551614-1);

explain partitions select * from t1 where a < 10;
explain partitions select * from t1 
  where a >= 18446744073709551000-1 and a <= 18446744073709551000+1;

explain partitions select * from t1 
  where a between 18446744073709551001 and 18446744073709551002;

explain partitions select * from t1 where a = 18446744073709551000;
explain partitions select * from t1 where a = 18446744073709551613;
explain partitions select * from t1 where a = 18446744073709551614;
drop table t1;
#
# Test all variants of usage for interval_via_mapping
# and interval_via_walking
#
# t1 will use interval_via_mapping since it uses a
# monotonic function, whereas t2 will use
# interval_via_walking since the intervals are short
# and the function isn't monotonic (it is, but it isn't
# discovered in this version).
#
  create table t1 (a int)
  partition by range(a) (
  partition p0 values less than (64),
  partition p1 values less than (128),
  partition p2 values less than (255)
);

create table t2 (a int)
  partition by range(a+0) (
  partition p0 values less than (64),
  partition p1 values less than (128),
  partition p2 values less than (255)
);
  
insert into t1 values (0x20), (0x20), (0x41), (0x41), (0xFE), (0xFE);
insert into t2 values (0x20), (0x20), (0x41), (0x41), (0xFE), (0xFE);
explain partitions select * from t1 where a=0;
explain partitions select * from t2 where a=0;
explain partitions select * from t1 where a=0xFE;
explain partitions select * from t2 where a=0xFE;
explain partitions select * from t1 where a > 0xFE AND a <= 0xFF;
explain partitions select * from t2 where a > 0xFE AND a <= 0xFF;
explain partitions select * from t1 where a >= 0xFE AND a <= 0xFF;
explain partitions select * from t2 where a >= 0xFE AND a <= 0xFF;
explain partitions select * from t1 where a < 64 AND a >= 63;
explain partitions select * from t2 where a < 64 AND a >= 63;
explain partitions select * from t1 where a <= 64 AND a >= 63;
explain partitions select * from t2 where a <= 64 AND a >= 63;
drop table t1;
drop table t2;
  
create table t1(a bigint unsigned not null) partition by range(a+0) (
  partition p1 values less than (10),
  partition p2 values less than (20),
  partition p3 values less than (2305561538531885056),
  partition p4 values less than (2305561538531950591)
);

insert into t1 values (9),(19),(0xFFFF0000FFFF000-1), (0xFFFF0000FFFFFFF-1);
insert into t1 values (9),(19),(0xFFFF0000FFFF000-1), (0xFFFF0000FFFFFFF-1);

explain partitions select * from t1 where 
  a >= 2305561538531885056-10 and a <= 2305561538531885056-8;

explain partitions select * from t1 where 
  a > 0xFFFFFFFFFFFFFFEC and a < 0xFFFFFFFFFFFFFFEE;

explain partitions select * from t1 where a>=0 and a <= 0xFFFFFFFFFFFFFFFF;
drop table t1;

create table t1 (a bigint) partition by range(a+0) (
  partition p1 values less than (-1000),
  partition p2 values less than (-10),
  partition p3 values less than (10),
  partition p4 values less than (1000)
);
insert into t1 values (-15),(-5),(5),(15),(-15),(-5),(5),(15);
explain partitions select * from t1 where a>-2 and a <=0;
drop table t1;


#
# BUG#27927 Partition pruning not optimal with TO_DAYS function
# 

CREATE TABLE t1 ( recdate  DATETIME NOT NULL )
PARTITION BY RANGE( TO_DAYS(recdate) ) (
  PARTITION p0 VALUES LESS THAN ( TO_DAYS('2007-03-08') ),
  PARTITION p1 VALUES LESS THAN ( TO_DAYS('2007-04-01') )
);
INSERT INTO t1 VALUES ('2007-03-01 12:00:00');
INSERT INTO t1 VALUES ('2007-03-07 12:00:00');
INSERT INTO t1 VALUES ('2007-03-08 12:00:00');
INSERT INTO t1 VALUES ('2007-03-15 12:00:00');
-- echo must use p0 only:
explain partitions select * from t1 where recdate < '2007-03-08 00:00:00';

drop table t1;
CREATE TABLE t1 ( recdate  DATETIME NOT NULL )
PARTITION BY RANGE( YEAR(recdate) ) (
  PARTITION p0 VALUES LESS THAN (2006),
  PARTITION p1 VALUES LESS THAN (2007)
);
INSERT INTO t1 VALUES ('2005-03-01 12:00:00');
INSERT INTO t1 VALUES ('2005-03-01 12:00:00');
INSERT INTO t1 VALUES ('2006-03-01 12:00:00');
INSERT INTO t1 VALUES ('2006-03-01 12:00:00');

-- echo must use p0 only:
explain partitions select * from t1 where recdate < '2006-01-01 00:00:00';
drop table t1;<|MERGE_RESOLUTION|>--- conflicted
+++ resolved
@@ -9,7 +9,6 @@
 --enable_warnings
 
 #
-<<<<<<< HEAD
 # Bug#20577: Partitions: use of to_days() function leads to selection failures
 #
 --let $explain_partitions= 1;
@@ -51,9 +50,10 @@
 --echo # test without index
 ALTER TABLE t1 DROP KEY a;
 --source include/partition_date_range.inc
-=======
+DROP TABLE t1;
+
+#
 # Bug#46362: Endpoint should be set to false for TO_DAYS(DATE)
-#
 # There is a problem when comparing DATE with DATETIME.
 # In pruning it is converted into the field type
 # and in row evaluation it is converted to longlong
@@ -357,7 +357,6 @@
 INSERT INTO t1 VALUES (1, '2009-01-01'), (2, NULL);
 --echo # test with an invalid date, which lead to item->null_value is set.
 EXPLAIN PARTITIONS SELECT * FROM t1 WHERE b < CAST('2009-04-99' AS DATETIME);
->>>>>>> 39f20d3a
 DROP TABLE t1;
 
 #
