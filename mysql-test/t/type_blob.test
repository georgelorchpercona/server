# This test can't be run with running server (--extern) as this uses
# load_file() on a file in the tree.
#

#
# Basic cleanup
#
--disable_warnings
drop table if exists t1,t2,t3,t4,t5,t6,t7;
--enable_warnings


#
# Check syntax for creating BLOB/TEXT
#

CREATE TABLE t1 (a blob, b text, c blob(250), d text(70000), e text(70000000));
show columns from t1;
# PS doesn't give errors on prepare yet
CREATE TABLE t2 (a char(255), b varbinary(70000), c varchar(70000000));
CREATE TABLE t4 (c varchar(65530) character set utf8 not null);
show columns from t2;
create table t3 (a long, b long byte);
show create TABLE t3;
show create TABLE t4;
drop table t1,t2,t3,t4;

#
# Check errors with blob
#

--error 1074
CREATE TABLE t1 (a char(257) default "hello");
--error 1074
CREATE TABLE t2 (a char(256));
--error 1074
CREATE TABLE t1 (a varchar(70000) default "hello");
--error 1101
CREATE TABLE t2 (a blob default "hello");

# Safety to be able to continue with other tests if above fails
--disable_warnings
drop table if exists t1,t2;
--enable_warnings

#
# test of full join with blob
#

create table t1 (nr int(5) not null auto_increment,b blob,str char(10), primary key (nr));
insert into t1 values (null,"a","A");
insert into t1 values (null,"bbb","BBB");
insert into t1 values (null,"ccc","CCC");
select last_insert_id();
select * from t1,t1 as t2;

drop table t1;

#
# Test of changing TEXT column
#

create table t1 (a text);
insert into t1 values ('where');
update t1 set a='Where'; 
select * from t1;
drop table t1;

#
# test of blob, text, char and varbinary
#
create table t1 (t text,c char(10),b blob, d varbinary(10));
insert into t1 values (NULL,NULL,NULL,NULL);
insert into t1 values ("","","","");
insert into t1 values ("hello","hello","hello","hello");
insert into t1 values ("HELLO","HELLO","HELLO","HELLO");
insert into t1 values ("HELLO MY","HELLO MY","HELLO MY","HELLO MY");
insert into t1 values ("a","a","a","a");
insert into t1 values (1,1,1,1);
insert into t1 values (NULL,NULL,NULL,NULL);
update t1 set c="",b=null where c="1";

lock tables t1 READ;
# We mask out the Privileges column because it differs for embedded server
--replace_column 8 #
show full fields from t1;
lock tables t1 WRITE;
--replace_column 8 #
show full fields from t1;
unlock tables;

select t from t1 where t like "hello";
select c from t1 where c like "hello";
select b from t1 where b like "hello";
select d from t1 where d like "hello";
select c from t1 having c like "hello";
select d from t1 having d like "hello";
select t from t1 where t like "%HELLO%";
select c from t1 where c like "%HELLO%";
select b from t1 where b like "%HELLO%";
select d from t1 where d like "%HELLO%";
select c from t1 having c like "%HELLO%";
select d from t1 having d like "%HELLO%";
select d from t1 having d like "%HE%LLO%";
select t from t1 order by t;
select c from t1 order by c;
select b from t1 order by b;
select d from t1 order by d;
select distinct t from t1;
select distinct b from t1;
select distinct t from t1 order by t;
select distinct b from t1 order by b;
select t from t1 group by t;
select b from t1 group by b;
set option sql_big_tables=1;
select distinct t from t1;
select distinct b from t1;
select distinct t from t1 order by t;
select distinct b from t1 order by b;
select distinct c from t1;
select distinct d from t1;
select distinct c from t1 order by c;
select distinct d from t1 order by d;
select c from t1 group by c;
select d from t1 group by d;
set option sql_big_tables=0;
select distinct * from t1;
select t,count(*) from t1 group by t;
select b,count(*) from t1 group by b;
select c,count(*) from t1 group by c;
select d,count(*) from t1 group by d;
drop table t1;

-- error 1071
create table t1 (a text, unique (a(2100))); # should give an error
create table t1 (a text, key (a(2100)));    # key is auto-truncated
show create table t1;
drop table t1;

#
# Test of join with blobs and min
#

CREATE TABLE t1 (
  t1_id bigint(21) NOT NULL auto_increment,
  _field_72 varchar(128) DEFAULT '' NOT NULL,
  _field_95 varchar(32),
  _field_115 tinyint(4) DEFAULT '0' NOT NULL,
  _field_122 tinyint(4) DEFAULT '0' NOT NULL,
  _field_126 tinyint(4),
  _field_134 tinyint(4),
  PRIMARY KEY (t1_id),
  UNIQUE _field_72 (_field_72),
  KEY _field_115 (_field_115),
  KEY _field_122 (_field_122)
);


INSERT INTO t1 VALUES (1,'admin','21232f297a57a5a743894a0e4a801fc3',0,1,NULL,NULL);
INSERT INTO t1 VALUES (2,'hroberts','7415275a8c95952901e42b13a6b78566',0,1,NULL,NULL);
INSERT INTO t1 VALUES (3,'guest','d41d8cd98f00b204e9800998ecf8427e',1,0,NULL,NULL);


CREATE TABLE t2 (
  seq_0_id bigint(21) DEFAULT '0' NOT NULL,
  seq_1_id bigint(21) DEFAULT '0' NOT NULL,
  PRIMARY KEY (seq_0_id,seq_1_id)
);


INSERT INTO t2 VALUES (1,1);
INSERT INTO t2 VALUES (2,1);
INSERT INTO t2 VALUES (2,2);

CREATE TABLE t3 (
  t3_id bigint(21) NOT NULL auto_increment,
  _field_131 varchar(128),
  _field_133 tinyint(4) DEFAULT '0' NOT NULL,
  _field_135 datetime DEFAULT '0000-00-00 00:00:00' NOT NULL,
  _field_137 tinyint(4),
  _field_139 datetime DEFAULT '0000-00-00 00:00:00' NOT NULL,
  _field_140 blob,
  _field_142 tinyint(4) DEFAULT '0' NOT NULL,
  _field_145 tinyint(4) DEFAULT '0' NOT NULL,
  _field_148 tinyint(4) DEFAULT '0' NOT NULL,
  PRIMARY KEY (t3_id),
  KEY _field_133 (_field_133),
  KEY _field_135 (_field_135),
  KEY _field_139 (_field_139),
  KEY _field_142 (_field_142),
  KEY _field_145 (_field_145),
  KEY _field_148 (_field_148)
);


INSERT INTO t3 VALUES (1,'test job 1',0,'0000-00-00 00:00:00',0,'1999-02-25 22:43:32','test\r\njob\r\n1',0,0,0);
INSERT INTO t3 VALUES (2,'test job 2',0,'0000-00-00 00:00:00',0,'1999-02-26 21:08:04','',0,0,0);


CREATE TABLE t4 (
  seq_0_id bigint(21) DEFAULT '0' NOT NULL,
  seq_1_id bigint(21) DEFAULT '0' NOT NULL,
  PRIMARY KEY (seq_0_id,seq_1_id)
);


INSERT INTO t4 VALUES (1,1);
INSERT INTO t4 VALUES (2,1);

CREATE TABLE t5 (
  t5_id bigint(21) NOT NULL auto_increment,
  _field_149 tinyint(4),
  _field_156 varchar(128) DEFAULT '' NOT NULL,
  _field_157 varchar(128) DEFAULT '' NOT NULL,
  _field_158 varchar(128) DEFAULT '' NOT NULL,
  _field_159 varchar(128) DEFAULT '' NOT NULL,
  _field_160 varchar(128) DEFAULT '' NOT NULL,
  _field_161 varchar(128) DEFAULT '' NOT NULL,
  PRIMARY KEY (t5_id),
  KEY _field_156 (_field_156),
  KEY _field_157 (_field_157),
  KEY _field_158 (_field_158),
  KEY _field_159 (_field_159),
  KEY _field_160 (_field_160),
  KEY _field_161 (_field_161)
);


INSERT INTO t5 VALUES (1,0,'tomato','','','','','');
INSERT INTO t5 VALUES (2,0,'cilantro','','','','','');

CREATE TABLE t6 (
  seq_0_id bigint(21) DEFAULT '0' NOT NULL,
  seq_1_id bigint(21) DEFAULT '0' NOT NULL,
  PRIMARY KEY (seq_0_id,seq_1_id)
);

INSERT INTO t6 VALUES (1,1);
INSERT INTO t6 VALUES (1,2);
INSERT INTO t6 VALUES (2,2);

CREATE TABLE t7 (
  t7_id bigint(21) NOT NULL auto_increment,
  _field_143 tinyint(4),
  _field_165 varchar(32),
  _field_166 smallint(6) DEFAULT '0' NOT NULL,
  PRIMARY KEY (t7_id),
  KEY _field_166 (_field_166)
);


INSERT INTO t7 VALUES (1,0,'High',1);
INSERT INTO t7 VALUES (2,0,'Medium',2);
INSERT INTO t7 VALUES (3,0,'Low',3);

select replace(t3._field_140, "\r","^M"),t3_id,min(t3._field_131), min(t3._field_135), min(t3._field_139), min(t3._field_137), min(link_alias_142._field_165), min(link_alias_133._field_72), min(t3._field_145), min(link_alias_148._field_156), replace(min(t3._field_140), "\r","^M"),t3.t3_id from t3 left join t4 on t4.seq_0_id = t3.t3_id left join t7 link_alias_142 on t4.seq_1_id = link_alias_142.t7_id left join t6 on t6.seq_0_id = t3.t3_id left join t1 link_alias_133 on t6.seq_1_id = link_alias_133.t1_id left join t2 on t2.seq_0_id = t3.t3_id left join t5 link_alias_148 on t2.seq_1_id = link_alias_148.t5_id where t3.t3_id in (1) group by t3.t3_id order by link_alias_142._field_166, _field_139, link_alias_133._field_72, _field_135, link_alias_148._field_156;

drop table t1,t2,t3,t4,t5,t6,t7;

#
# Test of reverse with empty blob
#

create table t1 (a blob);
insert into t1 values ("empty"),("");
select a,reverse(a) from t1;
drop table t1;

#
# Test of BLOB:s with NULL keys.
#

create table t1 (a blob, key (a(10)));
insert into t1 values ("bye"),("hello"),("hello"),("hello word");
select * from t1 where a like "hello%";
drop table t1;

#
# Test of found bug in group on text key
#

CREATE TABLE t1 (
       f1 int(11) DEFAULT '0' NOT NULL,
       f2 varchar(16) DEFAULT '' NOT NULL,
       f5 text,
       KEY index_name (f1,f2,f5(16))
    );
INSERT INTO t1 VALUES (0,'traktor','1111111111111');
INSERT INTO t1 VALUES (1,'traktor','1111111111111111111111111');
select count(*) from t1 where f2='traktor';
drop table t1;

#
# Test of found bug when blob is first key part
#

create table t1 (foobar tinyblob not null, boggle smallint not null, key (foobar(32), boggle));
insert into t1 values ('fish', 10),('bear', 20);
select foobar, boggle from t1 where foobar = 'fish';
select foobar, boggle from t1 where foobar = 'fish' and boggle = 10;
drop table t1;

#
# Bug when blob is updated
#

create table t1 (id integer auto_increment unique,imagem LONGBLOB not null default '');
insert into t1 (id) values (1);
# We have to clean up the path in the results for safe comparison
eval select
  charset(load_file('../std_data_ln/words.dat')),
  collation(load_file('../std_data_ln/words.dat')),
  coercibility(load_file('../std_data_ln/words.dat'));
--replace_result $MYSQLTEST_VARDIR MYSQLTEST_VARDIR
eval explain extended select
  charset(load_file('$MYSQLTEST_VARDIR/std_data_ln/words.dat')),
  collation(load_file('$MYSQLTEST_VARDIR/std_data_ln/words.dat')),
  coercibility(load_file('$MYSQLTEST_VARDIR/std_data_ln/words.dat'));
--replace_result $MYSQLTEST_VARDIR MYSQLTEST_VARDIR
eval update t1 set imagem=load_file('$MYSQLTEST_VARDIR/std_data_ln/words.dat') where id=1;
select if(imagem is null, "ERROR", "OK"),length(imagem) from t1 where id = 1;
drop table t1;
--replace_result $MYSQLTEST_VARDIR MYSQLTEST_VARDIR
eval create table t1 select load_file('$MYSQLTEST_VARDIR/std_data_ln/words.dat') l;
# We mask out the Privileges column because it differs for embedded server
--replace_column 8 #
show full fields from t1;
drop table t1;

#
# Test blob's with end space (Bug #1651)
# This is a bit changed since we now have true varchar
#

create table t1 (id integer primary key auto_increment, txt text not null, unique index txt_index (txt (20)));
--error ER_DUP_ENTRY
insert into t1 (txt) values ('Chevy'), ('Chevy ');
--error ER_DUP_ENTRY
insert into t1 (txt) values ('Chevy'), ('CHEVY');
alter table t1 drop index txt_index, add index txt_index (txt(20));
insert into t1 (txt) values ('Chevy ');
select * from t1 where txt='Chevy';
select * from t1 where txt='Chevy ';
select * from t1 where txt='Chevy ' or txt='Chevy';
select * from t1 where txt='Chevy' or txt='Chevy ';
select * from t1 where id='1' or id='2';
insert into t1 (txt) values('Ford');
select * from t1 where txt='Chevy' or txt='Chevy ' or txt='Ford';
select * from t1 where txt='Chevy' or txt='Chevy ';
select * from t1 where txt='Chevy' or txt='Chevy ' or txt=' Chevy';
select * from t1 where txt in ('Chevy ','Chevy');
select * from t1 where txt in ('Chevy');
select * from t1 where txt between 'Chevy' and 'Chevy';
select * from t1 where txt between 'Chevy' and 'Chevy' or txt='Chevy ';
select * from t1 where txt between 'Chevy' and 'Chevy ';
select * from t1 where txt < 'Chevy ';
select * from t1 where txt <= 'Chevy';
select * from t1 where txt > 'Chevy';
select * from t1 where txt >= 'Chevy';
drop table t1;

create table t1 (id integer primary key auto_increment, txt text, index txt_index (txt (20)));
insert into t1 (txt) values ('Chevy'), ('Chevy '), (NULL);
select * from t1 where txt='Chevy' or txt is NULL;
explain select * from t1 where txt='Chevy' or txt is NULL;
select * from t1 where txt='Chevy ';
select * from t1 where txt='Chevy ' or txt='Chevy';
select * from t1 where txt='Chevy' or txt='Chevy ';
select * from t1 where id='1' or id='2';
insert into t1 (txt) values('Ford');
select * from t1 where txt='Chevy' or txt='Chevy ' or txt='Ford';
select * from t1 where txt='Chevy' or txt='Chevy ';
select * from t1 where txt='Chevy' or txt='Chevy ' or txt=' Chevy';
select * from t1 where txt in ('Chevy ','Chevy');
select * from t1 where txt in ('Chevy');
select * from t1 where txt between 'Chevy' and 'Chevy';
select * from t1 where txt between 'Chevy' and 'Chevy' or txt='Chevy ';
select * from t1 where txt between 'Chevy' and 'Chevy ';
select * from t1 where txt < 'Chevy ';
select * from t1 where txt < 'Chevy ' or txt is NULL;
select * from t1 where txt <= 'Chevy';
select * from t1 where txt > 'Chevy';
select * from t1 where txt >= 'Chevy';
alter table t1 modify column txt blob;
explain select * from t1 where txt='Chevy' or txt is NULL;
select * from t1 where txt='Chevy' or txt is NULL;
explain select * from t1 where txt='Chevy' or txt is NULL order by txt;
select * from t1 where txt='Chevy' or txt is NULL order by txt;
drop table t1;

CREATE TABLE t1 ( i int(11) NOT NULL default '0',    c text NOT NULL, d varchar(1) NOT NULL DEFAULT ' ', PRIMARY KEY  (i), KEY (c(1),d));
INSERT t1 (i, c) VALUES (1,''),(2,''),(3,'asdfh'),(4,'');
select max(i) from t1 where c = '';
drop table t1;

# End of 4.1 tests

#
# Bug#11657: Creation of secondary index fails
#
create table t1 (a int, b int, c tinyblob, d int, e int);
alter table t1 add primary key (a,b,c(255),d);
alter table t1 add key (a,b,d,e);
show create table t1;
drop table t1;

#
# Test that blob's and varbinary are sorted according to length
#

CREATE table t1 (a blob);
insert into t1 values ('b'),('a\0'),('a'),('a '),('aa'),(NULL);
select hex(a) from t1 order by a;
select hex(concat(a,'\0')) as b from t1 order by concat(a,'\0');
alter table t1 modify a varbinary(5);
select hex(a) from t1 order by a;
select hex(concat(a,'\0')) as b from t1 order by concat(a,'\0');
alter table t1 modify a char(5);
select hex(a) from t1 order by a;
select hex(concat(a,'\0')) as b from t1 order by concat(a,'\0');
alter table t1 modify a binary(5);
select hex(a) from t1 order by a;
select hex(concat(a,'\0')) as b from t1 order by concat(a,'\0');
drop table t1;

#
# Bug #19489: Inconsistent support for DEFAULT in TEXT columns
#
create table t1 (a text default '');
show create table t1;
insert into t1 values (default);
select * from t1;
drop table t1;
set @@sql_mode='TRADITIONAL';
--error ER_BLOB_CANT_HAVE_DEFAULT
create table t1 (a text default '');
set @@sql_mode='';

#
# Bug #32282: TEXT silently truncates when value is exactly 65536 bytes
#

CREATE TABLE t (c TEXT CHARSET ASCII);
INSERT INTO t (c) VALUES (REPEAT('1',65537));
INSERT INTO t (c) VALUES (REPEAT('2',65536));
INSERT INTO t (c) VALUES (REPEAT('3',65535));
SELECT LENGTH(c), CHAR_LENGTH(c) FROM t;
DROP TABLE t;
# Bug#15776: 32-bit signed int used for length of blob
# """LONGBLOB:  A BLOB column with a maximum length of 4,294,967,295 or 4GB."""
#
# Conditions should be in this order:
# A size is not in the allowed bounds.
# If the type is char-ish AND size is within the max blob size:
#   raise ER_TOO_BIG_FIELDLENGTH  (suggest using BLOB)
# If size is too small:
#   raise ER_PARSE_ERROR
# raise ER_TOO_BIG_DISPLAYWIDTH

# BLOB and TEXT types
--disable_warnings
drop table if exists b15776;
--enable_warnings
create table b15776 (data blob(2147483647));
drop table b15776;
--error ER_PARSE_ERROR
create table b15776 (data blob(-1));
create table b15776 (data blob(2147483648));
drop table b15776;
create table b15776 (data blob(4294967294));
drop table b15776;
create table b15776 (data blob(4294967295));
drop table b15776;
--error ER_TOO_BIG_DISPLAYWIDTH
create table b15776 (data blob(4294967296));

CREATE TABLE b15776 (a blob(2147483647), b blob(2147483648), c blob(4294967295), a1 text(2147483647), b1 text(2147483648), c1 text(4294967295) );
show columns from b15776;
drop table b15776;

--error ER_TOO_BIG_DISPLAYWIDTH
CREATE TABLE b15776 (a blob(4294967296));
--error ER_TOO_BIG_DISPLAYWIDTH
CREATE TABLE b15776 (a text(4294967296));
--error ER_TOO_BIG_DISPLAYWIDTH
CREATE TABLE b15776 (a blob(999999999999999999999999999999999999999999999999999999999999999999999999999999999999999999999999999999999999999999999999999999999999999999999999999999999999999999999999999999999999999999999999999999999999999999999999999999999999999999999999999999999999999999));
--error ER_TOO_BIG_DISPLAYWIDTH
CREATE TABLE b15776 (a text(999999999999999999999999999999999999999999999999999999999999999999999999999999999999999999999999999999999999999999999999999999999999999999999999999999999999999999999999999999999999999999999999999999999999999999999999999999999999999999999999999999999999999999));

# Int types
# "Another extension is supported by MySQL for optionally specifying the
# display width of integer data types in parentheses following the base keyword
# for the type (for example, INT(4)). This optional display width is used to
# display integer values having a width less than the width specified for the
# column by left-padding them with spaces."   § Numeric Types
CREATE TABLE b15776 (a int(0)); # 0 is special case, means default size
INSERT INTO b15776 values (NULL), (1), (42), (654);
SELECT * from b15776 ORDER BY a;
DROP TABLE b15776;
--error ER_PARSE_ERROR
CREATE TABLE b15776 (a int(-1));
CREATE TABLE b15776 (a int(255));
DROP TABLE b15776;
--error ER_TOO_BIG_DISPLAYWIDTH
CREATE TABLE b15776 (a int(256));
--error ER_PARSE_ERROR
CREATE TABLE b15776 (data blob(-1));

# Char types
# Recommend BLOB
--error ER_TOO_BIG_FIELDLENGTH
CREATE TABLE b15776 (a char(2147483647));
--error ER_TOO_BIG_FIELDLENGTH
CREATE TABLE b15776 (a char(2147483648));
--error ER_TOO_BIG_FIELDLENGTH
CREATE TABLE b15776 (a char(4294967295));
# Even BLOB won't hold
--error ER_TOO_BIG_DISPLAYWIDTH
CREATE TABLE b15776 (a char(4294967296));


# Other numeric-ish types
## For year, widths not "2" or "4" are silently rewritten to "4".  But
## When we complain about it, we say that the max is 255.  We may be 
## talking about different things.  It's confusing.
CREATE TABLE b15776 (a year(4294967295));
INSERT INTO b15776 VALUES (42);
SELECT * FROM b15776;
DROP TABLE b15776;
--error ER_TOO_BIG_DISPLAYWIDTH
CREATE TABLE b15776 (a year(4294967296));
CREATE TABLE b15776 (a year(0));  # 0 is special case, means default size
DROP TABLE b15776;
--error ER_PARSE_ERROR
CREATE TABLE b15776 (a year(-2));

## For timestamp, we silently rewrite widths to 14 or 19.
CREATE TABLE b15776 (a timestamp(4294967294));
DROP TABLE b15776;
<<<<<<< HEAD
--error ER_TOO_BIG_DISPLAYWIDTH
CREATE TABLE b15776 (a timestamp(4294967295));
--error ER_TOO_BIG_DISPLAYWIDTH
CREATE TABLE b15776 (a timestamp(4294967296));
--error ER_PARSE_ERROR
=======
CREATE TABLE b15776 (a timestamp(4294967295));
DROP TABLE b15776;
--error ER_TOO_BIG_DISPLAYWIDTH
CREATE TABLE b15776 (a timestamp(4294967296));
--error ER_PARSE_ERROR
CREATE TABLE b15776 (a timestamp(-1));
--error ER_PARSE_ERROR
>>>>>>> f7c44ce0
CREATE TABLE b15776 (a timestamp(-2));


# We've already tested the case, but this should visually show that 
# widths that are too large to be interpreted cause DISPLAYWIDTH errors.
--error ER_TOO_BIG_DISPLAYWIDTH
CREATE TABLE b15776 (a int(999999999999999999999999999999999999999999999999999999999999999999999999999999999999999999999999999999999999999999999999999999999999999999999999999999999999999999999999999999999999999999999999999999999999999999999999999999999999999999999999999999999999999999));
--error ER_TOO_BIG_DISPLAYWIDTH
CREATE TABLE b15776 (a char(999999999999999999999999999999999999999999999999999999999999999999999999999999999999999999999999999999999999999999999999999999999999999999999999999999999999999999999999999999999999999999999999999999999999999999999999999999999999999999999999999999999999999999));
--error ER_TOO_BIG_DISPLAYWIDTH
CREATE TABLE b15776 (a year(999999999999999999999999999999999999999999999999999999999999999999999999999999999999999999999999999999999999999999999999999999999999999999999999999999999999999999999999999999999999999999999999999999999999999999999999999999999999999999999999999999999999999999));
--error ER_TOO_BIG_DISPLAYWIDTH
CREATE TABLE b15776 (a timestamp(999999999999999999999999999999999999999999999999999999999999999999999999999999999999999999999999999999999999999999999999999999999999999999999999999999999999999999999999999999999999999999999999999999999999999999999999999999999999999999999999999999999999999999));

## Do not select, too much memory needed.
CREATE TABLE b15776 select cast(null as char(4294967295));
show columns from b15776;
drop table b15776;
CREATE TABLE b15776 select cast(null as nchar(4294967295));
show columns from b15776;
drop table b15776;
CREATE TABLE b15776 select cast(null as binary(4294967295));
show columns from b15776;
drop table b15776;

explain select cast(1 as char(4294967295));
explain select cast(1 as nchar(4294967295));
explain select cast(1 as binary(4294967295));

--error ER_TOO_BIG_DISPLAYWIDTH
explain select cast(1 as char(4294967296));
--error ER_TOO_BIG_DISPLAYWIDTH
explain select cast(1 as nchar(4294967296));
--error ER_TOO_BIG_DISPLAYWIDTH
explain select cast(1 as binary(4294967296));

--error ER_PARSE_ERROR
explain select cast(1 as decimal(-1));
explain select cast(1 as decimal(64, 30));
# It's not as important which errors are raised for these, since the 
# limit is nowhere near 2**32.  We may fix these eventually to take
# 4294967295 and still reject it because it's greater than 64 or 30, 
# but that's not a high priority and the parser needn't worry about 
# such a weird case.
--error ER_TOO_BIG_SCALE,ER_PARSE_ERROR
explain select cast(1 as decimal(64, 999999999999999999999999999999));
--error ER_TOO_BIG_PRECISION,ER_PARSE_ERROR
explain select cast(1 as decimal(4294967296));
--error ER_TOO_BIG_PRECISION,ER_PARSE_ERROR
explain select cast(1 as decimal(999999999999999999999999999999999999));

explain select convert(1, char(4294967295));
--error ER_TOO_BIG_DISPLAYWIDTH
explain select convert(1, char(4294967296));
--error ER_TOO_BIG_DISPLAYWIDTH
explain select convert(1, char(999999999999999999999999999999999999999999999999999999999999999999999999999999999999999999999999999999999999999999999999999999999999999999999999999999999999999999999999999999999999999999999999999999999999999999999999999999999999999999999999999999999999999999));
explain select convert(1, nchar(4294967295));
--error ER_TOO_BIG_DISPLAYWIDTH
explain select convert(1, nchar(4294967296));
--error ER_TOO_BIG_DISPLAYWIDTH
explain select convert(1, nchar(999999999999999999999999999999999999999999999999999999999999999999999999999999999999999999999999999999999999999999999999999999999999999999999999999999999999999999999999999999999999999999999999999999999999999999999999999999999999999999999999999999999999999999));
explain select convert(1, binary(4294967295));
--error ER_TOO_BIG_DISPLAYWIDTH
explain select convert(1, binary(4294967296));
--error ER_TOO_BIG_DISPLAYWIDTH
explain select convert(1, binary(999999999999999999999999999999999999999999999999999999999999999999999999999999999999999999999999999999999999999999999999999999999999999999999999999999999999999999999999999999999999999999999999999999999999999999999999999999999999999999999999999999999999999999));

--echo End of 5.0 tests<|MERGE_RESOLUTION|>--- conflicted
+++ resolved
@@ -537,13 +537,6 @@
 ## For timestamp, we silently rewrite widths to 14 or 19.
 CREATE TABLE b15776 (a timestamp(4294967294));
 DROP TABLE b15776;
-<<<<<<< HEAD
---error ER_TOO_BIG_DISPLAYWIDTH
-CREATE TABLE b15776 (a timestamp(4294967295));
---error ER_TOO_BIG_DISPLAYWIDTH
-CREATE TABLE b15776 (a timestamp(4294967296));
---error ER_PARSE_ERROR
-=======
 CREATE TABLE b15776 (a timestamp(4294967295));
 DROP TABLE b15776;
 --error ER_TOO_BIG_DISPLAYWIDTH
@@ -551,7 +544,6 @@
 --error ER_PARSE_ERROR
 CREATE TABLE b15776 (a timestamp(-1));
 --error ER_PARSE_ERROR
->>>>>>> f7c44ce0
 CREATE TABLE b15776 (a timestamp(-2));
 
 
