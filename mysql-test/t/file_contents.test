#
# Testing files that were built to be packaged, both for existence and for contents
#

#
# Bug #42969: Create MANIFEST files
#
# Use a Perl script to verify that files "docs/INFO_BIN" and "docs/INFO_SRC" do exist
# and have the expected contents.

--perl
print "\nChecking 'INFO_SRC' and 'INFO_BIN'\n";
$dir_bin = $ENV{'MYSQL_BINDIR'};
if ($dir_bin eq '/usr/') {
  # RPM package
  $dir_docs = $dir_bin;
  $dir_docs =~ s|/lib|/share/doc|;
  if(-d "$dir_docs/packages") {
    # SuSE: "packages/" in the documentation path
    $dir_docs = glob "$dir_docs/packages/MySQL-server*";
  } else {
    # RedHat: version number in directory name
    $dir_docs = glob "$dir_docs/MySQL-server*";
  }
} elsif ($dir_bin eq '/usr') {
  # RPM build during development
  $dir_docs = "$dir_bin/share/doc";
  if(-d "$dir_docs/packages") {
    # SuSE: "packages/" in the documentation path
    $dir_docs = glob "$dir_docs/packages/MySQL-server*";
  } else {
    # RedHat/Debian: version number in directory name
    $dir_docs = glob "$dir_docs/mariadb-server-*";
    $dir_docs = glob "$dir_docs/MySQL-server*" unless -d $dir_docs;
  }
  # Slackware
  $dir_docs = glob "$dir_bin/doc/mariadb-[0-9]*" unless -d $dir_docs;
} else {
  # tar.gz package, Windows, or developer work (in git)
  $dir_docs = $dir_bin;
  if(-d "$dir_docs/docs") {
    $dir_docs = "$dir_docs/docs"; # package
  } else {
    $dir_docs = "$dir_docs/Docs"; # development tree
  }
}
$found_version = "No line 'MySQL source #.#.#' in $dir_docs/INFO_SRC";
$found_revision = "No line 'revision-id: .....' in $dir_docs/INFO_SRC";
open(I_SRC,"<","$dir_docs/INFO_SRC") or print "Cannot open 'INFO_SRC' in '$dir_docs' (starting from bindir '$dir_bin')\n";
while(defined ($line = <I_SRC>)) {
<<<<<<< HEAD
  if ($line =~ m|^MySQL source \d+\.\d\.\d+|) {$found_version = "Found MySQL version number";}
  if ($line =~ m|^revision-id: .*@.*-2\d{13}-\w+$|) {$found_revision = "Found BZR revision id";}
=======
  if ($line =~ m|^MySQL source \d\.\d\.\d+|) {$found_version = "Found MySQL version number";}
  if ($line =~ m|^commit: \w{40}$|) {$found_revision = "Found GIT revision id";}
>>>>>>> fdd6c111
}
close I_SRC;
print "INFO_SRC: $found_version / $found_revision\n";
$found_compiler = "No line about compiler information";
$found_features = "No line 'Feature flags'";
open(I_BIN,"<","$dir_docs/INFO_BIN") or print "Cannot open 'INFO_BIN' in '$dir_docs' (starting from bindir '$dir_bin')\n";
while(defined ($line = <I_BIN>)) {
  # "generator" on Windows, "flags" on Unix:
  if (($line =~ m| Compiler / generator used: |) ||
      ($line =~ m| Compiler flags used |))   {$found_compiler = "Found 'Compiler ... used' line";}
  if  ($line =~ m| Feature flags used:|)     {$found_features = "Found 'Feature flags' line";}
}
close I_BIN;
print "INFO_BIN: $found_compiler / $found_features\n";
EOF

--echo
--echo End of tests<|MERGE_RESOLUTION|>--- conflicted
+++ resolved
@@ -48,13 +48,8 @@
 $found_revision = "No line 'revision-id: .....' in $dir_docs/INFO_SRC";
 open(I_SRC,"<","$dir_docs/INFO_SRC") or print "Cannot open 'INFO_SRC' in '$dir_docs' (starting from bindir '$dir_bin')\n";
 while(defined ($line = <I_SRC>)) {
-<<<<<<< HEAD
   if ($line =~ m|^MySQL source \d+\.\d\.\d+|) {$found_version = "Found MySQL version number";}
-  if ($line =~ m|^revision-id: .*@.*-2\d{13}-\w+$|) {$found_revision = "Found BZR revision id";}
-=======
-  if ($line =~ m|^MySQL source \d\.\d\.\d+|) {$found_version = "Found MySQL version number";}
   if ($line =~ m|^commit: \w{40}$|) {$found_revision = "Found GIT revision id";}
->>>>>>> fdd6c111
 }
 close I_SRC;
 print "INFO_SRC: $found_version / $found_revision\n";
