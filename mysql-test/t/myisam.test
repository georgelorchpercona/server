#
# Test bugs in the MyISAM code
#

# Initialise
--disable_warnings
drop table if exists t1,t2;
--enable_warnings
SET SQL_WARNINGS=1;

#
# Test problem with CHECK TABLE;
#

CREATE TABLE t1 (
  STRING_DATA char(255) default NULL,
  KEY string_data (STRING_DATA)
) ENGINE=MyISAM;

INSERT INTO t1 VALUES ('AAAAAAAAAAAAAAAAAAAAAAAAAAAAAAAAAAAAAAAAAAAAAAAAAAAAAAAAAAAAAAAAAAAAAAAAAAAAAAAAAAAAAAAAAAAAAAAAAAAAAAAAAAAAAAAAAAAAAAAAAAAAAAAAAAAAAAAAAAAAAAAAAAAAAAAAAAAAAAAAAAAAAAAAAAAAAAAAAAAAAAAAAAAAAAAAAAAAAAAAAAAAAAAAAAAAAAAAAAAAAAAAAAAAAAAAAAAAAAAAAAAAAAAAAAAAAAA');
INSERT INTO t1 VALUES ('DDDDDDDDDDDDDDDDDDDDDDDDDDDDDDDDDDDDDDDDDDDDDDDDDDDDDDDDDDDDDDDDDDDDDDDDDDDDDDDDDDDDDDDDDDDDDDDDDDDDDDDDDDDDDDDDDDDDDDDDDDDDDDDDDDDDDDDDDDDDDDDDDDDDDDDDDDDDDDDDDDDDDDDDDDDDDDDDDDDDDDDDDDDDDDDDDDDDDDDDDDDDDDDDDDDDDDDDDDDDDDDDDDDDDDDDDDDDDDDDDDDDDDDDDDDDDDD');
INSERT INTO t1 VALUES ('FFFFFFFFFFFFFFFFFFFFFFFFFFFFFFFFFFFFFFFFFFFFFFFFFFFFFFFFFFFFFFFFFFFFFFFFFFFFFFFFFFFFFFFFFFFFFFFFFFFFFFFFFFFFFFFFFFFFFFFFFFFFFFFFFFFFFFFFFFFFFFFFFFFFFFFFFFFFFFFFFFFFFFFFFFFFFFFFFFFFFFFFFFFFFFFFFFFFFFFFFFFFFFFFFFFFFFFFFFFFFFFFFFFFFFFFFFFFFFFFFFFFFFFFFFFFFFF');
INSERT INTO t1 VALUES ('FGGGGGGGGGGGGGGGGGGGGGGGGGGGGGGGGGGGGGGGGGGGGGGGGGGGGGGGGGGGGGGGGGGGGGGGGGGGGGGGGGGGGGGGGGGGGGGGGGGGGGGGGGGGGGGGGGGGGGGGGGGGGGGGGGGGGGGGGGGGGGGGGGGGGGGGGGGGGGGGGGGGGGGGGGGGGGGGGGGGGGGGGGGGGGGGGGGGGGGGGGGGGGGGGGGGGGGGGGGGGGGGGGGGGGGGGGGGGGGGGGGGGGGGGGGGGGG');
INSERT INTO t1 VALUES ('HHHHHHHHHHHHHHHHHHHHHHHHHHHHHHHHHHHHHHHHHHHHHHHHHHHHHHHHHHHHHHHHHHHHHHHHHHHHHHHHHHHHHHHHHHHHHHHHHHHHHHHHHHHHHHHHHHHHHHHHHHHHHHHHHHHHHHHHHHHHHHHHHHHHHHHHHHHHHHHHHHHHHHHHHHHHHHHHHHHHHHHHHHHHHHHHHHHHHHHHHHHHHHHHHHHHHHHHHHHHHHHHHHHHHHHHHHHHHHHHHHHHHHHHHHHHHHH');
INSERT INTO t1 VALUES ('WWWWWWWWWWWWWWWWWWWWWWWWWWWWWWWWWWWWWWWWWWWWWWWWWWWWWWWWWWWWWWWWWWWWWWWWWWWWWWWWWWWWWWWWWWWWWWWWWWWWWWWWWWWWWWWWWWWWWWWWWWWWWWWWWWWWWWWWWWWWWWWWWWWWWWWWWWWWWWWWWWWWWWWWWWWWWWWWWWWWWWWWWWWWWWWWWWWWWWWWWWWWWWWWWWWWWWWWWWWWWWWWWWWWWWWWWWWWWWWWWWWWWWWWWWWWWWW');
CHECK TABLE t1;
drop table t1;

#
# Test problem with rows that are 65517-65520 bytes long
#

create table t1 (a tinyint not null auto_increment, b blob not null, primary key (a));

let $1=100;
disable_query_log;
--disable_warnings
SET SQL_WARNINGS=0;
while ($1)
{
  eval insert into t1 (b) values(repeat(char(65+$1),65550-$1));
  dec $1;
}
SET SQL_WARNINGS=1;
--enable_warnings
enable_query_log;
check table t1;
repair table t1;
delete from t1 where (a & 1);
check table t1;
repair table t1;
check table t1;
drop table t1;

#
# Test bug: Two optimize in a row reset index cardinality
#

create table t1 (a int not null auto_increment, b int not null, primary key (a), index(b));
insert into t1 (b) values (1),(2),(2),(2),(2);
optimize table t1;
show index from t1;
optimize table t1;
show index from t1;
drop table t1;

#
# Test of how ORDER BY works when doing it on the whole table
#

create table t1 (a int not null, b int not null, c int not null, primary key (a),key(b)) engine=myisam;
insert into t1 values (3,3,3),(1,1,1),(2,2,2),(4,4,4);
explain select * from t1 order by a;
explain select * from t1 order by b;
explain select * from t1 order by c;
explain select a from t1 order by a;
explain select b from t1 order by b;
explain select a,b from t1 order by b;
explain select a,b from t1;
explain select a,b,c from t1;
drop table t1;

#
# Test of OPTIMIZE of locked and modified tables
#
CREATE TABLE t1 (a INT);
INSERT INTO  t1 VALUES (1), (2), (3);
LOCK TABLES t1 WRITE;
INSERT INTO  t1 VALUES (1), (2), (3);
OPTIMIZE TABLE t1;
DROP TABLE t1;

#
# Test of optimize, when only mi_sort_index (but not mi_repair*) is done
# in ha_myisam::repair, and index size is changed (decreased).
#

create table t1 ( t1 char(255), key(t1(250)));
insert t1 values ('137513751375137513751375137513751375137569516951695169516951695169516951695169');
insert t1 values ('178417841784178417841784178417841784178403420342034203420342034203420342034203');
insert t1 values ('213872387238723872387238723872387238723867376737673767376737673767376737673767');
insert t1 values ('242624262426242624262426242624262426242607890789078907890789078907890789078907');
insert t1 values ('256025602560256025602560256025602560256011701170117011701170117011701170117011');
insert t1 values ('276027602760276027602760276027602760276001610161016101610161016101610161016101');
insert t1 values ('281528152815281528152815281528152815281564956495649564956495649564956495649564');
insert t1 values ('292129212921292129212921292129212921292102100210021002100210021002100210021002');
insert t1 values ('380638063806380638063806380638063806380634483448344834483448344834483448344834');
insert t1 values ('411641164116411641164116411641164116411616301630163016301630163016301630163016');
insert t1 values ('420842084208420842084208420842084208420899889988998899889988998899889988998899');
insert t1 values ('438443844384438443844384438443844384438482448244824482448244824482448244824482');
insert t1 values ('443244324432443244324432443244324432443239613961396139613961396139613961396139');
insert t1 values ('485448544854485448544854485448544854485477847784778477847784778477847784778477');
insert t1 values ('494549454945494549454945494549454945494555275527552755275527552755275527552755');
insert t1 values ('538647864786478647864786478647864786478688918891889188918891889188918891889188');
insert t1 values ('565556555655565556555655565556555655565554845484548454845484548454845484548454');
insert t1 values ('607860786078607860786078607860786078607856665666566656665666566656665666566656');
insert t1 values ('640164016401640164016401640164016401640141274127412741274127412741274127412741');
insert t1 values ('719471947194719471947194719471947194719478717871787178717871787178717871787178');
insert t1 values ('742574257425742574257425742574257425742549604960496049604960496049604960496049');
insert t1 values ('887088708870887088708870887088708870887035963596359635963596359635963596359635');
insert t1 values ('917791779177917791779177917791779177917773857385738573857385738573857385738573');
insert t1 values ('933293329332933293329332933293329332933278987898789878987898789878987898789878');
insert t1 values ('963896389638963896389638963896389638963877807780778077807780778077807780778077');
delete from t1 where t1>'2';
insert t1 values ('70'), ('84'), ('60'), ('20'), ('76'), ('89'), ('49'), ('50'),
('88'), ('61'), ('42'), ('98'), ('39'), ('30'), ('25'), ('66'), ('61'), ('48'),
('80'), ('84'), ('98'), ('19'), ('91'), ('42'), ('47');
optimize table t1;
check table t1;
drop table t1;

#
# test of myisam with huge number of packed fields
#

create table t1 (i1 int, i2 int, i3 int, i4 int, i5 int, i6 int, i7 int, i8
int, i9 int, i10 int, i11 int, i12 int, i13 int, i14 int, i15 int, i16 int, i17
int, i18 int, i19 int, i20 int, i21 int, i22 int, i23 int, i24 int, i25 int,
i26 int, i27 int, i28 int, i29 int, i30 int, i31 int, i32 int, i33 int, i34
int, i35 int, i36 int, i37 int, i38 int, i39 int, i40 int, i41 int, i42 int,
i43 int, i44 int, i45 int, i46 int, i47 int, i48 int, i49 int, i50 int, i51
int, i52 int, i53 int, i54 int, i55 int, i56 int, i57 int, i58 int, i59 int,
i60 int, i61 int, i62 int, i63 int, i64 int, i65 int, i66 int, i67 int, i68
int, i69 int, i70 int, i71 int, i72 int, i73 int, i74 int, i75 int, i76 int,
i77 int, i78 int, i79 int, i80 int, i81 int, i82 int, i83 int, i84 int, i85
int, i86 int, i87 int, i88 int, i89 int, i90 int, i91 int, i92 int, i93 int,
i94 int, i95 int, i96 int, i97 int, i98 int, i99 int, i100 int, i101 int, i102
int, i103 int, i104 int, i105 int, i106 int, i107 int, i108 int, i109 int, i110
int, i111 int, i112 int, i113 int, i114 int, i115 int, i116 int, i117 int, i118
int, i119 int, i120 int, i121 int, i122 int, i123 int, i124 int, i125 int, i126
int, i127 int, i128 int, i129 int, i130 int, i131 int, i132 int, i133 int, i134
int, i135 int, i136 int, i137 int, i138 int, i139 int, i140 int, i141 int, i142
int, i143 int, i144 int, i145 int, i146 int, i147 int, i148 int, i149 int, i150
int, i151 int, i152 int, i153 int, i154 int, i155 int, i156 int, i157 int, i158
int, i159 int, i160 int, i161 int, i162 int, i163 int, i164 int, i165 int, i166
int, i167 int, i168 int, i169 int, i170 int, i171 int, i172 int, i173 int, i174
int, i175 int, i176 int, i177 int, i178 int, i179 int, i180 int, i181 int, i182
int, i183 int, i184 int, i185 int, i186 int, i187 int, i188 int, i189 int, i190
int, i191 int, i192 int, i193 int, i194 int, i195 int, i196 int, i197 int, i198
int, i199 int, i200 int, i201 int, i202 int, i203 int, i204 int, i205 int, i206
int, i207 int, i208 int, i209 int, i210 int, i211 int, i212 int, i213 int, i214
int, i215 int, i216 int, i217 int, i218 int, i219 int, i220 int, i221 int, i222
int, i223 int, i224 int, i225 int, i226 int, i227 int, i228 int, i229 int, i230
int, i231 int, i232 int, i233 int, i234 int, i235 int, i236 int, i237 int, i238
int, i239 int, i240 int, i241 int, i242 int, i243 int, i244 int, i245 int, i246
int, i247 int, i248 int, i249 int, i250 int, i251 int, i252 int, i253 int, i254
int, i255 int, i256 int, i257 int, i258 int, i259 int, i260 int, i261 int, i262
int, i263 int, i264 int, i265 int, i266 int, i267 int, i268 int, i269 int, i270
int, i271 int, i272 int, i273 int, i274 int, i275 int, i276 int, i277 int, i278
int, i279 int, i280 int, i281 int, i282 int, i283 int, i284 int, i285 int, i286
int, i287 int, i288 int, i289 int, i290 int, i291 int, i292 int, i293 int, i294
int, i295 int, i296 int, i297 int, i298 int, i299 int, i300 int, i301 int, i302
int, i303 int, i304 int, i305 int, i306 int, i307 int, i308 int, i309 int, i310
int, i311 int, i312 int, i313 int, i314 int, i315 int, i316 int, i317 int, i318
int, i319 int, i320 int, i321 int, i322 int, i323 int, i324 int, i325 int, i326
int, i327 int, i328 int, i329 int, i330 int, i331 int, i332 int, i333 int, i334
int, i335 int, i336 int, i337 int, i338 int, i339 int, i340 int, i341 int, i342
int, i343 int, i344 int, i345 int, i346 int, i347 int, i348 int, i349 int, i350
int, i351 int, i352 int, i353 int, i354 int, i355 int, i356 int, i357 int, i358
int, i359 int, i360 int, i361 int, i362 int, i363 int, i364 int, i365 int, i366
int, i367 int, i368 int, i369 int, i370 int, i371 int, i372 int, i373 int, i374
int, i375 int, i376 int, i377 int, i378 int, i379 int, i380 int, i381 int, i382
int, i383 int, i384 int, i385 int, i386 int, i387 int, i388 int, i389 int, i390
int, i391 int, i392 int, i393 int, i394 int, i395 int, i396 int, i397 int, i398
int, i399 int, i400 int, i401 int, i402 int, i403 int, i404 int, i405 int, i406
int, i407 int, i408 int, i409 int, i410 int, i411 int, i412 int, i413 int, i414
int, i415 int, i416 int, i417 int, i418 int, i419 int, i420 int, i421 int, i422
int, i423 int, i424 int, i425 int, i426 int, i427 int, i428 int, i429 int, i430
int, i431 int, i432 int, i433 int, i434 int, i435 int, i436 int, i437 int, i438
int, i439 int, i440 int, i441 int, i442 int, i443 int, i444 int, i445 int, i446
int, i447 int, i448 int, i449 int, i450 int, i451 int, i452 int, i453 int, i454
int, i455 int, i456 int, i457 int, i458 int, i459 int, i460 int, i461 int, i462
int, i463 int, i464 int, i465 int, i466 int, i467 int, i468 int, i469 int, i470
int, i471 int, i472 int, i473 int, i474 int, i475 int, i476 int, i477 int, i478
int, i479 int, i480 int, i481 int, i482 int, i483 int, i484 int, i485 int, i486
int, i487 int, i488 int, i489 int, i490 int, i491 int, i492 int, i493 int, i494
int, i495 int, i496 int, i497 int, i498 int, i499 int, i500 int, i501 int, i502
int, i503 int, i504 int, i505 int, i506 int, i507 int, i508 int, i509 int, i510
int, i511 int, i512 int, i513 int, i514 int, i515 int, i516 int, i517 int, i518
int, i519 int, i520 int, i521 int, i522 int, i523 int, i524 int, i525 int, i526
int, i527 int, i528 int, i529 int, i530 int, i531 int, i532 int, i533 int, i534
int, i535 int, i536 int, i537 int, i538 int, i539 int, i540 int, i541 int, i542
int, i543 int, i544 int, i545 int, i546 int, i547 int, i548 int, i549 int, i550
int, i551 int, i552 int, i553 int, i554 int, i555 int, i556 int, i557 int, i558
int, i559 int, i560 int, i561 int, i562 int, i563 int, i564 int, i565 int, i566
int, i567 int, i568 int, i569 int, i570 int, i571 int, i572 int, i573 int, i574
int, i575 int, i576 int, i577 int, i578 int, i579 int, i580 int, i581 int, i582
int, i583 int, i584 int, i585 int, i586 int, i587 int, i588 int, i589 int, i590
int, i591 int, i592 int, i593 int, i594 int, i595 int, i596 int, i597 int, i598
int, i599 int, i600 int, i601 int, i602 int, i603 int, i604 int, i605 int, i606
int, i607 int, i608 int, i609 int, i610 int, i611 int, i612 int, i613 int, i614
int, i615 int, i616 int, i617 int, i618 int, i619 int, i620 int, i621 int, i622
int, i623 int, i624 int, i625 int, i626 int, i627 int, i628 int, i629 int, i630
int, i631 int, i632 int, i633 int, i634 int, i635 int, i636 int, i637 int, i638
int, i639 int, i640 int, i641 int, i642 int, i643 int, i644 int, i645 int, i646
int, i647 int, i648 int, i649 int, i650 int, i651 int, i652 int, i653 int, i654
int, i655 int, i656 int, i657 int, i658 int, i659 int, i660 int, i661 int, i662
int, i663 int, i664 int, i665 int, i666 int, i667 int, i668 int, i669 int, i670
int, i671 int, i672 int, i673 int, i674 int, i675 int, i676 int, i677 int, i678
int, i679 int, i680 int, i681 int, i682 int, i683 int, i684 int, i685 int, i686
int, i687 int, i688 int, i689 int, i690 int, i691 int, i692 int, i693 int, i694
int, i695 int, i696 int, i697 int, i698 int, i699 int, i700 int, i701 int, i702
int, i703 int, i704 int, i705 int, i706 int, i707 int, i708 int, i709 int, i710
int, i711 int, i712 int, i713 int, i714 int, i715 int, i716 int, i717 int, i718
int, i719 int, i720 int, i721 int, i722 int, i723 int, i724 int, i725 int, i726
int, i727 int, i728 int, i729 int, i730 int, i731 int, i732 int, i733 int, i734
int, i735 int, i736 int, i737 int, i738 int, i739 int, i740 int, i741 int, i742
int, i743 int, i744 int, i745 int, i746 int, i747 int, i748 int, i749 int, i750
int, i751 int, i752 int, i753 int, i754 int, i755 int, i756 int, i757 int, i758
int, i759 int, i760 int, i761 int, i762 int, i763 int, i764 int, i765 int, i766
int, i767 int, i768 int, i769 int, i770 int, i771 int, i772 int, i773 int, i774
int, i775 int, i776 int, i777 int, i778 int, i779 int, i780 int, i781 int, i782
int, i783 int, i784 int, i785 int, i786 int, i787 int, i788 int, i789 int, i790
int, i791 int, i792 int, i793 int, i794 int, i795 int, i796 int, i797 int, i798
int, i799 int, i800 int, i801 int, i802 int, i803 int, i804 int, i805 int, i806
int, i807 int, i808 int, i809 int, i810 int, i811 int, i812 int, i813 int, i814
int, i815 int, i816 int, i817 int, i818 int, i819 int, i820 int, i821 int, i822
int, i823 int, i824 int, i825 int, i826 int, i827 int, i828 int, i829 int, i830
int, i831 int, i832 int, i833 int, i834 int, i835 int, i836 int, i837 int, i838
int, i839 int, i840 int, i841 int, i842 int, i843 int, i844 int, i845 int, i846
int, i847 int, i848 int, i849 int, i850 int, i851 int, i852 int, i853 int, i854
int, i855 int, i856 int, i857 int, i858 int, i859 int, i860 int, i861 int, i862
int, i863 int, i864 int, i865 int, i866 int, i867 int, i868 int, i869 int, i870
int, i871 int, i872 int, i873 int, i874 int, i875 int, i876 int, i877 int, i878
int, i879 int, i880 int, i881 int, i882 int, i883 int, i884 int, i885 int, i886
int, i887 int, i888 int, i889 int, i890 int, i891 int, i892 int, i893 int, i894
int, i895 int, i896 int, i897 int, i898 int, i899 int, i900 int, i901 int, i902
int, i903 int, i904 int, i905 int, i906 int, i907 int, i908 int, i909 int, i910
int, i911 int, i912 int, i913 int, i914 int, i915 int, i916 int, i917 int, i918
int, i919 int, i920 int, i921 int, i922 int, i923 int, i924 int, i925 int, i926
int, i927 int, i928 int, i929 int, i930 int, i931 int, i932 int, i933 int, i934
int, i935 int, i936 int, i937 int, i938 int, i939 int, i940 int, i941 int, i942
int, i943 int, i944 int, i945 int, i946 int, i947 int, i948 int, i949 int, i950
int, i951 int, i952 int, i953 int, i954 int, i955 int, i956 int, i957 int, i958
int, i959 int, i960 int, i961 int, i962 int, i963 int, i964 int, i965 int, i966
int, i967 int, i968 int, i969 int, i970 int, i971 int, i972 int, i973 int, i974
int, i975 int, i976 int, i977 int, i978 int, i979 int, i980 int, i981 int, i982
int, i983 int, i984 int, i985 int, i986 int, i987 int, i988 int, i989 int, i990
int, i991 int, i992 int, i993 int, i994 int, i995 int, i996 int, i997 int, i998
int, i999 int, i1000 int, b blob) row_format=dynamic;
insert into t1 values (1, 1, 1, 1, 1, 1, 1, 1, 1, 1, 1, 1, 1, 1, 1, 1, 1, 1, 1,
1, 1, 1, 1, 1, 1, 1, 1, 1, 1, 1, 1, 1, 1, 1, 1, 1, 1, 1, 1, 1, 1, 1, 1, 1, 1,
1, 1, 1, 1, 1, 1, 1, 1, 1, 1, 1, 1, 1, 1, 1, 1, 1, 1, 1, 1, 1, 1, 1, 1, 1, 1,
1, 1, 1, 1, 1, 1, 1, 1, 1, 1, 1, 1, 1, 1, 1, 1, 1, 1, 1, 1, 1, 1, 1, 1, 1, 1,
1, 1, 1, 1, 1, 1, 1, 1, 1, 1, 1, 1, 1, 1, 1, 1, 1, 1, 1, 1, 1, 1, 1, 1, 1, 1,
1, 1, 1, 1, 1, 1, 1, 1, 1, 1, 1, 1, 1, 1, 1, 1, 1, 1, 1, 1, 1, 1, 1, 1, 1, 1,
1, 1, 1, 1, 1, 1, 1, 1, 1, 1, 1, 1, 1, 1, 1, 1, 1, 1, 1, 1, 1, 1, 1, 1, 1, 1,
1, 1, 1, 1, 1, 1, 1, 1, 1, 1, 1, 1, 1, 1, 1, 1, 1, 1, 1, 1, 1, 1, 1, 1, 1, 1,
1, 1, 1, 1, 1, 1, 1, 1, 1, 1, 1, 1, 1, 1, 1, 1, 1, 1, 1, 1, 1, 1, 1, 1, 1, 1,
1, 1, 1, 1, 1, 1, 1, 1, 1, 1, 1, 1, 1, 1, 1, 1, 1, 1, 1, 1, 1, 1, 1, 1, 1, 1,
1, 1, 1, 1, 1, 1, 1, 1, 1, 1, 1, 1, 1, 1, 1, 1, 1, 1, 1, 1, 1, 1, 1, 1, 1, 1,
1, 1, 1, 1, 1, 1, 1, 1, 1, 1, 1, 1, 1, 1, 1, 1, 1, 1, 1, 1, 1, 1, 1, 1, 1, 1,
1, 1, 1, 1, 1, 1, 1, 1, 1, 1, 1, 1, 1, 1, 1, 1, 1, 1, 1, 1, 1, 1, 1, 1, 1, 1,
1, 1, 1, 1, 1, 1, 1, 1, 1, 1, 1, 1, 1, 1, 1, 1, 1, 1, 1, 1, 1, 1, 1, 1, 1, 1,
1, 1, 1, 1, 1, 1, 1, 1, 1, 1, 1, 1, 1, 1, 1, 1, 1, 1, 1, 1, 1, 1, 1, 1, 1, 1,
1, 1, 1, 1, 1, 1, 1, 1, 1, 1, 1, 1, 1, 1, 1, 1, 1, 1, 1, 1, 1, 1, 1, 1, 1, 1,
1, 1, 1, 1, 1, 1, 1, 1, 1, 1, 1, 1, 1, 1, 1, 1, 1, 1, 1, 1, 1, 1, 1, 1, 1, 1,
1, 1, 1, 1, 1, 1, 1, 1, 1, 1, 1, 1, 1, 1, 1, 1, 1, 1, 1, 1, 1, 1, 1, 1, 1, 1,
1, 1, 1, 1, 1, 1, 1, 1, 1, 1, 1, 1, 1, 1, 1, 1, 1, 1, 1, 1, 1, 1, 1, 1, 1, 1,
1, 1, 1, 1, 1, 1, 1, 1, 1, 1, 1, 1, 1, 1, 1, 1, 1, 1, 1, 1, 1, 1, 1, 1, 1, 1,
1, 1, 1, 1, 1, 1, 1, 1, 1, 1, 1, 1, 1, 1, 1, 1, 1, 1, 1, 1, 1, 1, 1, 1, 1, 1,
1, 1, 1, 1, 1, 1, 1, 1, 1, 1, 1, 1, 1, 1, 1, 1, 1, 1, 1, 1, 1, 1, 1, 1, 1, 1,
1, 1, 1, 1, 1, 1, 1, 1, 1, 1, 1, 1, 1, 1, 1, 1, 1, 1, 1, 1, 1, 1, 1, 1, 1, 1,
1, 1, 1, 1, 1, 1, 1, 1, 1, 1, 1, 1, 1, 1, 1, 1, 1, 1, 1, 1, 1, 1, 1, 1, 1, 1,
1, 1, 1, 1, 1, 1, 1, 1, 1, 1, 1, 1, 1, 1, 1, 1, 1, 1, 1, 1, 1, 1, 1, 1, 1, 1,
1, 1, 1, 1, 1, 1, 1, 1, 1, 1, 1, 1, 1, 1, 1, 1, 1, 1, 1, 1, 1, 1, 1, 1, 1, 1,
1, 1, 1, 1, 1, 1, 1, 1, 1, 1, 1, 1, 1, 1, 1, 1, 1, 1, 1, 1, 1, 1, 1, 1, 1, 1,
1, 1, 1, 1, 1, 1, 1, 1, 1, 1, 1, 1, 1, 1, 1, 1, 1, 1, 1, 1, 1, 1, 1, 1, 1, 1,
1, 1, 1, 1, 1, 1, 1, 1, 1, 1, 1, 1, 1, 1, 1, 1, 1, 1, 1, 1, 1, 1, 1, 1, 1, 1,
1, 1, 1, 1, 1, 1, 1, 1, 1, 1, 1, 1, 1, 1, 1, 1, 1, 1, 1, 1, 1, 1, 1, 1, 1, 1,
1, 1, 1, 1, 1, 1, 1, 1, 1, 1, 1, 1, 1, 1, 1, 1, 1, 1, 1, 1, 1, 1, 1, 1, 1, 1,
1, 1, 1, 1, 1, 1, 1, 1, 1, 1, 1, 1, 1, 1, 1, 1, 1, 1, 1, 1, 1, 1, 1, 1, 1, 1,
1, 1, 1, 1, 1, 1, 1, 1, 1, 1, 1, 1, 1, 1, 1, 1, 1, 1, 1, 1, 1, 1, 1, 1, 1, 1,
1, 1, 1, 1, 1, 1, 1, 1, 1, 1, 1, 1, 1, 1, 1, 1, 1, 1, 1, 1, 1, 1, 1, 1, 1, 1,
1, 1, 1, 1, 1, 1, 1, 1, 1, 1, 1, 1, 1, 1, 1, 1, 1, 1, 1, 1, 1, 1, 1, 1, 1, 1,
1, 1, 1, 1, 1, 1, 1, 1, 1, 1, 1, 1, 1, 1, 1, 1, 1, 1, 1, 1, 1, 1, 1, 1, 1, 1,
1, 1, 1, 1, 1, 1, 1, 1, 1, 1, 1, 1, 1, 1, 1, 1, 1, 1, 1, 1, 1, 1, 1, 1, 1, 1,
1, 1, 1, 1, 1, 1, 1, 1, 1, 1, 1, 1, 1, 1, 1, 1, 1, 1, 1, 1, 1, 1, 1, 1, 1, 1,
1, 1, 1, 1, 1, 1, 1, 1, 1, 1, 1, 1, 1, 1, 1, 1, 1, 1, 1, "Sergei");
update t1 set b=repeat('a',256);
update t1 set i1=0, i2=0, i3=0, i4=0, i5=0, i6=0, i7=0;
check table t1;
delete from t1 where i8=1;
select i1,i2 from t1;
check table t1;
drop table t1;

#
# Test of REPAIR that once failed
#
CREATE TABLE `t1` (
  `post_id` mediumint(8) unsigned NOT NULL auto_increment,
  `topic_id` mediumint(8) unsigned NOT NULL default '0',
  `post_time` datetime NOT NULL default '0000-00-00 00:00:00',
  `post_text` text NOT NULL,
  `icon_url` varchar(10) NOT NULL default '',
  `sign` tinyint(1) unsigned NOT NULL default '0',
  `post_edit` varchar(150) NOT NULL default '',
  `poster_login` varchar(35) NOT NULL default '',
  `ip` varchar(15) NOT NULL default '',
  PRIMARY KEY  (`post_id`),
  KEY `post_time` (`post_time`),
  KEY `ip` (`ip`),
  KEY `poster_login` (`poster_login`),
  KEY `topic_id` (`topic_id`),
  FULLTEXT KEY `post_text` (`post_text`)
) ENGINE=MyISAM;

INSERT INTO t1 (post_text) VALUES ('ceci est un test'),('ceci est un test'),('ceci est un test'),('ceci est un test'),('ceci est un test');

REPAIR TABLE t1;
CHECK TABLE t1;
drop table t1;

#
# Test of creating table with too long key
#

--error 1071
CREATE TABLE t1 (a varchar(255), b varchar(255), c varchar(255), d varchar(255), e varchar(255), KEY t1 (a, b, c, d, e));
CREATE TABLE t1 (a varchar(255), b varchar(255), c varchar(255), d varchar(255), e varchar(255));
--error 1071
ALTER TABLE t1 ADD INDEX t1 (a, b, c, d, e);
DROP TABLE t1;

#
# Test of cardinality of keys with NULL
#

CREATE TABLE t1 (a int not null, b int, c int, key(b), key(c), key(a,b), key(c,a));
INSERT into t1 values (0, null, 0), (0, null, 1), (0, null, 2), (0, null,3), (1,1,4);
create table t2 (a int not null, b int, c int, key(b), key(c), key(a));
INSERT into t2 values (1,1,1), (2,2,2);
optimize table t1;
show index from t1;
explain select * from t1,t2 where t1.a=t2.a;
explain select * from t1,t2 force index(a) where t1.a=t2.a;
explain select * from t1 force index(a),t2 force index(a) where t1.a=t2.a;
explain select * from t1,t2 where t1.b=t2.b;
explain select * from t1,t2 force index(c) where t1.a=t2.a;
explain select * from t1 where a=0 or a=2;
explain select * from t1 force index (a) where a=0 or a=2;
explain select * from t1 where c=1;
explain select * from t1 use index() where c=1;
drop table t1,t2;

#
# Test bug when updating a split dynamic row where keys are not changed
#

create table t1 (a int not null auto_increment primary key, b varchar(255));
insert into t1 (b) values (repeat('a',100)),(repeat('b',100)),(repeat('c',100));
update t1 set b=repeat(left(b,1),200) where a=1;
delete from t1 where (a & 1)= 0;
update t1 set b=repeat('e',200) where a=1;
flush tables;
check table t1;

#
# check updating with keys
#

disable_query_log;
let $1 = 100;
while ($1)
{
  eval insert into t1 (b) values (repeat(char(($1 & 32)+65), $1));
  dec $1;
}
enable_query_log;
update t1 set b=repeat(left(b,1),255) where a between 1 and 5;
update t1 set b=repeat(left(b,1),10) where a between 32 and 43;
update t1 set b=repeat(left(b,1),2) where a between 64 and 66;
update t1 set b=repeat(left(b,1),65) where a between 67 and 70;
check table t1;
insert into t1 (b) values (repeat('z',100));
update t1 set b="test" where left(b,1) > 'n';
check table t1;
drop table t1;

#
# two bugs in myisam-space-stripping feature
#
create table t1 ( a text not null, key a (a(20)));
insert into t1 values ('aaa   '),('aaa'),('aa');
check table t1;
repair table t1;
select concat(a,'.') from t1 where a='aaa';
select concat(a,'.') from t1 where binary a='aaa';
update t1 set a='bbb' where a='aaa';
select concat(a,'.') from t1;
drop table t1;

#
# Third bug in the same code (BUG#2295)
#

create table t1(a text not null, b text not null, c text not null, index (a(10),b(10),c(10)));
insert into t1 values('807780', '477', '165');
insert into t1 values('807780', '477', '162');
insert into t1 values('807780', '472', '162');
select * from t1 where a='807780' and b='477' and c='165';
drop table t1;

#
# space-stripping in _mi_prefix_search: BUG#5284
#
DROP TABLE IF EXISTS t1;
CREATE TABLE t1 (a varchar(150) NOT NULL, KEY (a)); 
INSERT t1 VALUES ("can \tcan"); 
INSERT t1 VALUES ("can   can"); 
INSERT t1 VALUES ("can"); 
SELECT * FROM t1;
CHECK TABLE t1;
DROP TABLE t1;

#
# Verify blob handling
#
create table t1 (a blob);
insert into t1 values('a '),('a');
select concat(a,'.') from t1 where a='a';
select concat(a,'.') from t1 where a='a ';
alter table t1 add key(a(2));
select concat(a,'.') from t1 where a='a';
select concat(a,'.') from t1 where a='a ';
drop table t1;

#
# Test text and unique
#
create table t1 (a int not null auto_increment primary key, b text not null, unique b (b(20)));
insert into t1 (b) values ('a'),('b'),('c');
select concat(b,'.') from t1;
update t1 set b='b ' where a=2;
--error 1062
update t1 set b='b  ' where a > 1;
--error 1062
insert into t1 (b) values ('b');
select * from t1;
delete from t1 where b='b';
select a,concat(b,'.') from t1;
drop table t1;

#
# Test keys with 0 segments. (Bug #3203)
#
create table t1 (a int not null);
create table t2 (a int not null, primary key (a));
insert into t1 values (1);
insert into t2 values (1),(2);
select sql_big_result distinct t1.a from t1,t2 order by t2.a;
select distinct t1.a from t1,t2 order by t2.a;
select sql_big_result distinct t1.a from t1,t2;
explain select sql_big_result distinct t1.a from t1,t2 order by t2.a;
explain select distinct t1.a from t1,t2 order by t2.a;
drop table t1,t2;

#
# Bug#14616 - Freshly imported table returns error 124 when using LIMIT
#
create table t1 (
  c1 varchar(32),
  key (c1)
) engine=myisam;
alter table t1 disable keys;
insert into t1 values ('a'), ('b');
select c1 from t1 order by c1 limit 1;
drop table t1;

#
# Bug #14400  Join could miss concurrently inserted row
#
# Partial key.
create table t1 (a int not null, primary key(a));
create table t2 (a int not null, b int not null, primary key(a,b));
insert into t1 values (1),(2),(3),(4),(5),(6);
insert into t2 values (1,1),(2,1);
lock tables t1 read local, t2 read local;
select straight_join * from t1,t2 force index (primary) where t1.a=t2.a;
connect (root,localhost,root,,test,$MASTER_MYPORT,$MASTER_MYSOCK);
insert into t2 values(2,0);
disconnect root;
connection default;
select straight_join * from t1,t2 force index (primary) where t1.a=t2.a;
drop table t1,t2;
#
# Full key.
CREATE TABLE t1 (c1 varchar(250) NOT NULL);
CREATE TABLE t2 (c1 varchar(250) NOT NULL, PRIMARY KEY (c1));
INSERT INTO t1 VALUES ('test000001'), ('test000002'), ('test000003');
INSERT INTO t2 VALUES ('test000002'), ('test000003'), ('test000004');
LOCK TABLES t1 READ LOCAL, t2 READ LOCAL;
SELECT t1.c1 AS t1c1, t2.c1 AS t2c1 FROM t1, t2
  WHERE t1.c1 = t2.c1 HAVING t1c1 != t2c1;
connect (con1,localhost,root,,);
connection con1;
INSERT INTO t2 VALUES ('test000001'), ('test000005');
disconnect con1;
connection default;
SELECT t1.c1 AS t1c1, t2.c1 AS t2c1 FROM t1, t2
  WHERE t1.c1 = t2.c1 HAVING t1c1 != t2c1;
DROP TABLE t1,t2;

# End of 4.0 tests

#
# Test RTREE index
#
--error 1235, 1289
CREATE TABLE t1 (`a` int(11) NOT NULL default '0', `b` int(11) NOT NULL default '0', UNIQUE KEY `a` USING RTREE (`a`,`b`)) ENGINE=MyISAM;
# INSERT INTO t1 VALUES (1,1),(1,1);
# DELETE FROM rt WHERE a<1;
# DROP TABLE IF EXISTS t1;

create table t1 (a int, b varchar(200), c text not null) checksum=1;
create table t2 (a int, b varchar(200), c text not null) checksum=0;
insert t1 values (1, "aaa", "bbb"), (NULL, "", "ccccc"), (0, NULL, "");
insert t2 select * from t1;
checksum table t1, t2, t3 quick;
checksum table t1, t2, t3;
checksum table t1, t2, t3 extended;
#show table status;
drop table t1,t2;

create table t1 (a int, key (a));
show keys from t1;
alter table t1 disable keys;
show keys from t1;
create table t2 (a int);
let $i=1000;
set @@rand_seed1=31415926,@@rand_seed2=2718281828;
--disable_query_log
while ($i)
{
  dec $i;
  insert t2 values (rand()*100000);
}
--enable_query_log
insert t1 select * from t2;
show keys from t1;
alter table t1 enable keys;
show keys from t1;
alter table t1 engine=heap;
alter table t1 disable keys;
show keys from t1;
drop table t1,t2;

#
# index search for NULL in blob. Bug #4816
#
create table t1 ( a tinytext, b char(1), index idx (a(1),b) );
insert into t1 values (null,''), (null,'');
explain select count(*) from t1 where a is null;
select count(*) from t1 where a is null;
drop table t1;

#
# Bug #8306: TRUNCATE leads to index corruption 
#
create table t1 (c1 int, index(c1));
create table t2 (c1 int, index(c1)) engine=merge union=(t1);
insert into t1 values (1);
# Close all tables.
flush tables;
# Open t2 and (implicitly) t1.
select * from t2;
# Truncate after flush works (unless another threads reopens t2 in between).
flush tables;
truncate table t1;
insert into t1 values (1);
# Close all tables.
flush tables;
# Open t2 and (implicitly) t1.
select * from t2;
# Truncate t1, wich was not recognized as open without the bugfix.
# Now, it should fail with a table-in-use error message.
--error 1105
truncate table t1;
# The insert used to fail on the crashed table.
insert into t1 values (1);
drop table t1,t2;

#
# bug9188 - Corruption Can't open file: 'table.MYI' (errno: 145)
#
create table t1 (c1 int, c2 varchar(4) not null default '',
                 key(c2(3))) default charset=utf8;
insert into t1 values (1,'A'), (2, 'B'), (3, 'A');
update t1 set c2='A  B' where c1=2;
check table t1;
drop table t1;


#
# Bug#12296 - CHECKSUM TABLE reports 0 for the table
# This happened if the first record was marked as deleted.
#
create table t1 (c1 int);
insert into t1 values (1),(2),(3),(4);
checksum table t1;
delete from t1 where c1 = 1;
create table t2 as select * from t1;
# The following returns 0 with the bug in place.
checksum table t1;
# The above should give the same number as the following.
checksum table t2;
drop table t1, t2;

#
# BUG#12232: New myisam_stats_method variable.
#

show variables like 'myisam_stats_method';

create table t1 (a int, key(a));
insert into t1 values (0),(1),(2),(3),(4);
insert into t1 select NULL from t1;

# default: NULLs considered inequal
analyze table t1; 
show index from t1;
insert into t1 values (11);
delete from t1 where a=11;
check table t1;
show index from t1;

# Set nulls to be equal:
set myisam_stats_method=nulls_equal;
show variables like 'myisam_stats_method';
insert into t1 values (11);
delete from t1 where a=11;

analyze table t1; 
show index from t1;

insert into t1 values (11);
delete from t1 where a=11;

check table t1;
show index from t1;

# Set nulls back to be equal 
set myisam_stats_method=DEFAULT;
show variables like 'myisam_stats_method';
insert into t1 values (11);
delete from t1 where a=11;

analyze table t1; 
show index from t1;

insert into t1 values (11);
delete from t1 where a=11;

check table t1;
show index from t1;

drop table t1;

# WL#2609, CSC#XXXX: MyISAM 
set myisam_stats_method=nulls_ignored;
show variables like 'myisam_stats_method';

create table t1 (
  a char(3), b char(4), c char(5), d char(6),
  key(a,b,c,d)
);
insert into t1 values ('bcd','def1', NULL, 'zz');
insert into t1 values ('bcd','def2', NULL, 'zz');
insert into t1 values ('bce','def1', 'yuu', NULL);
insert into t1 values ('bce','def2', NULL, 'quux');
analyze table t1;
show index from t1;
delete from t1;
analyze table t1;
show index from t1;

set myisam_stats_method=DEFAULT;
drop table t1;

# BUG#13814 - key value packed incorrectly for TINYBLOBs

create table t1(
  cip INT NOT NULL,
  time TIME NOT NULL,
  score INT NOT NULL DEFAULT 0,
  bob TINYBLOB
);

insert into t1 (cip, time) VALUES (1, '00:01'), (2, '00:02'), (3,'00:03');
insert into t1 (cip, bob, time) VALUES (4, 'a', '00:04'), (5, 'b', '00:05'), 
                                       (6, 'c', '00:06');
select * from t1 where bob is null and cip=1;
create index bug on t1 (bob(22), cip, time);
select * from t1 where bob is null and cip=1;
drop table t1;

#
# Bug#14980 - COUNT(*) incorrect on MyISAM table with certain INDEX
#
create table t1 (
  id1 int not null auto_increment,
  id2 int not null default '0',
  t text not null,
  primary key  (id1),
  key x (id2, t(32))
) engine=myisam;
insert into t1 (id2, t) values
(10, 'abc'), (10, 'abc'), (10, 'abc'),
(20, 'abc'), (20, 'abc'), (20, 'def'),
(10, 'abc'), (10, 'abc');
select count(*)   from t1 where id2 = 10;
select count(id1) from t1 where id2 = 10;
drop table t1;

#
# BUG##20357 - Got error 124 from storage engine using MIN and MAX functions
#              in queries
#
CREATE TABLE t1(a TINYINT, KEY(a)) ENGINE=MyISAM;
INSERT INTO t1 VALUES(1);
SELECT MAX(a) FROM t1 IGNORE INDEX(a);
ALTER TABLE t1 DISABLE KEYS;
SELECT MAX(a) FROM t1;
SELECT MAX(a) FROM t1 IGNORE INDEX(a);
DROP TABLE t1;

#
# BUG#18036 - update of table joined to self reports table as crashed
#
CREATE TABLE t1(a CHAR(9), b VARCHAR(7)) ENGINE=MyISAM;
INSERT INTO t1(a) VALUES('xxxxxxxxx'),('xxxxxxxxx');
UPDATE t1 AS ta1,t1 AS ta2 SET ta1.b='aaaaaa',ta2.b='bbbbbb';
SELECT * FROM t1;
DROP TABLE t1;

#
# Bug#8283 - OPTIMIZE TABLE causes data loss
#
SET @@myisam_repair_threads=2;
SHOW VARIABLES LIKE 'myisam_repair%';
#
# Test OPTIMIZE. This creates a new data file.
CREATE TABLE t1 (
  `_id` int(11) NOT NULL default '0',
  `url` text,
  `email` text,
  `description` text,
  `loverlap` int(11) default NULL,
  `roverlap` int(11) default NULL,
  `lneighbor_id` int(11) default NULL,
  `rneighbor_id` int(11) default NULL,
  `length_` int(11) default NULL,
  `sequence` mediumtext,
  `name` text,
  `_obj_class` text NOT NULL,
  PRIMARY KEY  (`_id`),
  UNIQUE KEY `sequence_name_index` (`name`(50)),
  KEY (`length_`)
) ENGINE=MyISAM DEFAULT CHARSET=latin1;
#
INSERT INTO t1 VALUES
  (1,NULL,NULL,NULL,NULL,NULL,NULL,NULL,NULL,NULL,'sample1',''),
  (2,NULL,NULL,NULL,NULL,NULL,NULL,NULL,NULL,NULL,'sample2',''),
  (3,NULL,NULL,NULL,NULL,NULL,NULL,NULL,NULL,NULL,'sample3',''),
  (4,NULL,NULL,NULL,NULL,NULL,NULL,NULL,NULL,NULL,'sample4',''),
  (5,NULL,NULL,NULL,NULL,NULL,NULL,NULL,NULL,NULL,'sample5',''),
  (6,NULL,NULL,NULL,NULL,NULL,NULL,NULL,NULL,NULL,'sample6',''),
  (7,NULL,NULL,NULL,NULL,NULL,NULL,NULL,NULL,NULL,'sample7',''),
  (8,NULL,NULL,NULL,NULL,NULL,NULL,NULL,NULL,NULL,'sample8',''),
  (9,NULL,NULL,NULL,NULL,NULL,NULL,NULL,NULL,NULL,'sample9','');
#
SELECT _id FROM t1;
DELETE FROM t1 WHERE _id < 8;
--replace_column 6 # 7 # 8 # 9 # 11 # 12 # 13 # 14 # 15 # 16 #
SHOW TABLE STATUS LIKE 't1';
CHECK TABLE t1 EXTENDED;
OPTIMIZE TABLE t1;
CHECK TABLE t1 EXTENDED;
--replace_column 6 # 7 # 8 # 9 # 11 # 12 # 13 # 14 # 15 # 16 #
SHOW TABLE STATUS LIKE 't1';
SELECT _id FROM t1;
DROP TABLE t1;
#
# Test REPAIR QUICK. This retains the old data file.
CREATE TABLE t1 (
  `_id` int(11) NOT NULL default '0',
  `url` text,
  `email` text,
  `description` text,
  `loverlap` int(11) default NULL,
  `roverlap` int(11) default NULL,
  `lneighbor_id` int(11) default NULL,
  `rneighbor_id` int(11) default NULL,
  `length_` int(11) default NULL,
  `sequence` mediumtext,
  `name` text,
  `_obj_class` text NOT NULL,
  PRIMARY KEY  (`_id`),
  UNIQUE KEY `sequence_name_index` (`name`(50)),
  KEY (`length_`)
) ENGINE=MyISAM DEFAULT CHARSET=latin1;
#
INSERT INTO t1 VALUES
  (1,NULL,NULL,NULL,NULL,NULL,NULL,NULL,NULL,NULL,'sample1',''),
  (2,NULL,NULL,NULL,NULL,NULL,NULL,NULL,NULL,NULL,'sample2',''),
  (3,NULL,NULL,NULL,NULL,NULL,NULL,NULL,NULL,NULL,'sample3',''),
  (4,NULL,NULL,NULL,NULL,NULL,NULL,NULL,NULL,NULL,'sample4',''),
  (5,NULL,NULL,NULL,NULL,NULL,NULL,NULL,NULL,NULL,'sample5',''),
  (6,NULL,NULL,NULL,NULL,NULL,NULL,NULL,NULL,NULL,'sample6',''),
  (7,NULL,NULL,NULL,NULL,NULL,NULL,NULL,NULL,NULL,'sample7',''),
  (8,NULL,NULL,NULL,NULL,NULL,NULL,NULL,NULL,NULL,'sample8',''),
  (9,NULL,NULL,NULL,NULL,NULL,NULL,NULL,NULL,NULL,'sample9','');
#
SELECT _id FROM t1;
DELETE FROM t1 WHERE _id < 8;
--replace_column 6 # 7 # 8 # 9 # 11 # 12 # 13 # 14 # 15 # 16 #
SHOW TABLE STATUS LIKE 't1';
CHECK TABLE t1 EXTENDED;
REPAIR TABLE t1 QUICK;
CHECK TABLE t1 EXTENDED;
--replace_column 6 # 7 # 8 # 9 # 11 # 12 # 13 # 14 # 15 # 16 #
SHOW TABLE STATUS LIKE 't1';
SELECT _id FROM t1;
DROP TABLE t1;
#
SET @@myisam_repair_threads=1;
SHOW VARIABLES LIKE 'myisam_repair%';
# Test varchar
#

let $default=`select @@storage_engine`;
set storage_engine=MyISAM;
source include/varchar.inc;

#
# Some errors/warnings on create
#

create table t1 (v varchar(65530), key(v));
drop table if exists t1;
create table t1 (v varchar(65536));
show create table t1;
drop table t1;
create table t1 (v varchar(65530) character set utf8);
show create table t1;
drop table t1;

# MyISAM specific varchar tests
--error 1118
create table t1 (v varchar(65535));

eval set storage_engine=$default;

#
# Test concurrent insert
# First with static record length
#
set @save_concurrent_insert=@@concurrent_insert;
set global concurrent_insert=1;
create table t1 (a int);
insert into t1 values (1),(2),(3),(4),(5);
lock table t1 read local;
connect (con1,localhost,root,,);
connection con1;
# Insert in table without hole
insert into t1 values(6),(7);
connection default;
unlock tables;
delete from t1 where a>=3 and a<=4;
lock table t1 read local;
connection con1;
set global concurrent_insert=2;
# Insert in table with hole -> Should insert at end
insert into t1 values (8),(9);
connection default;
unlock tables;
# Insert into hole
insert into t1 values (10),(11),(12);
select * from t1;
check table t1;
drop table t1;
disconnect con1;

# Same test with dynamic record length
create table t1 (a int, b varchar(30) default "hello");
insert into t1 (a) values (1),(2),(3),(4),(5);
lock table t1 read local;
connect (con1,localhost,root,,);
connection con1;
# Insert in table without hole
insert into t1 (a) values(6),(7);
connection default;
unlock tables;
delete from t1 where a>=3 and a<=4;
lock table t1 read local;
connection con1;
set global concurrent_insert=2;
# Insert in table with hole -> Should insert at end
insert into t1 (a) values (8),(9);
connection default;
unlock tables;
# Insert into hole
insert into t1 (a) values (10),(11),(12);
select a from t1;
check table t1;
drop table t1;
disconnect con1;
set global concurrent_insert=@save_concurrent_insert;


# BUG#9622 - ANALYZE TABLE and ALTER TABLE .. ENABLE INDEX produce
# different statistics on the same table with NULL values.
create table t1 (a int, key(a));

insert into t1 values (1),(2),(3),(4),(NULL),(NULL),(NULL),(NULL);
analyze table t1;
show keys from t1;

alter table t1 disable keys;
alter table t1 enable keys;
show keys from t1;

drop table t1;
<<<<<<< HEAD
=======
#
# Bug#8706 - temporary table with data directory option fails
#
connect (session1,localhost,root,,);
connect (session2,localhost,root,,);

connection session1;
disable_query_log;
eval create temporary table t1 (a int) engine=myisam data directory="$MYSQLTEST_VARDIR/tmp" select 9 a;
enable_query_log;
disable_result_log;
show create table t1;
enable_result_log;

connection session2;
disable_query_log;
eval create temporary table t1 (a int) engine=myisam data directory="$MYSQLTEST_VARDIR/tmp" select 99 a;
enable_query_log;
disable_result_log;
show create table t1;
enable_result_log;

connection default;
create table t1 (a int) engine=myisam select 42 a;

connection session1;
select * from t1;
disconnect session1;
connection session2;
select * from t1;
disconnect session2;
connection default;
select * from t1;
drop table t1;
>>>>>>> c4f1c36c

#
# BUG#21310 - Trees in SQL causing a "crashed" table with MyISAM storage
#             engine
#

# A simplified test case that reflect crashed table issue.
CREATE TABLE t1(a VARCHAR(16));
INSERT INTO t1 VALUES('aaaaaaaa'),(NULL);
UPDATE t1 AS ta1, t1 AS ta2 SET ta1.a='aaaaaaaaaaaaaaaa';
SELECT * FROM t1;
DROP TABLE t1;

# A test case that reflect wrong result set.
CREATE TABLE t1(a INT);
INSERT INTO t1 VALUES(1),(2);
UPDATE t1,t1 AS t2 SET t1.a=t1.a+2 WHERE t1.a=t2.a-1;
SELECT * FROM t1 ORDER BY a;
DROP TABLE t1;

#
# Bug#24607 - MyISAM pointer size determined incorrectly
#
CREATE TABLE t1 (c1 TEXT) AVG_ROW_LENGTH=70100 MAX_ROWS=4100100100;
--replace_column 5 X 6 X 7 X 9 X 10 X 11 X 12 X 13 X 14 X 16 X
SHOW TABLE STATUS LIKE 't1';
DROP TABLE t1;
--echo End of 4.1 tests

#
# Bug#10056 - PACK_KEYS option take values greater than 1 while creating table
#
create table t1 (c1 int) engine=myisam pack_keys=0;
create table t2 (c1 int) engine=myisam pack_keys=1;
create table t3 (c1 int) engine=myisam pack_keys=default;
--error 1064
create table t4 (c1 int) engine=myisam pack_keys=2;
drop table t1, t2, t3;

--echo End of 5.0 tests

#
# Test of key_block_size
#

create table t1 (a int not null, key `a` (a) key_block_size=1024);
show create table t1;
drop table t1;

create table t1 (a int not null, key `a` (a) key_block_size=2048);
show create table t1;
drop table t1;

create table t1 (a varchar(2048), key `a` (a));
show create table t1;
drop table t1;

create table t1 (a varchar(2048), key `a` (a) key_block_size=1024);
show create table t1;
drop table t1;

create table t1 (a int not null, b varchar(2048), key (a), key(b)) key_block_size=1024;
show create table t1;
alter table t1 key_block_size=2048;
show create table t1;
alter table t1 add c int, add key (c);
show create table t1;
alter table t1 key_block_size=0;
alter table t1 add d int, add key (d);
show create table t1;
drop table t1;

create table t1 (a int not null, b varchar(2048), key (a), key(b)) key_block_size=8192;
show create table t1;
drop table t1;

create table t1 (a int not null, b varchar(2048), key (a) key_block_size=1024, key(b)) key_block_size=8192;
show create table t1;
drop table t1;

create table t1 (a int not null, b int, key (a) key_block_size=1024, key(b) key_block_size=8192) key_block_size=16384;
show create table t1;
drop table t1;


# Test limits and errors of key_block_size

create table t1 (a int not null, key `a` (a) key_block_size=512);
show create table t1;
drop table t1;

create table t1 (a varchar(2048), key `a` (a) key_block_size=1000000000000000000);
show create table t1;
drop table t1;

create table t1 (a int not null, key `a` (a) key_block_size=1025);
show create table t1;
drop table t1;

--error 1064
create table t1 (a int not null, key key_block_size=1024 (a));
--error 1064
create table t1 (a int not null, key `a` key_block_size=1024 (a));

#
# Bug#22119 - Changing MI_KEY_BLOCK_LENGTH makes a wrong myisamchk
#
CREATE TABLE t1 (
  c1 INT,
  c2 VARCHAR(300),
  KEY (c1) KEY_BLOCK_SIZE 1024,
  KEY (c2) KEY_BLOCK_SIZE 8192
  );
INSERT INTO t1 VALUES (10, REPEAT('a', CEIL(RAND(10) * 300))),
  (11, REPEAT('b', CEIL(RAND() * 300))),
  (12, REPEAT('c', CEIL(RAND() * 300))),
  (13, REPEAT('d', CEIL(RAND() * 300))),
  (14, REPEAT('e', CEIL(RAND() * 300))),
  (15, REPEAT('f', CEIL(RAND() * 300))),
  (16, REPEAT('g', CEIL(RAND() * 300))),
  (17, REPEAT('h', CEIL(RAND() * 300))),
  (18, REPEAT('i', CEIL(RAND() * 300))),
  (19, REPEAT('j', CEIL(RAND() * 300))),
  (20, REPEAT('k', CEIL(RAND() * 300))),
  (21, REPEAT('l', CEIL(RAND() * 300))),
  (22, REPEAT('m', CEIL(RAND() * 300))),
  (23, REPEAT('n', CEIL(RAND() * 300))),
  (24, REPEAT('o', CEIL(RAND() * 300))),
  (25, REPEAT('p', CEIL(RAND() * 300))),
  (26, REPEAT('q', CEIL(RAND() * 300))),
  (27, REPEAT('r', CEIL(RAND() * 300))),
  (28, REPEAT('s', CEIL(RAND() * 300))),
  (29, REPEAT('t', CEIL(RAND() * 300))),
  (30, REPEAT('u', CEIL(RAND() * 300))),
  (31, REPEAT('v', CEIL(RAND() * 300))),
  (32, REPEAT('w', CEIL(RAND() * 300))),
  (33, REPEAT('x', CEIL(RAND() * 300))),
  (34, REPEAT('y', CEIL(RAND() * 300))),
  (35, REPEAT('z', CEIL(RAND() * 300)));
INSERT INTO t1 SELECT * FROM t1;
INSERT INTO t1 SELECT * FROM t1;
CHECK TABLE t1;
REPAIR TABLE t1;
DELETE FROM t1 WHERE c1 >= 10;
CHECK TABLE t1;
DROP TABLE t1;

--echo End of 5.1 tests<|MERGE_RESOLUTION|>--- conflicted
+++ resolved
@@ -942,43 +942,6 @@
 show keys from t1;
 
 drop table t1;
-<<<<<<< HEAD
-=======
-#
-# Bug#8706 - temporary table with data directory option fails
-#
-connect (session1,localhost,root,,);
-connect (session2,localhost,root,,);
-
-connection session1;
-disable_query_log;
-eval create temporary table t1 (a int) engine=myisam data directory="$MYSQLTEST_VARDIR/tmp" select 9 a;
-enable_query_log;
-disable_result_log;
-show create table t1;
-enable_result_log;
-
-connection session2;
-disable_query_log;
-eval create temporary table t1 (a int) engine=myisam data directory="$MYSQLTEST_VARDIR/tmp" select 99 a;
-enable_query_log;
-disable_result_log;
-show create table t1;
-enable_result_log;
-
-connection default;
-create table t1 (a int) engine=myisam select 42 a;
-
-connection session1;
-select * from t1;
-disconnect session1;
-connection session2;
-select * from t1;
-disconnect session2;
-connection default;
-select * from t1;
-drop table t1;
->>>>>>> c4f1c36c
 
 #
 # BUG#21310 - Trees in SQL causing a "crashed" table with MyISAM storage
