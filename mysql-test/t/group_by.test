--- conflicted
+++ resolved
@@ -575,8 +575,6 @@
 INSERT INTO t1 VALUES ('trans1'), ('trans2');
 CREATE TABLE t2 (id varchar(20) NOT NULL, err_comment blob NOT NULL);
 INSERT INTO t2 VALUES ('trans1', 'a problem');
-<<<<<<< HEAD
-=======
 #
 # BUG#12695: Item_func_isnull::update_used_tables
 # did not update const_item_cache
@@ -587,7 +585,6 @@
 select sql_buffer_result max(f1)+1 from t1;
 drop table t1;
 
->>>>>>> a14b8f9e
 SELECT COUNT(DISTINCT(t1.id)), LEFT(err_comment, 256) AS comment
   FROM t1 LEFT JOIN t2 ON t1.id=t2.id GROUP BY comment;
 
