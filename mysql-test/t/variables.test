--- conflicted
+++ resolved
@@ -540,8 +540,42 @@
        @@version_compile_os;
 
 #
-<<<<<<< HEAD
-# Bug #19263: variables.test doesn't clean up after itself (II/II -- restore)
+# Bug #1039: make tmpdir and datadir available as @@variables (also included
+# basedir)
+#
+# Don't actually output, since it depends on the system
+--replace_column 1 # 2 # 3 #
+select @@basedir, @@datadir, @@tmpdir;
+--replace_column 2 #
+show variables like 'basedir';
+--replace_column 2 #
+show variables like 'datadir';
+--replace_column 2 #
+show variables like 'tmpdir';
+
+#
+# Bug #19606: make ssl settings available via SHOW VARIABLES and @@variables
+# 
+# Don't actually output, since it depends on the system
+--replace_column 1 # 2 # 3 # 4 # 5 #
+select @@ssl_ca, @@ssl_capath, @@ssl_cert, @@ssl_cipher, @@ssl_key;
+--replace_column 2 #
+show variables like 'ssl%';
+
+#
+# Bug #19616: make log_queries_not_using_indexes available in SHOW VARIABLES
+# and as @@log_queries_not_using_indexes
+#
+select @@log_queries_not_using_indexes;
+show variables like 'log_queries_not_using_indexes';
+
+--echo End of 5.0 tests
+
+# This is at the very after the versioned tests, since it involves doing
+# cleanup
+#
+# Bug #19263: variables.test doesn't clean up after itself (II/II --
+# restore)
 #
 set global binlog_cache_size         =@my_binlog_cache_size;
 set global connect_timeout           =@my_connect_timeout;
@@ -569,36 +603,4 @@
 set global server_id                 =@my_server_id;
 set global slow_launch_time          =@my_slow_launch_time;
 set global storage_engine            =@my_storage_engine;
-set global thread_cache_size         =@my_thread_cache_size;
-=======
-# Bug #1039: make tmpdir and datadir available as @@variables (also included
-# basedir)
-#
-# Don't actually output, since it depends on the system
---replace_column 1 # 2 # 3 #
-select @@basedir, @@datadir, @@tmpdir;
---replace_column 2 #
-show variables like 'basedir';
---replace_column 2 #
-show variables like 'datadir';
---replace_column 2 #
-show variables like 'tmpdir';
-
-#
-# Bug #19606: make ssl settings available via SHOW VARIABLES and @@variables
-# 
-# Don't actually output, since it depends on the system
---replace_column 1 # 2 # 3 # 4 # 5 #
-select @@ssl_ca, @@ssl_capath, @@ssl_cert, @@ssl_cipher, @@ssl_key;
---replace_column 2 #
-show variables like 'ssl%';
-
-#
-# Bug #19616: make log_queries_not_using_indexes available in SHOW VARIABLES
-# and as @@log_queries_not_using_indexes
-#
-select @@log_queries_not_using_indexes;
-show variables like 'log_queries_not_using_indexes';
->>>>>>> 91c9bf3d
-
---echo End of 5.0 tests+set global thread_cache_size         =@my_thread_cache_size;