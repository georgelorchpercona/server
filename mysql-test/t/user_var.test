# Initialise
--disable_warnings
drop table if exists t1,t2;
--enable_warnings

--error 1054
set @a := foo;
set @a := connection_id() + 3;
select @a - connection_id();

set @b := 1;
select @b;

# Check using and setting variables with SELECT DISTINCT

CREATE TABLE t1 ( i int not null, v int not null,index (i));
insert into t1 values (1,1),(1,3),(2,1); 
create table t2 (i int not null, unique (i));
insert into t2 select distinct i from t1;
select * from t2; 
select distinct t2.i,@vv1:=if(sv1.i,1,0),@vv2:=if(sv2.i,1,0),@vv3:=if(sv3.i,1,0), @vv1+@vv2+@vv3 from t2 left join t1 as sv1 on sv1.i=t2.i and sv1.v=1 left join t1 as sv2 on sv2.i=t2.i and sv2.v=2 left join t1 as sv3 on sv3.i=t2.i and sv3.v=3;
explain select * from t1 where i=@vv1;
explain select * from t1 where @vv1:=@vv1+1 and i=@vv1;
explain select @vv1:=i from t1 where i=@vv1;
explain select * from t1 where i=@vv1;
drop table t1,t2;

# Check types of variables
set @a=0,@b=0;
select @a:=10,   @b:=1,   @a > @b, @a < @b;
# Note that here a and b will be avaluated as number
select @a:="10", @b:="1", @a > @b, @a < @b;
# Note that here a and b will be avaluated as strings
select @a:=10,   @b:=2,   @a > @b, @a < @b;
select @a:="10", @b:="2", @a > @b, @a < @b;

# Fixed bug #1194
select @a:=1;
select @a, @a:=1;

create table t1 (id int, d double, c char(10));
insert into t1 values (1,2.0, "test");
select @c:=0;
update t1 SET id=(@c:=@c+1);
select @c;
select @c:=0;
update t1 set id=(@c:=@c+1);
select @c;
select @c:=0;
select @c:=@c+1;
select @d,(@d:=id),@d from t1;
select @e,(@e:=d),@e from t1;
select @f,(@f:=c),@f from t1;
set @g=1;
select @g,(@g:=c),@g from t1;
select @c, @d, @e, @f;
select @d:=id, @e:=id, @f:=id, @g:=@id from t1;
select @c, @d, @e, @f, @g;
drop table t1;

# just for fun :)
select @a:=10, @b:=2, @a>@b, @a:="10", @b:="2", @a>@b, @a:=10, @b:=2, @a>@b, @a:="10", @b:="2", @a>@b;

#
# bug#1739
# Item_func_set_user_var sets update_query_id, Item_func_get_user_var checks it
#
create table t1 (i int not null);
insert t1 values (1),(2),(2),(3),(3),(3);
select @a:=0; select @a, @a:=@a+count(*), count(*), @a from t1 group by i;
select @a:=0; select @a+0, @a:=@a+0+count(*), count(*), @a+0 from t1 group by i;
drop table t1;

#
# Bug #2244: User variables didn't copy collation and derivation
# attributes from values they were initialized to.
#

set @a=_latin2'test';
select charset(@a),collation(@a),coercibility(@a);
select @a=_latin2'TEST';
select @a=_latin2'TEST' collate latin2_bin;

set @a=_latin2'test' collate latin2_general_ci;
select charset(@a),collation(@a),coercibility(@a);
select @a=_latin2'TEST';
select @a=_latin2'TEST' collate latin2_bin;

#
# Check the same invoking Item_set_user_var
#
select charset(@a:=_latin2'test');
select collation(@a:=_latin2'test');
select coercibility(@a:=_latin2'test');
select collation(@a:=_latin2'test' collate latin2_bin);
select coercibility(@a:=_latin2'test' collate latin2_bin);
select (@a:=_latin2'test' collate latin2_bin) = _latin2'TEST';
select charset(@a),collation(@a),coercibility(@a);
select (@a:=_latin2'test' collate latin2_bin) = _latin2'TEST' collate latin2_general_ci;

#
# Bug #6321 strange error:
#   string function FIELD(<uservariable content NULL>, ...)
#
set @var= NULL ;
select FIELD( @var,'1it','Hit') as my_column;

#
# Bug#9425 A user variable doesn't always have implicit coercibility
#
select @v, coercibility(@v);
set @v1=null, @v2=1, @v3=1.1, @v4=now();
select coercibility(@v1),coercibility(@v2),coercibility(@v3),coercibility(@v4);

#
# Bug #9286  SESSION/GLOBAL should be disallowed for user variables
#
--error 1064
set session @honk=99;
--error 1105
set one_shot @honk=99;

<<<<<<< HEAD
# End of 4.1 tests
=======
#
# Bug #10724  @@local not preserved in column name of select
#
# The value doesn't actually matter, we just care about the column name
--replace_column 1 #
select @@local.max_allowed_packet;
--replace_column 1 #
select @@session.max_allowed_packet;
--replace_column 1 #
select @@global.max_allowed_packet;
--replace_column 1 #
select @@max_allowed_packet;
--replace_column 1 #
select @@Max_Allowed_Packet;
--replace_column 1 #
select @@version;
--replace_column 1 #
select @@global.version;
--replace_column 1 #
select @@session.VERSION;
>>>>>>> cc92960e
<|MERGE_RESOLUTION|>--- conflicted
+++ resolved
@@ -120,9 +120,6 @@
 --error 1105
 set one_shot @honk=99;
 
-<<<<<<< HEAD
-# End of 4.1 tests
-=======
 #
 # Bug #10724  @@local not preserved in column name of select
 #
@@ -143,4 +140,5 @@
 select @@global.version;
 --replace_column 1 #
 select @@session.VERSION;
->>>>>>> cc92960e
+
+# End of 4.1 tests