--- conflicted
+++ resolved
@@ -2906,7 +2906,20 @@
 
 DROP TABLE t1,t2;
 
-<<<<<<< HEAD
+#
+# Bug #28728: crash with EXPLAIN EXTENDED for a query with a derived table
+#             over a grouping subselect
+# 
+
+CREATE TABLE t1 (a int);
+
+INSERT INTO t1 VALUES (1), (2);
+
+EXPLAIN EXTENDED
+SELECT * FROM (SELECT count(*) FROM t1 GROUP BY a) as res;
+
+DROP TABLE t1;
+
 --echo End of 5.0 tests.
 
 #
@@ -2940,21 +2953,4 @@
 CREATE TABLE t1 (s1 char(1));
 INSERT INTO t1 VALUES ('a');
 SELECT * FROM t1 WHERE _utf8'a' = ANY (SELECT s1 FROM t1);
-DROP TABLE t1;
-=======
-#
-# Bug #28728: crash with EXPLAIN EXTENDED for a query with a derived table
-#             over a grouping subselect
-# 
-
-CREATE TABLE t1 (a int);
-
-INSERT INTO t1 VALUES (1), (2);
-
-EXPLAIN EXTENDED
-SELECT * FROM (SELECT count(*) FROM t1 GROUP BY a) as res;
-
-DROP TABLE t1;
-
---echo End of 5.0 tests.
->>>>>>> e409a8a5
+DROP TABLE t1;