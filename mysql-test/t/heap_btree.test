--- conflicted
+++ resolved
@@ -204,7 +204,6 @@
 INSERT INTO t1 VALUES(NULL),(NULL);
 DROP TABLE t1;
 
-<<<<<<< HEAD
 select a from t1 where a > 2;
 delete from t1 where a < 4;
 select a from t1 order by a;
@@ -217,7 +216,4 @@
 select a from t1 order by a;
 drop table t1;
 
---echo End of 4.1 tests
-=======
---echo End of 5.0 tests
->>>>>>> fc5ee968
+--echo End of 5.0 tests