-- source include/have_bdb.inc

#
# Small basic test with ignore
#

--disable_warnings
drop table if exists t1,t2,t3,t4,t5,t6,t7,t8;
--enable_warnings
create table t1 (id int unsigned not null auto_increment, code tinyint unsigned not null, name char(20) not null, primary key (id), key (code), unique (name)) engine=bdb;

insert into t1 (code, name) values (1, 'Tim'), (1, 'Monty'), (2, 'David'), (2, 'Erik'), (3, 'Sasha'), (3, 'Jeremy'), (4, 'Matt');
select id, code, name from t1 order by id;

update ignore t1 set id = 8, name = 'Sinisa' where id < 3;
select id, code, name from t1 order by id;
update ignore t1 set id = id + 10, name = 'Ralph' where id < 4;
select id, code, name from t1 order by id;

drop table t1;

#
# A bit bigger test
#

CREATE TABLE t1 (
  id int(11) NOT NULL auto_increment,
  parent_id int(11) DEFAULT '0' NOT NULL,
  level tinyint(4) DEFAULT '0' NOT NULL,
  PRIMARY KEY (id),
  KEY parent_id (parent_id),
  KEY level (level)
) engine=bdb;
INSERT INTO t1 VALUES (1,0,0),(3,1,1),(4,1,1),(8,2,2),(9,2,2),(17,3,2),(22,4,2),(24,4,2),(28,5,2),(29,5,2),(30,5,2),(31,6,2),(32,6,2),(33,6,2),(203,7,2),(202,7,2),(20,3,2),(157,0,0),(193,5,2),(40,7,2),(2,1,1),(15,2,2),(6,1,1),(34,6,2),(35,6,2),(16,3,2),(7,1,1),(36,7,2),(18,3,2),(26,5,2),(27,5,2),(183,4,2),(38,7,2),(25,5,2),(37,7,2),(21,4,2),(19,3,2),(5,1,1),(179,5,2);
update t1 set parent_id=parent_id+100;
select * from t1 where parent_id=102;
update t1 set id=id+1000;
-- error 1062
update t1 set id=1024 where id=1009; 
select * from t1;
update ignore t1 set id=id+1; # This will change all rows
select * from t1;
update ignore t1 set id=1023 where id=1010;
select * from t1 where parent_id=102 order by parent_id,id;
explain select level from t1 where level=1;
explain select level,id from t1 where level=1;
explain select level,id,parent_id from t1 where level=1;
select level,id from t1 where level=1;
select level,id,parent_id from t1 where level=1;
optimize table t1;
show keys from t1;
drop table t1;

#
# Test replace
#

CREATE TABLE t1 (
  gesuchnr int(11) DEFAULT '0' NOT NULL,
  benutzer_id int(11) DEFAULT '0' NOT NULL,
  PRIMARY KEY (gesuchnr,benutzer_id)
) engine=BDB;

replace into t1 (gesuchnr,benutzer_id) values (2,1);
replace into t1 (gesuchnr,benutzer_id) values (1,1);
replace into t1 (gesuchnr,benutzer_id) values (1,1);
select * from t1;
drop table t1;

# test for bug in replace with secondary key
create table t1 (id int not null primary key, x int not null, key (x)) engine=bdb;
insert into t1 (id, x) values (1, 1);
replace into t1 (id, x) values (1, 2);
select * from t1;
drop table t1;

#
# test delete using hidden_primary_key
#

create table t1 (a int) engine=bdb;
insert into t1 values (1), (2);
optimize table t1;
delete from t1 where a = 1;
select * from t1;
check table t1;
drop table t1;

create table t1 (a int,b varchar(20)) engine=bdb;
insert into t1 values (1,""), (2,"testing");
delete from t1 where a = 1;
select * from t1;
create index skr on t1 (a);
insert into t1 values (3,""), (4,"testing");
analyze table t1;
show keys from t1;
drop table t1;

# Test of reading on secondary key with may be null

create table t1 (a int,b varchar(20),key(a)) engine=bdb;
insert into t1 values (1,""), (2,"testing");
select * from t1 where a = 1;
drop table t1;

#
# Test auto_increment on sub key
#

create table t1 (a char(10) not null, b int not null auto_increment, primary key(a,b)) engine=BDB;
insert into t1 values ("a",1),("b",2),("a",2),("c",1);
insert into t1 values ("a",NULL),("b",NULL),("c",NULL),("e",NULL);
insert into t1 (a) values ("a"),("b"),("c"),("d");
insert into t1 (a) values ('k'),('d');
insert into t1 (a) values ("a");
insert into t1 values ("d",last_insert_id());
select * from t1;
flush tables;
select count(*) from t1;
drop table t1;

#
# Test rollback
#

create table t1 (n int not null primary key) engine=bdb;
set autocommit=0;
insert into t1 values (4);
rollback;
select n, "after rollback" from t1;
insert into t1 values (4);
commit;
select n, "after commit" from t1;
commit;
insert into t1 values (5);
-- error 1062
insert into t1 values (4);
commit;
select n, "after commit" from t1;
set autocommit=1;
insert into t1 values (6);
-- error 1062
insert into t1 values (4);
select n from t1;
# nop
rollback;
drop table t1;

#
# Testing transactions
#

create table t1 ( id int NOT NULL PRIMARY KEY, nom varchar(64)) engine=BDB;
begin;
insert into t1 values(1,'hamdouni');
select id as afterbegin_id,nom as afterbegin_nom from t1;
rollback;
select id as afterrollback_id,nom as afterrollback_nom from t1;
set autocommit=0;
insert into t1 values(2,'mysql');
select id as afterautocommit0_id,nom as afterautocommit0_nom from t1;
rollback;
select id as afterrollback_id,nom as afterrollback_nom from t1;
set autocommit=1;
drop table t1;

#
# Simple not autocommit test
# 

CREATE TABLE t1 (id char(8) not null primary key, val int not null) engine=bdb;
insert into t1 values ('pippo', 12);
-- error 1062
insert into t1 values ('pippo', 12); # Gives error
delete from t1;
delete from t1 where id = 'pippo';
select * from t1;

insert into t1 values ('pippo', 12);
set autocommit=0;
delete from t1;
rollback;
select * from t1;
delete from t1;
commit;
select * from t1;
drop table t1;
set autocommit=1;

#
# The following simple tests failed at some point
#

CREATE TABLE t1 (ID INTEGER NOT NULL PRIMARY KEY, NAME VARCHAR(64)) ENGINE=BDB;
INSERT INTO t1 VALUES (1, 'Jochen');
select * from t1;
drop table t1;

CREATE TABLE t1 ( _userid VARCHAR(60) NOT NULL PRIMARY KEY) ENGINE=BDB;
set autocommit=0;
INSERT INTO t1  SET _userid='marc@anyware.co.uk';
COMMIT;
SELECT * FROM t1;
SELECT _userid FROM t1 WHERE _userid='marc@anyware.co.uk';
drop table t1;
set autocommit=1;

#
# Test when reading on part of unique key
#
CREATE TABLE t1 (
  user_id int(10) DEFAULT '0' NOT NULL,
  name varchar(100),
  phone varchar(100),
  ref_email varchar(100) DEFAULT '' NOT NULL,
  detail varchar(200),
  PRIMARY KEY (user_id,ref_email)
)engine=bdb;

INSERT INTO t1 VALUES (10292,'sanjeev','29153373','sansh777@hotmail.com','xxx'),(10292,'shirish','2333604','shirish@yahoo.com','ddsds'),(10292,'sonali','323232','sonali@bolly.com','filmstar');
select * from t1 where user_id=10292;
INSERT INTO t1 VALUES (10291,'sanjeev','29153373','sansh777@hotmail.com','xxx'),(10293,'shirish','2333604','shirish@yahoo.com','ddsds');
select * from t1 where user_id=10292;
select * from t1 where user_id>=10292;
select * from t1 where user_id>10292;
select * from t1 where user_id<10292;
drop table t1;

#
# Test that keys are created in right order
#

CREATE TABLE t1 (a int not null, b int not null,c int not null,
key(a),primary key(a,b), unique(c),key(a),unique(b));
show index from t1;
drop table t1;

#
# Test of ALTER TABLE and BDB tables
#

create table t1 (col1 int not null, col2 char(4) not null, primary key(col1));
alter table t1 engine=BDB;
insert into t1 values ('1','1'),('5','2'),('2','3'),('3','4'),('4','4');
select * from t1;
update t1 set col2='7' where col1='4';
select * from t1;
alter table t1 add co3 int not null;
select * from t1;
update t1 set col2='9' where col1='2';
select * from t1;
drop table t1;

#
# INSERT INTO BDB tables
#

create table t1 (a int not null , b int, primary key (a)) engine = BDB;
create table t2 (a int not null , b int, primary key (a)) engine = myisam;
insert into t1 VALUES (1,3) , (2,3), (3,3);
select * from t1;
insert into t2 select * from t1;
select * from t2;
delete from t1 where b = 3;
select * from t1;
insert into t1 select * from t2;
select * from t1;
select * from t2;
drop table t1,t2;

#
# Search on unique key
#

CREATE TABLE t1 (
  id int(11) NOT NULL auto_increment,
  ggid varchar(32) binary DEFAULT '' NOT NULL,
  email varchar(64) DEFAULT '' NOT NULL,
  passwd varchar(32) binary DEFAULT '' NOT NULL,
  PRIMARY KEY (id),
  UNIQUE ggid (ggid)
) ENGINE=BDB;

insert into t1 (ggid,passwd) values ('test1','xxx');
insert into t1 (ggid,passwd) values ('test2','yyy');
-- error 1062
insert into t1 (ggid,passwd) values ('test2','this will fail');
-- error 1062
insert into t1 (ggid,id) values ('this will fail',1);

select * from t1 where ggid='test1';
select * from t1 where passwd='xxx';
select * from t1 where id=2;

replace into t1 (ggid,id) values ('this will work',1);
replace into t1 (ggid,passwd) values ('test2','this will work');
-- error 1062
update t1 set id=100,ggid='test2' where id=1;
select * from t1;
select * from t1 where id=1;
select * from t1 where id=999;
drop table t1;

#
# ORDER BY on not primary key
#

CREATE TABLE t1 (
  user_name varchar(12),
  password text,
  subscribed char(1),
  user_id int(11) DEFAULT '0' NOT NULL,
  quota bigint(20),
  weight double,
  access_date date,
  access_time time,
  approved datetime,
  dummy_primary_key int(11) NOT NULL auto_increment,
  PRIMARY KEY (dummy_primary_key)
) ENGINE=BDB;
INSERT INTO t1 VALUES ('user_0','somepassword','N',0,0,0,'2000-09-07','23:06:59','2000-09-07 23:06:59',1);
INSERT INTO t1 VALUES ('user_1','somepassword','Y',1,1,1,'2000-09-07','23:06:59','2000-09-07 23:06:59',2);
INSERT INTO t1 VALUES ('user_2','somepassword','N',2,2,1.4142135623731,'2000-09-07','23:06:59','2000-09-07 23:06:59',3);
INSERT INTO t1 VALUES ('user_3','somepassword','Y',3,3,1.7320508075689,'2000-09-07','23:06:59','2000-09-07 23:06:59',4);
INSERT INTO t1 VALUES ('user_4','somepassword','N',4,4,2,'2000-09-07','23:06:59','2000-09-07 23:06:59',5);
select  user_name, password , subscribed, user_id, quota, weight, access_date, access_time, approved, dummy_primary_key from t1 order by user_name;
drop table t1;

#
# Testing of tables without primary keys
#

CREATE TABLE t1 (
  id int(11) NOT NULL auto_increment,
  parent_id int(11) DEFAULT '0' NOT NULL,
  level tinyint(4) DEFAULT '0' NOT NULL,
  KEY (id),
  KEY parent_id (parent_id),
  KEY level (level)
) engine=bdb;
INSERT INTO t1 VALUES (1,0,0),(3,1,1),(4,1,1),(8,2,2),(9,2,2),(17,3,2),(22,4,2),(24,4,2),(28,5,2),(29,5,2),(30,5,2),(31,6,2),(32,6,2),(33,6,2),(203,7,2),(202,7,2),(20,3,2),(157,0,0),(193,5,2),(40,7,2),(2,1,1),(15,2,2),(6,1,1),(34,6,2),(35,6,2),(16,3,2),(7,1,1),(36,7,2),(18,3,2),(26,5,2),(27,5,2),(183,4,2),(38,7,2),(25,5,2),(37,7,2),(21,4,2),(19,3,2),(5,1,1);
INSERT INTO t1 values (179,5,2);
update t1 set parent_id=parent_id+100;
select * from t1 where parent_id=102;
update t1 set id=id+1000;
update t1 set id=1024 where id=1009; 
select * from t1;
update ignore t1 set id=id+1; # This will change all rows
select * from t1;
update ignore t1 set id=1023 where id=1010;
select * from t1 where parent_id=102;
explain select level from t1 where level=1;
select level,id from t1 where level=1;
select level,id,parent_id from t1 where level=1;
select level,id from t1 where level=1 order by id;
delete from t1 where level=1;
select * from t1;
drop table t1;

#
# Test of index only reads
#
CREATE TABLE t1 (
   sca_code char(6) NOT NULL,
   cat_code char(6) NOT NULL,
   sca_desc varchar(50),
   lan_code char(2) NOT NULL,
   sca_pic varchar(100),
   sca_sdesc varchar(50),
   sca_sch_desc varchar(16),
   PRIMARY KEY (sca_code, cat_code, lan_code),
   INDEX sca_pic (sca_pic)
) engine = bdb ;

INSERT INTO t1 ( sca_code, cat_code, sca_desc, lan_code, sca_pic, sca_sdesc, sca_sch_desc) VALUES ( 'PD', 'J', 'PENDANT', 'EN', NULL, NULL, 'PENDANT'),( 'RI', 'J', 'RING', 'EN', NULL, NULL, 'RING'),( 'QQ', 'N', 'RING', 'EN', 'not null', NULL, 'RING');
select count(*) from t1 where sca_code = 'PD';
select count(*) from t1 where sca_code <= 'PD';
select count(*) from t1 where sca_pic is null;
alter table t1 drop index sca_pic, add index sca_pic (cat_code, sca_pic);
select count(*) from t1 where sca_code='PD' and sca_pic is null;
select count(*) from t1 where cat_code='E';

alter table t1 drop index sca_pic, add index (sca_pic, cat_code);
select count(*) from t1 where sca_code='PD' and sca_pic is null;
select count(*) from t1 where sca_pic >= 'n';
select sca_pic from t1 where sca_pic is null;
update t1 set sca_pic="test" where sca_pic is null;
delete from t1 where sca_code='pd';
drop table t1;

#
# Test of opening table twice and timestamps
#
set @a:=now();
CREATE TABLE t1 (a int not null, b timestamp not null, primary key (a)) engine=bdb;
insert into t1 (a) values(1),(2),(3);
select t1.a from t1 natural join t1 as t2 where t1.b >= @a order by t1.a;
update t1 set a=5 where a=1;
select a from t1;
drop table t1;

#
# Test flushing of berkeley DB logs
#
flush logs;

#
# Test key on blob with null values
#
create table t1 (b blob, i int, key (b(100)), key (i), key (i, b(20))) engine=bdb;
insert into t1 values ('this is a blob', 1), (null, -1), (null, null),("",1),("",2),("",3);
select b from t1 where b = 'this is a blob';
select * from t1 where b like 't%';
select b, i from t1 where b is not null;
select * from t1 where b is null and i > 0;
select * from t1 where i is NULL;
update t1 set b='updated' where i=1;
select * from t1;
drop table t1;

#
# Test with variable length primary key
#
create table t1 (a varchar(100) not null, primary key(a), b int not null) engine=bdb;
insert into t1 values("hello",1),("world",2);
select * from t1 order by b desc;
optimize table t1;
show keys from t1;
drop table t1;

#
# Test of bug in create index with NULL columns
#
create table t1 (i int, j int )ENGINE=BDB;
insert into t1 values (1,2);
select * from t1 where i=1 and j=2;
create index ax1 on t1 (i,j);
select * from t1 where i=1 and j=2;
drop table t1;

#
# Test of with CONST tables and TEXT columns
# This gave a wrong result because the row information was freed too early
#

create table t1
(
	branch_id	int		auto_increment	primary key,
	branch_name	varchar(255)	not null,
	branch_active	int		not null 	default 1,

	unique  branch_name(branch_name),
	index	branch_active(branch_active)
) engine=bdb;
create table t2
(
	target_id	int		auto_increment	primary key,
	target_name	varchar(255)	not null,
	target_active	int		not null 	default 1,

	unique	target_name(target_name),
	index	target_active(target_active)
) engine=bdb;
create table t3
(
	platform_id	int		auto_increment	primary key,
	platform_name	varchar(255)	not null,
	platform_active	int		not null 	default 1,

	unique	platform_name(platform_name),
	index	platform_active(platform_active)
) engine=bdb;
create table t4
(
	product_id	int		auto_increment	primary key,
	product_name	varchar(255)	not null,
	version_file	varchar(255)	not null,
	product_active	int		not null 	default 1,

	unique	product_name(product_name),
	index	product_active(product_active)
) engine=bdb;
create table t5
(
	product_file_id		int		auto_increment	primary key,
	product_id		int		not null,
	file_name		varchar(255)	not null,
	/* cvs module used to find the file version */
	module_name		varchar(255)	not null,
	/* flag whether the file is still included in the product */
	file_included		int		not null	default 1,

	unique	product_file(product_id,file_name),
	index	file_included(file_included)
) engine=bdb;
create table t6
(
	file_platform_id	int		auto_increment	primary key,
	product_file_id		int		not null,
	platform_id		int		not null,
	branch_id		int		not null,
	/* filename in the build system */
	build_filename		varchar(255)	not null,
	/* default filename in the build archive */
	archive_filename	varchar(255)	not null,

	unique  file_platform(product_file_id,platform_id,branch_id)
) engine=bdb;
create table t8
(
	archive_id	int		auto_increment	primary key,
	branch_id	int		not null,
	target_id	int		not null,
	platform_id	int		not null,
	product_id	int		not null,
	status_id	int		not null	default 1,

	unique  archive(branch_id,target_id,platform_id,product_id),
	index	status_id(status_id)
) engine=bdb;
create table t7
(
	build_id	int		auto_increment	primary key,
	branch_id	int		not null,
	target_id	int		not null,
	build_number	int		not null,
	build_date	date		not null,
	/* build system tag, e.g. 'rmanight-022301-1779' */
	build_tag	varchar(255)	not null,	
	/* path relative to the build archive root, e.g. 'current' */
	build_path	text		not null,	

	unique  build(branch_id,target_id,build_number)
) engine=bdb;

insert into t1 (branch_name)
values ('RealMedia');
insert into t1 (branch_name)
values ('RP8REV');
insert into t1 (branch_name)
values ('SERVER_8_0_GOLD');

insert into t2 (target_name)
values ('rmanight');
insert into t2 (target_name)
values ('playerall');
insert into t2 (target_name)
values ('servproxyall');

insert into t3 (platform_name)
values ('linux-2.0-libc6-i386');
insert into t3 (platform_name)
values ('win32-i386');

insert into t4 (product_name, version_file)
values ('realserver', 'servinst');
insert into t4 (product_name, version_file)
values ('realproxy', 'prxyinst');
insert into t4 (product_name, version_file)
values ('realplayer', 'playinst');
insert into t4 (product_name, version_file)
values ('plusplayer', 'plusinst');

create temporary table tmp1
        select branch_id, target_id, platform_id, product_id
        from t1, t2, t3, t4 ;
create temporary table tmp2 
        select tmp1.branch_id, tmp1.target_id, tmp1.platform_id, tmp1.product_id 
        from tmp1 left join t8 
        using (branch_id,target_id,platform_id,product_id) 
        where t8.archive_id is null ;
insert into t8 
        (branch_id, target_id, platform_id, product_id, status_id)
        select branch_id, target_id, platform_id, product_id, 1
        from tmp2 ;
drop table tmp1 ;
drop table tmp2 ;

insert into t5 (product_id, file_name, module_name)
values (1, 'servinst', 'server');

insert into t5 (product_id, file_name, module_name)
values (2, 'prxyinst', 'server');

insert into t5 (product_id, file_name, module_name)
values (3, 'playinst', 'rpapp');

insert into t5 (product_id, file_name, module_name)
values (4, 'plusinst', 'rpapp');

insert into t6 
(product_file_id,platform_id,branch_id,build_filename,archive_filename)
values (1, 2, 3, 'servinst.exe', 'win32-servinst.exe');

insert into t6 
(product_file_id,platform_id,branch_id,build_filename,archive_filename)
values (1, 1, 3, 'v80_linux-2.0-libc6-i386_servinst.bin', 'linux2-servinst.exe');

insert into t6 
(product_file_id,platform_id,branch_id,build_filename,archive_filename)
values (3, 2, 2, 'playinst.exe', 'win32-playinst.exe');

insert into t6 
(product_file_id,platform_id,branch_id,build_filename,archive_filename)
values (4, 2, 2, 'playinst.exe', 'win32-playinst.exe');

insert into t7 
(branch_id,target_id,build_number,build_tag,build_date,build_path)
values (2, 2, 1071, 'playerall-022101-1071', '2001-02-21', 'current');

insert into t7 
(branch_id,target_id,build_number,build_tag,build_date,build_path)
values (2, 2, 1072, 'playerall-022201-1072', '2001-02-22', 'current');

insert into t7 
(branch_id,target_id,build_number,build_tag,build_date,build_path)
values (3, 3, 388, 'servproxyall-022201-388', '2001-02-22', 'current');

insert into t7 
(branch_id,target_id,build_number,build_tag,build_date,build_path)
values (3, 3, 389, 'servproxyall-022301-389', '2001-02-23', 'current');

insert into t7 
(branch_id,target_id,build_number,build_tag,build_date,build_path)
values (4, 4, 100, 'foo target-010101-100', '2001-01-01', 'current');

update t8
set status_id=2
where branch_id=2 and target_id=2 and platform_id=2 and product_id=1;

select t7.build_path
from 
    t1, 
    t7, 
    t2, 
    t3, 
    t4,
    t5, 
    t6
where 
    t7.branch_id = t1.branch_id and 
    t7.target_id = t2.target_id and 
    t5.product_id = t4.product_id and
    t6.product_file_id = t5.product_file_id and
    t6.platform_id = t3.platform_id and
    t6.branch_id = t6.branch_id and
    t7.build_id = 1 and
    t4.product_id = 3 and
    t5.file_name = 'playinst' and
    t3.platform_id = 2;

drop table t1, t2, t3, t4, t5, t6, t7, t8;

#
# Test with blob + tinyint key
#

CREATE TABLE t1 (
  a tinytext NOT NULL,
  b tinyint(3) unsigned NOT NULL default '0',
  PRIMARY KEY (a(32),b)
) ENGINE=BDB;
INSERT INTO t1 VALUES ('a',1),('a',2);
SELECT * FROM t1 WHERE a='a' AND b=2;
SELECT * FROM t1 WHERE a='a' AND b in (2);
SELECT * FROM t1 WHERE a='a' AND b in (1,2);
drop table t1;

#
# Test min-max optimization
#

CREATE TABLE t1 (
  a int3 unsigned NOT NULL,
  b int1 unsigned NOT NULL,
  UNIQUE (a, b)
) ENGINE = BDB;
 
INSERT INTO t1 VALUES (1, 1);
SELECT MIN(B),MAX(b) FROM t1 WHERE t1.a = 1;
drop table t1;

#
# Test problem with BDB and lock tables with duplicate write.
#

create table t1 (id int NOT NULL,id2 int NOT NULL,id3 int NOT NULL,dummy1 char(30),primary key (id,id2),index index_id3 (id3)) engine=bdb;
insert into t1 values (0,0,0,'ABCDEFGHIJ'),(2,2,2,'BCDEFGHIJK'),(1,1,1,'CDEFGHIJKL');
LOCK TABLES t1 WRITE;
--error 1062
insert into t1 values (99,1,2,'D'),(1,1,2,'D');
select id from t1;
select id from t1;
UNLOCK TABLES;
DROP TABLE t1;

create table t1 (id int NOT NULL,id2 int NOT NULL,id3 int NOT NULL,dummy1 char(30),primary key (id,id2),index index_id3 (id3)) engine=bdb;
insert into t1 values (0,0,0,'ABCDEFGHIJ'),(2,2,2,'BCDEFGHIJK'),(1,1,1,'CDEFGHIJKL');
LOCK TABLES t1 WRITE;
begin;
--error 1062
insert into t1 values (99,1,2,'D'),(1,1,2,'D');
select id from t1;
insert ignore into t1 values (100,1,2,'D'),(1,1,99,'D');
commit;
select id,id3 from t1;
UNLOCK TABLES;
DROP TABLE t1;

#
# Test with empty tables (crashed with lock error)
#

CREATE TABLE t1 (SYAIN_NO char(5) NOT NULL default '', KINMU_DATE char(6) NOT NULL default '', PRIMARY KEY  (SYAIN_NO,KINMU_DATE)) ENGINE=BerkeleyDB;
CREATE TABLE t2 ( SYAIN_NO char(5) NOT NULL default '',STR_DATE char(8) NOT NULL default '',PRIMARY KEY  (SYAIN_NO,STR_DATE) ) ENGINE=BerkeleyDB;
select T1.KINMU_DATE from t1 T1 ,t2 T2 where  T1.SYAIN_NO = '12345' and T1.KINMU_DATE = '200106' and T2.SYAIN_NO = T1.SYAIN_NO;
select T1.KINMU_DATE from t1 T1 ,t2 T2 where  T1.SYAIN_NO = '12345' and T1.KINMU_DATE = '200106' and T2.SYAIN_NO = T1.SYAIN_NO;
DROP TABLE t1,t2;

#
# Test problem with joining table to itself on a multi-part unique key
#

create table t1 (a int(11) not null, b int(11) not null, unique (a,b)) engine=bdb;
insert into t1 values (1,1), (1,2);
select * from t1 where a = 1;
select t1.*, t2.* from t1, t1 t2 where t1.a = t2.a and t2.a = 1;
select * from t1 where a = 1;
drop table t1;

#
# This caused a deadlock in BDB internal locks
#

create table t1 (id int NOT NULL,id2 int NOT NULL,id3 int NOT NULL,dummy1 char(30),primary key (id,id2),index index_id3 (id3)) engine=bdb;
insert into t1 values (0,0,0,'ABCDEFGHIJ');
create table t2 (id int NOT NULL,primary key (id)) engine=bdb;
LOCK TABLES t1 WRITE, t2 WRITE;
insert into t2 values(1);
SELECT t1.* FROM t1 WHERE id IN (1);
SELECT t1.* FROM t2 left outer join t1 on (t1.id=t2.id);
delete from t1 where id3 >= 0 and id3 <= 0;
drop table t1,t2;

#
# Test problems with NULL
#

CREATE TABLE t1 (i varchar(48) NOT NULL default '', p varchar(255) default NULL,s varchar(48) NOT NULL default '', PRIMARY KEY  (i), UNIQUE(p,s)) ENGINE=BDB;
INSERT INTO t1 VALUES ('00000000-e6c4ddeaa6-003b8-83458387','programs/xxxxxxxx.wmv','00000000-e6c4ddeb32-003bc-83458387');
SELECT * FROM t1 WHERE p='programs/xxxxxxxx.wmv';
drop table t1;

#
# Test problem which gave error 'Can't find record in 't1''
#

CREATE TABLE t1 ( STR_DATE varchar(8) NOT NULL default '',INFO_NOTE varchar(200) default NULL,PRIMARY KEY  (STR_DATE) ) ENGINE=BerkeleyDB;
select INFO_NOTE from t1 where STR_DATE = '20010610';
select INFO_NOTE from t1 where STR_DATE < '20010610';
select INFO_NOTE from t1 where STR_DATE > '20010610';
drop table t1;

#
# Test problem with multi table delete which quickly shows up with bdb tables.
#

create table t1 (a int not null, b int, primary key (a)) engine =bdb;
create table t2 (a int not null, b int, primary key (a)) engine =bdb;
insert into t1 values (2, 3),(1, 7),(10, 7);
insert into t2 values (2, 3),(1, 7),(10, 7);
select * from t1;
select * from t2;
delete t1, t2 from t1, t2 where t1.a = t2.a;
select * from t1;
select * from t2;
select * from t2;
drop table t1,t2;

#
# The bug #971
#

create table t1  (x int not null, index(x)) engine=bdb;
insert into t1 values (1), (2), (3), (4), (5), (6), (7), (8), (9), (10);
select * from t1 where x <= 10 and x >= 7;
select * from t1 where x <= 10 and x >= 7 order by x;
select * from t1 where x <= 10 and x >= 7 order by x desc;
select * from t1 where x <= 8 and x >= 5 order by x desc;
select * from t1 where x < 8 and x > 5 order by x desc;
drop table t1;

#
# Test of multi-table-updates (bug #1980).
#

create table t1 ( c char(8) not null ) engine=bdb;
insert into t1 values ('0'),('1'),('2'),('3'),('4'),('5'),('6'),('7'),('8'),('9');
insert into t1 values ('A'),('B'),('C'),('D'),('E'),('F');

alter table t1 add b char(8) not null;
alter table t1 add a char(8) not null;
alter table t1 add primary key (a,b,c);
update t1 set a=c, b=c;

create table t2 (c char(8) not null, b char(8) not null, a char(8) not null, primary key(a,b,c)) engine=bdb;
insert into t2 select * from t1;

delete t1,t2 from t2,t1 where t1.a<'B' and t2.b=t1.b;
drop table t1,t2;

#
# Test index only read (Bug #2509)
#
create table t1 (a char(10), key(a), b int not null, key(b)) engine=bdb;
insert into t1 values ('a',1),('A',2);
explain select a from t1;
select a from t1;
explain select b from t1;
select b from t1;
alter table t1 modify a char(10) binary;
explain select a from t1;
select a from t1;
drop table t1;

#
<<<<<<< HEAD
# Bug #4000: problem with active cursor.
#

set autocommit=0;
create table t1(b varchar(30)) engine=bdb;
insert into t1 values ('one');
commit;
select b FROM t1 outer_table where
exists (select 'two' from t1 where 'two' = outer_table.b);
drop table t1;
set autocommit=1;

#
# Bug #4089: subselect and open cursor.
#

create table t1(a int primary key, b varchar(30)) engine=bdb;
insert into t1 values (1,'one'), (2,'two'), (3,'three'), (4,'four');
create table t2 like t1;
insert t2 select * from t1;
select a from t1 where a in (select a from t2);
delete from t2;
insert into t2 (a, b)
  select a, b from t1 where (a, b) in (select a, b from t1);
select * from t2;
drop table t1, t2;
=======
# bug#2686 - index_merge select on BerkeleyDB table with varchar PK causes mysqld to crash
#

create table t1(
  pk1 text not null, pk2 text not null, pk3 char(4),
  key1 int, key2 int,
  primary key(pk1(4), pk2(4), pk3), key(key1), key(key2)
) engine=bdb;
insert into t1 values (concat('aaa-', repeat('A', 4000)),
  concat('eee-', repeat('e', 4000)), 'a++a', 1, 1);
insert into t1 values (concat('bbb-', repeat('B', 4000)),
  concat('ggg-', repeat('G', 4000)), 'b++b', 1, 1);
select substring(pk1, 1, 4), substring(pk1, 4001),
       substring(pk2, 1, 4), substring(pk2, 4001), pk3, key1, key2
       from t1 force index(key1, key2) where key1 < 3 or key2 < 3;
drop table t1;


#
# bug#2688 - Wrong index_merge query results for BDB table with variable length primary key
#

create table t1 (
  pk1 varchar(8) not null default '',
  pk2 varchar(4) not null default '',
  key1 int(11) default null,
  key2 int(11) default null,
  primary key  (pk1,pk2),
  key key1 (key1),
  key key2 (key2)) engine=bdb;
insert into t1 values ('','empt',2,2),  ('a','a--a',2,2),
  ('bb','b--b',2,2),  ('ccc','c--c',2,2),  ('dddd','d--d',2,2);
select * from t1 force index(key1, key2) where key1 < 3 or key2 < 3;
drop table t1;
>>>>>>> 07589a6d
<|MERGE_RESOLUTION|>--- conflicted
+++ resolved
@@ -824,34 +824,6 @@
 drop table t1;
 
 #
-<<<<<<< HEAD
-# Bug #4000: problem with active cursor.
-#
-
-set autocommit=0;
-create table t1(b varchar(30)) engine=bdb;
-insert into t1 values ('one');
-commit;
-select b FROM t1 outer_table where
-exists (select 'two' from t1 where 'two' = outer_table.b);
-drop table t1;
-set autocommit=1;
-
-#
-# Bug #4089: subselect and open cursor.
-#
-
-create table t1(a int primary key, b varchar(30)) engine=bdb;
-insert into t1 values (1,'one'), (2,'two'), (3,'three'), (4,'four');
-create table t2 like t1;
-insert t2 select * from t1;
-select a from t1 where a in (select a from t2);
-delete from t2;
-insert into t2 (a, b)
-  select a, b from t1 where (a, b) in (select a, b from t1);
-select * from t2;
-drop table t1, t2;
-=======
 # bug#2686 - index_merge select on BerkeleyDB table with varchar PK causes mysqld to crash
 #
 
@@ -868,7 +840,6 @@
        substring(pk2, 1, 4), substring(pk2, 4001), pk3, key1, key2
        from t1 force index(key1, key2) where key1 < 3 or key2 < 3;
 drop table t1;
-
 
 #
 # bug#2688 - Wrong index_merge query results for BDB table with variable length primary key
@@ -886,4 +857,32 @@
   ('bb','b--b',2,2),  ('ccc','c--c',2,2),  ('dddd','d--d',2,2);
 select * from t1 force index(key1, key2) where key1 < 3 or key2 < 3;
 drop table t1;
->>>>>>> 07589a6d
+
+
+#
+# Bug #4000: problem with active cursor.
+#
+
+set autocommit=0;
+create table t1(b varchar(30)) engine=bdb;
+insert into t1 values ('one');
+commit;
+select b FROM t1 outer_table where
+exists (select 'two' from t1 where 'two' = outer_table.b);
+drop table t1;
+set autocommit=1;
+
+#
+# Bug #4089: subselect and open cursor.
+#
+
+create table t1(a int primary key, b varchar(30)) engine=bdb;
+insert into t1 values (1,'one'), (2,'two'), (3,'three'), (4,'four');
+create table t2 like t1;
+insert t2 select * from t1;
+select a from t1 where a in (select a from t2);
+delete from t2;
+insert into t2 (a, b)
+  select a, b from t1 where (a, b) in (select a, b from t1);
+select * from t2;
+drop table t1, t2;