--- conflicted
+++ resolved
@@ -3454,11 +3454,8 @@
 #             truncation of one-space column names to zero length names.
 #
 
-<<<<<<< HEAD
-=======
 --disable_ps_protocol
 
->>>>>>> 0aa6e957
 SELECT 1 AS ` `;
 SELECT 1 AS `  `;
 SELECT 1 AS ` x`;
@@ -3474,9 +3471,6 @@
 
 DROP VIEW v1, v2, v3;
 
-<<<<<<< HEAD
-=======
 --enable_ps_protocol
 
->>>>>>> 0aa6e957
 --echo End of 5.0 tests