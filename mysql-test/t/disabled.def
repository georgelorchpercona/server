##############################################################################
#
#  List the test cases that are to be disabled temporarily.
#
#  Separate the test case name and the comment with ':'.
#
#    <testcasename> : BUG#<xxxx> <date disabled> <disabler> <comment>
#
#  Do not use any TAB characters for whitespace.
#
##############################################################################
<<<<<<< HEAD
events_bugs              : BUG#17619 2006-02-21 andrey  Race conditions
events_stress            : BUG#17619 2006-02-21 andrey  Race conditions
events                   : BUG#17619 2006-02-21 andrey  Race conditions
events_scheduling        : BUG#18958 2006-04-13 andrey  Test case unstable
events_logs_tests        : BUG#18953 2006-04-12 kent    Test is randomly failing
ndb_autodiscover         : BUG#18952 2006-02-16 jmiller Needs to be fixed w.r.t binlog
ndb_autodiscover2        : BUG#18952 2006-02-16 jmiller Needs to be fixed w.r.t binlog
ndb_cache2               : BUG#18597 2006-03-28 brian simultaneous drop table and ndb statistics update triggers node failure
ndb_cache_multi2         : BUG#18597 2006-04-10 kent  simultaneous drop table and ndb statistics update triggers node failure
partition_03ndb          : BUG#16385 2006-03-24 mikael Partitions: crash when updating a range partitioned NDB table
ps_7ndb                  : BUG#18950 2006-02-16 jmiller create table like does not obtain LOCK_open
rpl_deadlock_innodb      : BUG#16920 2006-04-12 kent    fails in show slave status (randomly)
rpl_ndb_2innodb          : BUG#19004 2006-03-22 tomas ndb: partition by range and update hangs
rpl_ndb_2myisam          : BUG#19004 2006-03-22 tomas ndb: partition by range and update hangs
rpl_ndb_auto_inc         : BUG#17086 2006-02-16 jmiller CR: auto_increment_increment and auto_increment_offset produce duplicate key er
rpl_ndb_ddl              : result file needs update + test needs to checked
rpl_ndb_innodb2ndb       : BUG#18094 2006-03-16 mats Slave caches invalid table definition after atlters causes select failure
rpl_ndb_log              : BUG#18947 2006-03-21 tomas CRBR: order in binlog of create table and insert (on different table) not determ
rpl_ndb_myisam2ndb       : BUG#18094 2006-03-16 mats   Slave caches invalid table definition after atlters causes select failure
rpl_ndb_relay_space      : BUG#16993 2006-02-16 jmiller RBR: ALTER TABLE ZEROFILL AUTO_INCREMENT is not replicated correctly
rpl_switch_stm_row_mixed : BUG#18590 2006-03-28 brian
rpl_row_basic_7ndb       : BUG#17400 2006-04-09 brian   Cluster Replication: delete & update of rows in table without pk fails on slave.
rpl_row_blob_innodb      : BUG#18980 2006-04-10 kent    Test fails randomly
rpl_row_func003		 : BUG#19074 2006-13-04 andrei  test failed
rpl_row_inexist_tbl      : BUG#18948 2006-03-09 mats    Disabled since patch makes this test wait forever
rpl_sp                   : BUG#16456 2006-02-16 jmiller
rpl_until                : BUG#15886 2006-02-16 jmiller Unstable test case
sp-goto                  : BUG#18949 2006-02-16 jmiller GOTO is currently is disabled - will be fixed in the future
mysqldump                : BUG#18078 2006-03-10 lars
udf                      : BUG#18564 2006-03-27 ian     (Permission by Brian)

# the below testcase have been reworked to avoid the bug, test contains comment, keep bug open
#ndb_binlog_ddl_multi     : BUG#18976 2006-04-10 kent    CRBR: multiple binlog, second binlog may miss schema log events

# the below ndb failures have not been objerved for > 5 push builds, close bugs
#ndb_gis                  : BUG#18600 2006-03-28 brian ndb_gis test failure
#ndb_load                 : BUG#17233 2006-02-16 jmiller failed load data from infile causes mysqld dbug_assert, binlog not flushed
#rpl_ndb_basic            : BUG#18592 2006-03-28 brian rpl_ndb_basic failure
#rpl_ndb_dd_advance       : BUG#18924 2006-04-09 brian rpl_ndb_dd_advance failure
#rpl_ndb_dd_basic         : BUG#18569 2006-03-28 brian rpl_ndb_dd_basic failure
#rpl_ndb_insert_ignore    : BUG#18567 2006-03-28 brian rpl_ndb_insert_ignore failure
#rpl_ndb_multi_update2    : BUG#18928 2006-04-09 brian   rpl_ndb_multi_update2 failed
#rpl_ndb_multi_update3    : BUG#18627 2006-03-29 monty   Cluster Replication: rpl_ndb_multi_update3 fails on Intel 64 bit
#rpl_ndb_trig004          : BUG#18977 2006-04-10 kent    Test fails randomly
=======
events_bugs             : test case unstable (race conditions). andrey will fix
events_stress           : test case unstable. andrey will fix
events                  : test case unstable. andrey will fix
#ndb_alter_table_row    : sometimes wrong error 1015!=1046
ndb_autodiscover        : Needs to be fixed w.r.t binlog
ndb_autodiscover2       : Needs to be fixed w.r.t binlog
#ndb_binlog_basic        : Results are not deterministic, Tomas will fix
#ndb_binlog_ddl_multi    : Bug#17038 [PATCH PENDING]
#ndb_binlog_multi        : Results are not deterministic, Tomas will fix
ndb_load                : Bug#17233
partition_03ndb         : Bug#16385
ps_7ndb                 : dbug assert in RBR mode when executing test suite
#rpl_bit_npk             : Bug#13418
rpl_ddl                 : Bug#15963 SBR does not show "Definer" correctly
rpl_ndb_2innodb         : assertion in get_parts_for_update()
rpl_ndb_2myisam         : assertion in get_parts_for_update()
rpl_ndb_auto_inc        : Bug#17086
#rpl_ndb_basic           : Bug#16228 [IN REVIEW]
rpl_ndb_blob            : interferes with following tests, causing hang
rpl_ndb_blob2           : interferes with following tests, causing hang
rpl_ndb_ddl             : master hangs
#rpl_ndb_delete_nowhere  : Bug#17400: delete & update of rows in table without pk fails
rpl_ndb_innodb2ndb      : Bug#18094 - Slave caches invalid table definition...
rpl_ndb_dd_partitions   : Bug#18094 - Slave caches invalid table definition...
rpl_ndb_insert_ignore   : Bugs: #17431: INSERT IGNORE INTO returns failed: 1296
rpl_ndb_myisam2ndb      : Bug#18261: Cluster Replication: tests rpl_ndb_xxx2ndb fails
rpl_ndb_log             : result not deterministic, TBD if should remove
rpl_ndb_relay_space     : Bug#16993
#rpl_ndb_multi_update3   : Bug#17400: delete & update of rows in table without pk fails
rpl_ndb_sp007           : Bug #17290
rpl_row_inexist_tbl     : Disabled since patch makes this test wait forever
rpl_sp                  : Bug#16456
rpl_until               : Unstable test case, bug#15886
sp-goto                 : GOTO is currently is disabled - will be fixed in the future
mysqldump               : BUG#18078
udf			: Need to check if udf_example.so has been built
>>>>>>> 405ebbf2
<|MERGE_RESOLUTION|>--- conflicted
+++ resolved
@@ -9,7 +9,6 @@
 #  Do not use any TAB characters for whitespace.
 #
 ##############################################################################
-<<<<<<< HEAD
 events_bugs              : BUG#17619 2006-02-21 andrey  Race conditions
 events_stress            : BUG#17619 2006-02-21 andrey  Race conditions
 events                   : BUG#17619 2006-02-21 andrey  Race conditions
@@ -31,7 +30,7 @@
 rpl_ndb_myisam2ndb       : BUG#18094 2006-03-16 mats   Slave caches invalid table definition after atlters causes select failure
 rpl_ndb_relay_space      : BUG#16993 2006-02-16 jmiller RBR: ALTER TABLE ZEROFILL AUTO_INCREMENT is not replicated correctly
 rpl_switch_stm_row_mixed : BUG#18590 2006-03-28 brian
-rpl_row_basic_7ndb       : BUG#17400 2006-04-09 brian   Cluster Replication: delete & update of rows in table without pk fails on slave.
+#rpl_row_basic_7ndb       : BUG#17400 2006-04-09 brian   Cluster Replication: delete & update of rows in table without pk fails on slave.
 rpl_row_blob_innodb      : BUG#18980 2006-04-10 kent    Test fails randomly
 rpl_row_func003		 : BUG#19074 2006-13-04 andrei  test failed
 rpl_row_inexist_tbl      : BUG#18948 2006-03-09 mats    Disabled since patch makes this test wait forever
@@ -53,42 +52,4 @@
 #rpl_ndb_insert_ignore    : BUG#18567 2006-03-28 brian rpl_ndb_insert_ignore failure
 #rpl_ndb_multi_update2    : BUG#18928 2006-04-09 brian   rpl_ndb_multi_update2 failed
 #rpl_ndb_multi_update3    : BUG#18627 2006-03-29 monty   Cluster Replication: rpl_ndb_multi_update3 fails on Intel 64 bit
-#rpl_ndb_trig004          : BUG#18977 2006-04-10 kent    Test fails randomly
-=======
-events_bugs             : test case unstable (race conditions). andrey will fix
-events_stress           : test case unstable. andrey will fix
-events                  : test case unstable. andrey will fix
-#ndb_alter_table_row    : sometimes wrong error 1015!=1046
-ndb_autodiscover        : Needs to be fixed w.r.t binlog
-ndb_autodiscover2       : Needs to be fixed w.r.t binlog
-#ndb_binlog_basic        : Results are not deterministic, Tomas will fix
-#ndb_binlog_ddl_multi    : Bug#17038 [PATCH PENDING]
-#ndb_binlog_multi        : Results are not deterministic, Tomas will fix
-ndb_load                : Bug#17233
-partition_03ndb         : Bug#16385
-ps_7ndb                 : dbug assert in RBR mode when executing test suite
-#rpl_bit_npk             : Bug#13418
-rpl_ddl                 : Bug#15963 SBR does not show "Definer" correctly
-rpl_ndb_2innodb         : assertion in get_parts_for_update()
-rpl_ndb_2myisam         : assertion in get_parts_for_update()
-rpl_ndb_auto_inc        : Bug#17086
-#rpl_ndb_basic           : Bug#16228 [IN REVIEW]
-rpl_ndb_blob            : interferes with following tests, causing hang
-rpl_ndb_blob2           : interferes with following tests, causing hang
-rpl_ndb_ddl             : master hangs
-#rpl_ndb_delete_nowhere  : Bug#17400: delete & update of rows in table without pk fails
-rpl_ndb_innodb2ndb      : Bug#18094 - Slave caches invalid table definition...
-rpl_ndb_dd_partitions   : Bug#18094 - Slave caches invalid table definition...
-rpl_ndb_insert_ignore   : Bugs: #17431: INSERT IGNORE INTO returns failed: 1296
-rpl_ndb_myisam2ndb      : Bug#18261: Cluster Replication: tests rpl_ndb_xxx2ndb fails
-rpl_ndb_log             : result not deterministic, TBD if should remove
-rpl_ndb_relay_space     : Bug#16993
-#rpl_ndb_multi_update3   : Bug#17400: delete & update of rows in table without pk fails
-rpl_ndb_sp007           : Bug #17290
-rpl_row_inexist_tbl     : Disabled since patch makes this test wait forever
-rpl_sp                  : Bug#16456
-rpl_until               : Unstable test case, bug#15886
-sp-goto                 : GOTO is currently is disabled - will be fixed in the future
-mysqldump               : BUG#18078
-udf			: Need to check if udf_example.so has been built
->>>>>>> 405ebbf2
+#rpl_ndb_trig004          : BUG#18977 2006-04-10 kent    Test fails randomly