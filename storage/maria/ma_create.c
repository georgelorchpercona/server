/* Copyright (C) 2006 MySQL AB & MySQL Finland AB & TCX DataKonsult AB

   This program is free software; you can redistribute it and/or modify
   it under the terms of the GNU General Public License as published by
   the Free Software Foundation; version 2 of the License.

   This program is distributed in the hope that it will be useful,
   but WITHOUT ANY WARRANTY; without even the implied warranty of
   MERCHANTABILITY or FITNESS FOR A PARTICULAR PURPOSE.  See the
   GNU General Public License for more details.

   You should have received a copy of the GNU General Public License
   along with this program; if not, write to the Free Software
   Foundation, Inc., 59 Temple Place, Suite 330, Boston, MA  02111-1307  USA */

/* Create a MARIA table */

#include "ma_ftdefs.h"
#include "ma_sp_defs.h"
#include <my_bit.h>
#include "ma_blockrec.h"
#include "trnman_public.h"

#if defined(MSDOS) || defined(__WIN__)
#ifdef __WIN__
#include <fcntl.h>
#else
#include <process.h>			/* Prototype for getpid */
#endif
#endif
#include <m_ctype.h>

static int compare_columns(MARIA_COLUMNDEF **a, MARIA_COLUMNDEF **b);

/*
  Old options is used when recreating database, from maria_chk
*/

int maria_create(const char *name, enum data_file_type datafile_type,
                 uint keys,MARIA_KEYDEF *keydefs,
                 uint columns, MARIA_COLUMNDEF *columndef,
                 uint uniques, MARIA_UNIQUEDEF *uniquedefs,
                 MARIA_CREATE_INFO *ci,uint flags)
{
  register uint i,j;
  File dfile,file;
  int errpos,save_errno, create_mode= O_RDWR | O_TRUNC, res;
  myf create_flag;
  uint length,max_key_length,packed,pack_bytes,pointer,real_length_diff,
       key_length,info_length,key_segs,options,min_key_length_skip,
       base_pos,long_varchar_count,varchar_length,
       unique_key_parts,fulltext_keys,offset, not_block_record_extra_length;
  uint max_field_lengths, extra_header_size;
  ulong reclength, real_reclength,min_pack_length;
  char filename[FN_REFLEN], linkname[FN_REFLEN], *linkname_ptr;
  ulong pack_reclength;
  ulonglong tot_length,max_rows, tmp;
  enum en_fieldtype type;
  enum data_file_type org_datafile_type= datafile_type;
  MARIA_SHARE share;
  MARIA_KEYDEF *keydef,tmp_keydef;
  MARIA_UNIQUEDEF *uniquedef;
  HA_KEYSEG *keyseg,tmp_keyseg;
  MARIA_COLUMNDEF *column, *end_column;
  ulong *rec_per_key_part;
  my_off_t key_root[HA_MAX_POSSIBLE_KEY], kfile_size_before_extension;
  MARIA_CREATE_INFO tmp_create_info;
  my_bool tmp_table= FALSE; /* cache for presence of HA_OPTION_TMP_TABLE */
  my_bool forced_packed;
  myf     sync_dir=  0;
  uchar   *log_data= NULL;
  DBUG_ENTER("maria_create");
  DBUG_PRINT("enter", ("keys: %u  columns: %u  uniques: %u  flags: %u",
                      keys, columns, uniques, flags));

  DBUG_ASSERT(maria_block_size && maria_block_size % IO_SIZE == 0);
  LINT_INIT(dfile);
  LINT_INIT(file);

  if (!ci)
  {
    bzero((char*) &tmp_create_info,sizeof(tmp_create_info));
    ci=&tmp_create_info;
  }

  if (keys + uniques > MARIA_MAX_KEY || columns == 0)
  {
    DBUG_RETURN(my_errno=HA_WRONG_CREATE_OPTION);
  }
  errpos=0;
  options=0;
  bzero((byte*) &share,sizeof(share));

  if (flags & HA_DONT_TOUCH_DATA)
  {
    org_datafile_type= ci->org_data_file_type;
    if (!(ci->old_options & HA_OPTION_TEMP_COMPRESS_RECORD))
      options=ci->old_options &
	(HA_OPTION_COMPRESS_RECORD | HA_OPTION_PACK_RECORD |
	 HA_OPTION_READ_ONLY_DATA | HA_OPTION_CHECKSUM |
	 HA_OPTION_TMP_TABLE | HA_OPTION_DELAY_KEY_WRITE);
    else
    {
      /* Uncompressing rows */
      options=ci->old_options &
	(HA_OPTION_CHECKSUM | HA_OPTION_TMP_TABLE | HA_OPTION_DELAY_KEY_WRITE);
    }
  }

  if (ci->reloc_rows > ci->max_rows)
    ci->reloc_rows=ci->max_rows;		/* Check if wrong parameter */

  if (!(rec_per_key_part=
	(ulong*) my_malloc((keys + uniques)*HA_MAX_KEY_SEG*sizeof(long),
			   MYF(MY_WME | MY_ZEROFILL))))
    DBUG_RETURN(my_errno);

	/* Start by checking fields and field-types used */

  varchar_length=long_varchar_count=packed= not_block_record_extra_length=
    pack_reclength= max_field_lengths= 0;
  reclength= min_pack_length= ci->null_bytes;
  forced_packed= 0;

  for (column= columndef, end_column= column + columns ;
       column != end_column ;
       column++)
  {
    /* Fill in not used struct parts */
    column->offset= reclength;
    column->empty_pos= 0;
    column->empty_bit= 0;
    column->fill_length= column->length;

    reclength+= column->length;
    type= column->type;
    if (type == FIELD_SKIP_PRESPACE && datafile_type == BLOCK_RECORD)
      type= FIELD_NORMAL;                /* SKIP_PRESPACE not supported */

    if (type != FIELD_NORMAL && type != FIELD_CHECK)
    {
      column->empty_pos= packed/8;
      column->empty_bit= (1 << (packed & 7));
      if (type == FIELD_BLOB)
      {
        forced_packed= 1;
        packed++;
	share.base.blobs++;
	if (pack_reclength != INT_MAX32)
	{
	  if (column->length == 4+portable_sizeof_char_ptr)
	    pack_reclength= INT_MAX32;
	  else
          {
            /* Add max possible blob length */
	    pack_reclength+= (1 << ((column->length-
                                     portable_sizeof_char_ptr)*8));
          }
	}
        max_field_lengths+= (column->length - portable_sizeof_char_ptr);
      }
      else if (type == FIELD_SKIP_PRESPACE ||
	       type == FIELD_SKIP_ENDSPACE)
      {
        forced_packed= 1;
        max_field_lengths+= column->length > 255 ? 2 : 1;
        not_block_record_extra_length++;
        packed++;
      }
      else if (type == FIELD_VARCHAR)
      {
	varchar_length+= column->length-1; /* Used for min_pack_length */
	pack_reclength++;
        not_block_record_extra_length++;
        max_field_lengths++;
        packed++;
        column->fill_length= 1;
        /* We must test for 257 as length includes pack-length */
        if (test(column->length >= 257))
	{
	  long_varchar_count++;
          max_field_lengths++;
          column->fill_length= 2;
	}
      }
      else if (type == FIELD_SKIP_ZERO)
        packed++;
      else
      {
        if (!column->null_bit)
          min_pack_length+= column->length;
        else
          not_block_record_extra_length+= column->length;
        column->empty_pos= 0;
        column->empty_bit= 0;
      }
    }
    else					/* FIELD_NORMAL */
    {
      if (!column->null_bit)
      {
        min_pack_length+= column->length;
        share.base.fixed_not_null_fields++;
        share.base.fixed_not_null_fields_length+= column->length;
      }
      else
        not_block_record_extra_length+= column->length;
    }
  }

  if (datafile_type == STATIC_RECORD && forced_packed)
  {
    /* Can't use fixed length records, revert to block records */
    datafile_type= BLOCK_RECORD;
  }

  if (datafile_type == DYNAMIC_RECORD)
    options|= HA_OPTION_PACK_RECORD;	/* Must use packed records */

  if (datafile_type == STATIC_RECORD)
  {
    /* We can't use checksum with static length rows */
    flags&= ~HA_CREATE_CHECKSUM;
    options&= ~HA_OPTION_CHECKSUM;
    min_pack_length+= varchar_length;
    packed= 0;
  }
  if (datafile_type != BLOCK_RECORD)
    min_pack_length+= not_block_record_extra_length;

  if ((packed & 7) == 1)
  {
    /*
      Not optimal packing, try to remove a 1 byte length zero-field as
      this will get same record length, but smaller pack overhead
    */
    while (column != columndef)
    {
      column--;
      if (column->type == (int) FIELD_SKIP_ZERO && column->length == 1)
      {
	column->type=(int) FIELD_NORMAL;
        column->empty_pos= 0;
        column->empty_bit= 0;
	packed--;
	min_pack_length++;
	break;
      }
    }
  }

  if (flags & HA_CREATE_TMP_TABLE)
  {
    options|= HA_OPTION_TMP_TABLE;
    tmp_table= TRUE;
    create_mode|= O_EXCL | O_NOFOLLOW;
    /* "CREATE TEMPORARY" tables are not crash-safe (dropped at restart) */
    ci->transactional= FALSE;
  }
  share.base.null_bytes= ci->null_bytes;
  share.base.original_null_bytes= ci->null_bytes;
  share.base.transactional= ci->transactional;
  share.base.max_field_lengths= max_field_lengths;
  share.base.field_offsets= 0;                  /* for future */
  
  if (pack_reclength != INT_MAX32)
    pack_reclength+= max_field_lengths + long_varchar_count;

  if (flags & HA_CREATE_CHECKSUM || (options & HA_OPTION_CHECKSUM))
  {
    options|= HA_OPTION_CHECKSUM;
    min_pack_length++;
    pack_reclength++;
  }
  if (flags & HA_CREATE_DELAY_KEY_WRITE)
    options|= HA_OPTION_DELAY_KEY_WRITE;
  if (flags & HA_CREATE_RELIES_ON_SQL_LAYER)
    options|= HA_OPTION_RELIES_ON_SQL_LAYER;

  pack_bytes= (packed + 7) / 8;
  if (pack_reclength != INT_MAX32)
    pack_reclength+= reclength+pack_bytes +
      test(test_all_bits(options, HA_OPTION_CHECKSUM | HA_PACK_RECORD));
  min_pack_length+= pack_bytes;
  /* Calculate min possible row length for rows-in-block */
  extra_header_size= MAX_FIXED_HEADER_SIZE;
  if (ci->transactional)
    extra_header_size= TRANS_MAX_FIXED_HEADER_SIZE;
  share.base.min_row_length= (extra_header_size + share.base.null_bytes +
                              pack_bytes);
  if (!ci->data_file_length && ci->max_rows)
  {
    if (pack_reclength == INT_MAX32 ||
             (~(ulonglong) 0)/ci->max_rows < (ulonglong) pack_reclength)
      ci->data_file_length= ~(ulonglong) 0;
    else
      ci->data_file_length=(ulonglong) ci->max_rows*pack_reclength;
  }
  else if (!ci->max_rows)
  {
    if (datafile_type == BLOCK_RECORD)
    {
      uint rows_per_page= ((maria_block_size - PAGE_OVERHEAD_SIZE) /
                           (min_pack_length + extra_header_size +
                            DIR_ENTRY_SIZE));
      ulonglong data_file_length= ci->data_file_length;
      if (!data_file_length)
        data_file_length= ((((ulonglong) 1 << ((BLOCK_RECORD_POINTER_SIZE-1) *
                                               8)) -1));
      if (rows_per_page > 0)
      {
        set_if_smaller(rows_per_page, MAX_ROWS_PER_PAGE);
        ci->max_rows= data_file_length / maria_block_size * rows_per_page;
      }
      else
        ci->max_rows= data_file_length / (min_pack_length +
                                          extra_header_size +
                                          DIR_ENTRY_SIZE);
    }
    else
      ci->max_rows=(ha_rows) (ci->data_file_length/(min_pack_length +
                                                    ((options &
                                                      HA_OPTION_PACK_RECORD) ?
                                                     3 : 0)));
  }
  max_rows= (ulonglong) ci->max_rows;
  if (datafile_type == BLOCK_RECORD)
  {
    /* The + 1 is for record position withing page */
    pointer= maria_get_pointer_length((ci->data_file_length /
                                       maria_block_size), 3) + 1;
    set_if_smaller(pointer, BLOCK_RECORD_POINTER_SIZE);

    if (!max_rows)
      max_rows= (((((ulonglong) 1 << ((pointer-1)*8)) -1) * maria_block_size) /
                 min_pack_length);
  }
  else
  {
    if (datafile_type != STATIC_RECORD)
      pointer= maria_get_pointer_length(ci->data_file_length,
                                        maria_data_pointer_size);
    else
      pointer= maria_get_pointer_length(ci->max_rows, maria_data_pointer_size);
    if (!max_rows)
      max_rows= ((((ulonglong) 1 << (pointer*8)) -1) / min_pack_length);
  }

  real_reclength=reclength;
  if (datafile_type == STATIC_RECORD)
  {
    if (reclength <= pointer)
      reclength=pointer+1;		/* reserve place for delete link */
  }
  else
    reclength+= long_varchar_count;	/* We need space for varchar! */

  max_key_length=0; tot_length=0 ; key_segs=0;
  fulltext_keys=0;
  share.state.rec_per_key_part=rec_per_key_part;
  share.state.key_root=key_root;
  share.state.key_del= HA_OFFSET_ERROR;
  if (uniques)
    max_key_length= MARIA_UNIQUE_HASH_LENGTH + pointer;

  for (i=0, keydef=keydefs ; i < keys ; i++ , keydef++)
  {
    share.state.key_root[i]= HA_OFFSET_ERROR;
    min_key_length_skip=length=real_length_diff=0;
    key_length=pointer;
    if (keydef->flag & HA_SPATIAL)
    {
#ifdef HAVE_SPATIAL
      /* BAR TODO to support 3D and more dimensions in the future */
      uint sp_segs=SPDIMS*2;
      keydef->flag=HA_SPATIAL;

      if (flags & HA_DONT_TOUCH_DATA)
      {
        /*
          Called by maria_chk - i.e. table structure was taken from
          MYI file and SPATIAL key *does have* additional sp_segs keysegs.
          keydef->seg here points right at the GEOMETRY segment,
          so we only need to decrease keydef->keysegs.
          (see maria_recreate_table() in _ma_check.c)
        */
        keydef->keysegs-=sp_segs-1;
      }

      for (j=0, keyseg=keydef->seg ; (int) j < keydef->keysegs ;
	   j++, keyseg++)
      {
        if (keyseg->type != HA_KEYTYPE_BINARY &&
	    keyseg->type != HA_KEYTYPE_VARBINARY1 &&
            keyseg->type != HA_KEYTYPE_VARBINARY2)
        {
          my_errno=HA_WRONG_CREATE_OPTION;
          goto err_no_lock;
        }
      }
      keydef->keysegs+=sp_segs;
      key_length+=SPLEN*sp_segs;
      length++;                              /* At least one length byte */
      min_key_length_skip+=SPLEN*2*SPDIMS;
#else
      my_errno= HA_ERR_UNSUPPORTED;
      goto err_no_lock;
#endif /*HAVE_SPATIAL*/
    }
    else if (keydef->flag & HA_FULLTEXT)
    {
      keydef->flag=HA_FULLTEXT | HA_PACK_KEY | HA_VAR_LENGTH_KEY;
      options|=HA_OPTION_PACK_KEYS;             /* Using packed keys */

      for (j=0, keyseg=keydef->seg ; (int) j < keydef->keysegs ;
	   j++, keyseg++)
      {
        if (keyseg->type != HA_KEYTYPE_TEXT &&
	    keyseg->type != HA_KEYTYPE_VARTEXT1 &&
            keyseg->type != HA_KEYTYPE_VARTEXT2)
        {
          my_errno=HA_WRONG_CREATE_OPTION;
          goto err_no_lock;
        }
        if (!(keyseg->flag & HA_BLOB_PART) &&
	    (keyseg->type == HA_KEYTYPE_VARTEXT1 ||
             keyseg->type == HA_KEYTYPE_VARTEXT2))
        {
          /* Make a flag that this is a VARCHAR */
          keyseg->flag|= HA_VAR_LENGTH_PART;
          /* Store in bit_start number of bytes used to pack the length */
          keyseg->bit_start= ((keyseg->type == HA_KEYTYPE_VARTEXT1)?
                              1 : 2);
        }
      }

      fulltext_keys++;
      key_length+= HA_FT_MAXBYTELEN+HA_FT_WLEN;
      length++;                              /* At least one length byte */
      min_key_length_skip+=HA_FT_MAXBYTELEN;
      real_length_diff=HA_FT_MAXBYTELEN-FT_MAX_WORD_LEN_FOR_SORT;
    }
    else
    {
      /* Test if prefix compression */
      if (keydef->flag & HA_PACK_KEY)
      {
	/* Can't use space_compression on number keys */
	if ((keydef->seg[0].flag & HA_SPACE_PACK) &&
	    keydef->seg[0].type == (int) HA_KEYTYPE_NUM)
	  keydef->seg[0].flag&= ~HA_SPACE_PACK;

	/* Only use HA_PACK_KEY when first segment is a variable length key */
	if (!(keydef->seg[0].flag & (HA_SPACE_PACK | HA_BLOB_PART |
				     HA_VAR_LENGTH_PART)))
	{
	  /* pack relative to previous key */
	  keydef->flag&= ~HA_PACK_KEY;
	  keydef->flag|= HA_BINARY_PACK_KEY | HA_VAR_LENGTH_KEY;
	}
	else
	{
	  keydef->seg[0].flag|=HA_PACK_KEY;	/* for easyer intern test */
	  keydef->flag|=HA_VAR_LENGTH_KEY;
	  options|=HA_OPTION_PACK_KEYS;		/* Using packed keys */
	}
      }
      if (keydef->flag & HA_BINARY_PACK_KEY)
	options|=HA_OPTION_PACK_KEYS;		/* Using packed keys */

      if (keydef->flag & HA_AUTO_KEY && ci->with_auto_increment)
	share.base.auto_key=i+1;
      for (j=0, keyseg=keydef->seg ; j < keydef->keysegs ; j++, keyseg++)
      {
	/* numbers are stored with high by first to make compression easier */
	switch (keyseg->type) {
	case HA_KEYTYPE_SHORT_INT:
	case HA_KEYTYPE_LONG_INT:
	case HA_KEYTYPE_FLOAT:
	case HA_KEYTYPE_DOUBLE:
	case HA_KEYTYPE_USHORT_INT:
	case HA_KEYTYPE_ULONG_INT:
	case HA_KEYTYPE_LONGLONG:
	case HA_KEYTYPE_ULONGLONG:
	case HA_KEYTYPE_INT24:
	case HA_KEYTYPE_UINT24:
	case HA_KEYTYPE_INT8:
	  keyseg->flag|= HA_SWAP_KEY;
          break;
        case HA_KEYTYPE_VARTEXT1:
        case HA_KEYTYPE_VARTEXT2:
        case HA_KEYTYPE_VARBINARY1:
        case HA_KEYTYPE_VARBINARY2:
          if (!(keyseg->flag & HA_BLOB_PART))
          {
            /* Make a flag that this is a VARCHAR */
            keyseg->flag|= HA_VAR_LENGTH_PART;
            /* Store in bit_start number of bytes used to pack the length */
            keyseg->bit_start= ((keyseg->type == HA_KEYTYPE_VARTEXT1 ||
                                 keyseg->type == HA_KEYTYPE_VARBINARY1) ?
                                1 : 2);
          }
          break;
	default:
	  break;
	}
	if (keyseg->flag & HA_SPACE_PACK)
	{
          DBUG_ASSERT(!(keyseg->flag & HA_VAR_LENGTH_PART));
	  keydef->flag |= HA_SPACE_PACK_USED | HA_VAR_LENGTH_KEY;
	  options|=HA_OPTION_PACK_KEYS;		/* Using packed keys */
	  length++;				/* At least one length byte */
	  min_key_length_skip+=keyseg->length;
	  if (keyseg->length >= 255)
	  {					/* prefix may be 3 bytes */
	    min_key_length_skip+=2;
	    length+=2;
	  }
	}
	if (keyseg->flag & (HA_VAR_LENGTH_PART | HA_BLOB_PART))
	{
          DBUG_ASSERT(!test_all_bits(keyseg->flag,
                                    (HA_VAR_LENGTH_PART | HA_BLOB_PART)));
	  keydef->flag|=HA_VAR_LENGTH_KEY;
	  length++;				/* At least one length byte */
	  options|=HA_OPTION_PACK_KEYS;		/* Using packed keys */
	  min_key_length_skip+=keyseg->length;
	  if (keyseg->length >= 255)
	  {					/* prefix may be 3 bytes */
	    min_key_length_skip+=2;
	    length+=2;
	  }
	}
	key_length+= keyseg->length;
	if (keyseg->null_bit)
	{
	  key_length++;
	  options|=HA_OPTION_PACK_KEYS;
	  keyseg->flag|=HA_NULL_PART;
	  keydef->flag|=HA_VAR_LENGTH_KEY | HA_NULL_PART_KEY;
	}
      }
    } /* if HA_FULLTEXT */
    key_segs+=keydef->keysegs;
    if (keydef->keysegs > HA_MAX_KEY_SEG)
    {
      my_errno=HA_WRONG_CREATE_OPTION;
      goto err_no_lock;
    }
    /*
      key_segs may be 0 in the case when we only want to be able to
      add on row into the table. This can happen with some DISTINCT queries
      in MySQL
    */
    if ((keydef->flag & (HA_NOSAME | HA_NULL_PART_KEY)) == HA_NOSAME &&
	key_segs)
      share.state.rec_per_key_part[key_segs-1]=1L;
    length+=key_length;
    /*
      A key can't be longer than than half a index block (as we have
      to be able to put at least 2 keys on an index block for the key
      algorithms to work).
    */
    if (length > maria_max_key_length())
    {
      my_errno=HA_WRONG_CREATE_OPTION;
      goto err_no_lock;
    }
    keydef->block_length= maria_block_size;
    keydef->keylength= (uint16) key_length;
    keydef->minlength= (uint16) (length-min_key_length_skip);
    keydef->maxlength= (uint16) length;

    if (length > max_key_length)
      max_key_length= length;
    tot_length+= ((max_rows/(ulong) (((uint) maria_block_size-5)/
                                     (length*2))) *
                  maria_block_size);
  }

  unique_key_parts=0;
  offset=reclength-uniques*MARIA_UNIQUE_HASH_LENGTH;
  for (i=0, uniquedef=uniquedefs ; i < uniques ; i++ , uniquedef++)
  {
    uniquedef->key=keys+i;
    unique_key_parts+=uniquedef->keysegs;
    share.state.key_root[keys+i]= HA_OFFSET_ERROR;
    tot_length+= (max_rows/(ulong) (((uint) maria_block_size-5)/
                         ((MARIA_UNIQUE_HASH_LENGTH + pointer)*2)))*
                         (ulong) maria_block_size;
  }
  keys+=uniques;				/* Each unique has 1 key */
  key_segs+=uniques;				/* Each unique has 1 key seg */

  base_pos=(MARIA_STATE_INFO_SIZE + keys * MARIA_STATE_KEY_SIZE +
	    key_segs * MARIA_STATE_KEYSEG_SIZE);
  info_length= base_pos+(uint) (MARIA_BASE_INFO_SIZE+
                                keys * MARIA_KEYDEF_SIZE+
                                uniques * MARIA_UNIQUEDEF_SIZE +
                                (key_segs + unique_key_parts)*HA_KEYSEG_SIZE+
                                columns*MARIA_COLUMNDEF_SIZE);

 DBUG_PRINT("info", ("info_length: %u", info_length));
  /* There are only 16 bits for the total header length. */
  if (info_length > 65535)
  {
    my_printf_error(0, "Maria table '%s' has too many columns and/or "
                    "indexes and/or unique constraints.",
                    MYF(0), name + dirname_length(name));
    my_errno= HA_WRONG_CREATE_OPTION;
    goto err_no_lock;
  }

  bmove(share.state.header.file_version,(byte*) maria_file_magic,4);
  ci->old_options=options| (ci->old_options & HA_OPTION_TEMP_COMPRESS_RECORD ?
			HA_OPTION_COMPRESS_RECORD |
			HA_OPTION_TEMP_COMPRESS_RECORD: 0);
  mi_int2store(share.state.header.options,ci->old_options);
  mi_int2store(share.state.header.header_length,info_length);
  mi_int2store(share.state.header.state_info_length,MARIA_STATE_INFO_SIZE);
  mi_int2store(share.state.header.base_info_length,MARIA_BASE_INFO_SIZE);
  mi_int2store(share.state.header.base_pos,base_pos);
  share.state.header.data_file_type= share.data_file_type= datafile_type;
  share.state.header.org_data_file_type= org_datafile_type;
  share.state.header.language= (ci->language ?
				ci->language : default_charset_info->number);

  share.state.dellink = HA_OFFSET_ERROR;
  share.state.first_bitmap_with_space= 0;
  share.state.create_rename_lsn= LSN_IMPOSSIBLE;
  share.state.process=	(ulong) getpid();
  share.state.unique=	(ulong) 0;
  share.state.update_count=(ulong) 0;
  share.state.version=	(ulong) time((time_t*) 0);
  share.state.sortkey=  (ushort) ~0;
  share.state.auto_increment=ci->auto_increment;
  share.options=options;
  share.base.rec_reflength=pointer;
  share.base.block_size= maria_block_size;

  /* Get estimate for index file length (this may be wrong for FT keys) */
  tmp= (tot_length + maria_block_size * keys *
	MARIA_INDEX_BLOCK_MARGIN) / maria_block_size;
  /*
    use maximum of key_file_length we calculated and key_file_length value we
    got from MYI file header (see also mariapack.c:save_state)
  */
  share.base.key_reflength=
    maria_get_pointer_length(max(ci->key_file_length,tmp),3);
  share.base.keys= share.state.header.keys= keys;
  share.state.header.uniques= uniques;
  share.state.header.fulltext_keys= fulltext_keys;
  mi_int2store(share.state.header.key_parts,key_segs);
  mi_int2store(share.state.header.unique_key_parts,unique_key_parts);

  maria_set_all_keys_active(share.state.key_map, keys);

  share.base.keystart = share.state.state.key_file_length=
    MY_ALIGN(info_length, maria_block_size);
  share.base.max_key_block_length= maria_block_size;
  share.base.max_key_length=ALIGN_SIZE(max_key_length+4);
  share.base.records=ci->max_rows;
  share.base.reloc=  ci->reloc_rows;
  share.base.reclength=real_reclength;
  share.base.pack_reclength=reclength+ test(options & HA_OPTION_CHECKSUM);
  share.base.max_pack_length=pack_reclength;
  share.base.min_pack_length=min_pack_length;
  share.base.pack_bytes= pack_bytes;
  share.base.fields= columns;
  share.base.pack_fields= packed;
#ifdef USE_RAID
  share.base.raid_type=ci->raid_type;
  share.base.raid_chunks=ci->raid_chunks;
  share.base.raid_chunksize=ci->raid_chunksize;
#endif

  /* max_data_file_length and max_key_file_length are recalculated on open */
  if (tmp_table)
    share.base.max_data_file_length= (my_off_t) ci->data_file_length;
  else if (ci->transactional && translog_inited)
  {
    /*
      we have checked translog_inited above, because maria_chk may call us
      (via maria_recreate_table()) and it does not have a log.
    */
    sync_dir= MY_SYNC_DIR;
  }

  if (datafile_type == BLOCK_RECORD)
    share.base.min_block_length= share.base.min_row_length;
  else
  {
    share.base.min_block_length=
      (share.base.pack_reclength+3 < MARIA_EXTEND_BLOCK_LENGTH &&
       ! share.base.blobs) ?
      max(share.base.pack_reclength,MARIA_MIN_BLOCK_LENGTH) :
      MARIA_EXTEND_BLOCK_LENGTH;
  }
  if (! (flags & HA_DONT_TOUCH_DATA))
    share.state.create_time= (long) time((time_t*) 0);

  pthread_mutex_lock(&THR_LOCK_maria);

  if (ci->index_file_name)
  {
    char *iext= strrchr(ci->index_file_name, '.');
    int have_iext= iext && !strcmp(iext, MARIA_NAME_IEXT);
    if (tmp_table)
    {
      char *path;
      /* chop off the table name, tempory tables use generated name */
      if ((path= strrchr(ci->index_file_name, FN_LIBCHAR)))
        *path= '\0';
      fn_format(filename, name, ci->index_file_name, MARIA_NAME_IEXT,
                MY_REPLACE_DIR | MY_UNPACK_FILENAME | MY_APPEND_EXT);
    }
    else
    {
      fn_format(filename, ci->index_file_name, "", MARIA_NAME_IEXT,
                MY_UNPACK_FILENAME | (have_iext ? MY_REPLACE_EXT :
                                      MY_APPEND_EXT));
    }
    fn_format(linkname, name, "", MARIA_NAME_IEXT,
              MY_UNPACK_FILENAME|MY_APPEND_EXT);
    linkname_ptr= linkname;
    /*
      Don't create the table if the link or file exists to ensure that one
      doesn't accidently destroy another table.
      Don't sync dir now if the data file has the same path.
    */
    create_flag=
      (ci->data_file_name &&
       !strcmp(ci->index_file_name, ci->data_file_name)) ? 0 : sync_dir;
  }
  else
  {
    fn_format(filename, name, "", MARIA_NAME_IEXT,
              (MY_UNPACK_FILENAME |
               (flags & HA_DONT_TOUCH_DATA) ? MY_RETURN_REAL_PATH : 0) |
                MY_APPEND_EXT);
    linkname_ptr= NULL;
    /*
      Replace the current file.
      Don't sync dir now if the data file has the same path.
    */
    create_flag= MY_DELETE_OLD | (!ci->data_file_name ? 0 : sync_dir);
  }

  /*
    If a MRG_MARIA table is in use, the mapped MARIA tables are open,
    but no entry is made in the table cache for them.
    A TRUNCATE command checks for the table in the cache only and could
    be fooled to believe, the table is not open.
    Pull the emergency brake in this situation. (Bug #8306)
  */
  if (_ma_test_if_reopen(filename))
  {
    my_printf_error(0, "MARIA table '%s' is in use "
                    "(most likely by a MERGE table). Try FLUSH TABLES.",
                    MYF(0), name + dirname_length(name));
    goto err;
  }

  if ((file= my_create_with_symlink(linkname_ptr, filename, 0, create_mode,
				    MYF(MY_WME|create_flag))) < 0)
    goto err;
  errpos=1;

<<<<<<< HEAD
=======
  if (!(flags & HA_DONT_TOUCH_DATA))
  {
    if (ci->data_file_name)
    {
      char *dext= strrchr(ci->data_file_name, '.');
      int have_dext= dext && !strcmp(dext, MARIA_NAME_DEXT);

      if (tmp_table)
      {
        char *path;
        /* chop off the table name, tempory tables use generated name */
        if ((path= strrchr(ci->data_file_name, FN_LIBCHAR)))
          *path= '\0';
        fn_format(filename, name, ci->data_file_name, MARIA_NAME_DEXT,
                  MY_REPLACE_DIR | MY_UNPACK_FILENAME | MY_APPEND_EXT);
      }
      else
      {
        fn_format(filename, ci->data_file_name, "", MARIA_NAME_DEXT,
                  MY_UNPACK_FILENAME |
                  (have_dext ? MY_REPLACE_EXT : MY_APPEND_EXT));
      }
      fn_format(linkname, name, "",MARIA_NAME_DEXT,
                MY_UNPACK_FILENAME | MY_APPEND_EXT);
      linkname_ptr=linkname;
      create_flag=0;
    }
    else
    {
      fn_format(filename,name,"", MARIA_NAME_DEXT,
                MY_UNPACK_FILENAME | MY_APPEND_EXT);
      linkname_ptr=0;
      create_flag=MY_DELETE_OLD;
    }
    if ((dfile=
         my_create_with_symlink(linkname_ptr, filename, 0, create_mode,
                                MYF(MY_WME | create_flag | sync_dir))) < 0)
      goto err;
    errpos=3;

    if (_ma_initialize_data_file(&share, dfile))
      goto err;
  }
>>>>>>> d6f2fda6
  DBUG_PRINT("info", ("write state info and base info"));
  if (_ma_state_info_write(file, &share.state, 2) ||
      _ma_base_info_write(file, &share.base))
    goto err;
  DBUG_PRINT("info", ("base_pos: %d  base_info_size: %d",
                      base_pos, MARIA_BASE_INFO_SIZE));
  DBUG_ASSERT(my_tell(file,MYF(0)) == base_pos+ MARIA_BASE_INFO_SIZE);

  /* Write key and keyseg definitions */
  DBUG_PRINT("info", ("write key and keyseg definitions"));
  for (i=0 ; i < share.base.keys - uniques; i++)
  {
    uint sp_segs=(keydefs[i].flag & HA_SPATIAL) ? 2*SPDIMS : 0;

    if (_ma_keydef_write(file, &keydefs[i]))
      goto err;
    for (j=0 ; j < keydefs[i].keysegs-sp_segs ; j++)
      if (_ma_keyseg_write(file, &keydefs[i].seg[j]))
       goto err;
#ifdef HAVE_SPATIAL
    for (j=0 ; j < sp_segs ; j++)
    {
      HA_KEYSEG sseg;
      sseg.type=SPTYPE;
      sseg.language= 7;                         /* Binary */
      sseg.null_bit=0;
      sseg.bit_start=0;
      sseg.bit_end=0;
      sseg.bit_length= 0;
      sseg.bit_pos= 0;
      sseg.length=SPLEN;
      sseg.null_pos=0;
      sseg.start=j*SPLEN;
      sseg.flag= HA_SWAP_KEY;
      if (_ma_keyseg_write(file, &sseg))
        goto err;
    }
#endif
  }
  /* Create extra keys for unique definitions */
  offset=reclength-uniques*MARIA_UNIQUE_HASH_LENGTH;
  bzero((char*) &tmp_keydef,sizeof(tmp_keydef));
  bzero((char*) &tmp_keyseg,sizeof(tmp_keyseg));
  for (i=0; i < uniques ; i++)
  {
    tmp_keydef.keysegs=1;
    tmp_keydef.flag=		HA_UNIQUE_CHECK;
    tmp_keydef.block_length=	(uint16) maria_block_size;
    tmp_keydef.keylength=	MARIA_UNIQUE_HASH_LENGTH + pointer;
    tmp_keydef.minlength=tmp_keydef.maxlength=tmp_keydef.keylength;
    tmp_keyseg.type=		MARIA_UNIQUE_HASH_TYPE;
    tmp_keyseg.length=		MARIA_UNIQUE_HASH_LENGTH;
    tmp_keyseg.start=		offset;
    offset+=			MARIA_UNIQUE_HASH_LENGTH;
    if (_ma_keydef_write(file,&tmp_keydef) ||
	_ma_keyseg_write(file,(&tmp_keyseg)))
      goto err;
  }

  /* Save unique definition */
  DBUG_PRINT("info", ("write unique definitions"));
  for (i=0 ; i < share.state.header.uniques ; i++)
  {
    HA_KEYSEG *keyseg_end;
    keyseg= uniquedefs[i].seg;
    if (_ma_uniquedef_write(file, &uniquedefs[i]))
      goto err;
    for (keyseg= uniquedefs[i].seg, keyseg_end= keyseg+ uniquedefs[i].keysegs;
         keyseg < keyseg_end;
         keyseg++)
    {
      switch (keyseg->type) {
      case HA_KEYTYPE_VARTEXT1:
      case HA_KEYTYPE_VARTEXT2:
      case HA_KEYTYPE_VARBINARY1:
      case HA_KEYTYPE_VARBINARY2:
        if (!(keyseg->flag & HA_BLOB_PART))
        {
          keyseg->flag|= HA_VAR_LENGTH_PART;
          keyseg->bit_start= ((keyseg->type == HA_KEYTYPE_VARTEXT1 ||
                               keyseg->type == HA_KEYTYPE_VARBINARY1) ?
                              1 : 2);
        }
        break;
      default:
        DBUG_ASSERT((keyseg->flag & HA_VAR_LENGTH_PART) == 0);
        break;
      }
      if (_ma_keyseg_write(file, keyseg))
	goto err;
    }
  }
  DBUG_PRINT("info", ("write field definitions"));
  if (datafile_type == BLOCK_RECORD)
  {
    /* Store columns in a more efficent order */
    MARIA_COLUMNDEF **col_order, **pos;
    if (!(col_order= (MARIA_COLUMNDEF**) my_malloc(share.base.fields *
                                                   sizeof(MARIA_COLUMNDEF*),
                                                   MYF(MY_WME))))
      goto err;
    for (column= columndef, pos= col_order ;
         column != end_column ;
         column++, pos++)
      *pos= column;
    qsort(col_order, share.base.fields, sizeof(*col_order),
          (qsort_cmp) compare_columns);
    for (i=0 ; i < share.base.fields ; i++)
    {
      if (_ma_columndef_write(file, col_order[i]))
      {
        my_free((gptr) col_order, MYF(0));
        goto err;
      }
    }
    my_free((gptr) col_order, MYF(0));
  }
  else
  {
    for (i=0 ; i < share.base.fields ; i++)
      if (_ma_columndef_write(file, &columndef[i]))
        goto err;
  }

  if ((kfile_size_before_extension= my_tell(file,MYF(0))) == MY_FILEPOS_ERROR)
    goto err;
#ifndef DBUG_OFF
  if (kfile_size_before_extension != info_length)
    DBUG_PRINT("warning",("info_length: %u  != used_length: %u",
			  info_length, (uint)kfile_size_before_extension));
#endif

  if (sync_dir)
  {
    /*
      we log the first bytes and then the size to which we extend; this is
      not log 1 KB of mostly zeroes if this is a small table.
    */
    char empty_string[]= "";
    LEX_STRING log_array[TRANSLOG_INTERNAL_PARTS + 4];
    uint total_rec_length= 0;
    uint i;
    log_array[TRANSLOG_INTERNAL_PARTS + 1].length= 1 + 2 + 2 +
      kfile_size_before_extension;
    /* we are needing maybe 64 kB, so don't use the stack */
    log_data= my_malloc(log_array[TRANSLOG_INTERNAL_PARTS + 1].length, MYF(0));
    if ((log_data == NULL) ||
        my_pread(file, 1 + 2 + 2 + log_data, kfile_size_before_extension,
                 0, MYF(MY_NABP)))
      goto err;
    /*
      remember if the data file was created or not, to know if Recovery can
      do it or not, in the future
    */
    log_data[0]= test(flags & HA_DONT_TOUCH_DATA);
    int2store(log_data + 1, kfile_size_before_extension);
    int2store(log_data + 1 + 2, share.base.keystart);
    log_array[TRANSLOG_INTERNAL_PARTS + 0].str= (char *)name;
    /* we store the end-zero, for Recovery to just pass it to my_create() */
    log_array[TRANSLOG_INTERNAL_PARTS + 0].length=
      strlen(log_array[TRANSLOG_INTERNAL_PARTS + 0].str) + 1;
    log_array[TRANSLOG_INTERNAL_PARTS + 1].str= log_data;
    /* symlink description is also needed for re-creation by Recovery: */
    log_array[TRANSLOG_INTERNAL_PARTS + 2].str= (char *)
      (ci->data_file_name ? ci->data_file_name : empty_string);
    log_array[TRANSLOG_INTERNAL_PARTS + 2].length=
      strlen(log_array[TRANSLOG_INTERNAL_PARTS + 2].str) + 1;
    log_array[TRANSLOG_INTERNAL_PARTS + 3].str= (char *)
      (ci->index_file_name ? ci->index_file_name : empty_string);
    log_array[TRANSLOG_INTERNAL_PARTS + 3].length=
      strlen(log_array[TRANSLOG_INTERNAL_PARTS + 3].str) + 1;
    for (i= TRANSLOG_INTERNAL_PARTS;
         i < (sizeof(log_array)/sizeof(log_array[0])); i++)
      total_rec_length+= log_array[i].length;
    /*
      For this record to be of any use for Recovery, we need the upper
      MySQL layer to be crash-safe, which it is not now (that would require
      work using the ddl_log of sql/sql_table.cc); when it is, we should
      reconsider the moment of writing this log record (before or after op,
      under THR_LOCK_maria or not...), how to use it in Recovery.
      For now this record can serve when we apply logs to a backup,
      so we sync it. This happens before the data file is created. If the data
      file was created before, and we crashed before writing the log record,
      at restart the table may be used, so we would not have a trustable
      history in the log (impossible to apply this log to a backup). The way
      we do it, if we crash before writing the log record then there is no
      data file and the table cannot be used.
      Note that in case of TRUNCATE TABLE we also come here.
      When in CREATE/TRUNCATE (or DROP or RENAME or REPAIR) we have not called
      external_lock(), so have no TRN. It does not matter, as all these
      operations are non-transactional and sync their files.
    */
    if (unlikely(translog_write_record(&share.state.create_rename_lsn,
                                       LOGREC_REDO_CREATE_TABLE,
                                       &dummy_transaction_object, NULL,
                                       total_rec_length,
                                       sizeof(log_array)/sizeof(log_array[0]),
                                       log_array, NULL) ||
                 translog_flush(share.state.create_rename_lsn)))
      goto err;
    /*
      store LSN into file, needed for Recovery to not be confused if a
      DROP+CREATE happened (applying REDOs to the wrong table).
    */
    share.kfile.file= file;
    if (_ma_update_create_rename_lsn_on_disk(&share, FALSE))
      goto err;
    my_free(log_data, MYF(0));
  }

  if (!(flags & HA_DONT_TOUCH_DATA))
  {
    if (ci->data_file_name)
    {
      char *dext= strrchr(ci->data_file_name, '.');
      int have_dext= dext && !strcmp(dext, MARIA_NAME_DEXT);

      if (tmp_table)
      {
        char *path;
        /* chop off the table name, tempory tables use generated name */
        if ((path= strrchr(ci->data_file_name, FN_LIBCHAR)))
          *path= '\0';
        fn_format(filename, name, ci->data_file_name, MARIA_NAME_DEXT,
                  MY_REPLACE_DIR | MY_UNPACK_FILENAME | MY_APPEND_EXT);
      }
      else
      {
        fn_format(filename, ci->data_file_name, "", MARIA_NAME_DEXT,
                  MY_UNPACK_FILENAME |
                  (have_dext ? MY_REPLACE_EXT : MY_APPEND_EXT));
      }
      fn_format(linkname, name, "",MARIA_NAME_DEXT,
                MY_UNPACK_FILENAME | MY_APPEND_EXT);
      linkname_ptr= linkname;
      create_flag=0;
    }
    else
    {
      fn_format(filename,name,"", MARIA_NAME_DEXT,
                MY_UNPACK_FILENAME | MY_APPEND_EXT);
      linkname_ptr= NULL;
      create_flag=MY_DELETE_OLD;
    }
    if ((dfile=
         my_create_with_symlink(linkname_ptr, filename, 0, create_mode,
                                MYF(MY_WME | create_flag | sync_dir))) < 0)
      goto err;
    errpos=3;

    if (_ma_initialize_data_file(dfile, &share))
      goto err;
  }

	/* Enlarge files */
  DBUG_PRINT("info", ("enlarge to keystart: %lu",
                      (ulong) share.base.keystart));
  if (my_chsize(file,(ulong) share.base.keystart,0,MYF(0)))
    goto err;

  if (sync_dir && my_sync(file, MYF(0)))
    goto err;

  if (! (flags & HA_DONT_TOUCH_DATA))
  {
#ifdef USE_RELOC
    if (my_chsize(dfile,share.base.min_pack_length*ci->reloc_rows,0,MYF(0)))
      goto err;
#endif
    if ((sync_dir && my_sync(dfile, MYF(0))) || my_close(dfile,MYF(0)))
      goto err;
  }
  pthread_mutex_unlock(&THR_LOCK_maria);
  res= 0;
  my_free((char*) rec_per_key_part,MYF(0));
  errpos=0;
  if (my_close(file,MYF(0)))
    res= my_errno;
  DBUG_RETURN(res);

err:
  pthread_mutex_unlock(&THR_LOCK_maria);

err_no_lock:
  save_errno=my_errno;
  switch (errpos) {
  case 3:
    VOID(my_close(dfile,MYF(0)));
    /* fall through */
  case 2:
  if (! (flags & HA_DONT_TOUCH_DATA))
    my_delete_with_symlink(fn_format(filename,name,"",MARIA_NAME_DEXT,
                                     MY_UNPACK_FILENAME | MY_APPEND_EXT),
			   sync_dir);
    /* fall through */
  case 1:
    VOID(my_close(file,MYF(0)));
    if (! (flags & HA_DONT_TOUCH_DATA))
      my_delete_with_symlink(fn_format(filename,name,"",MARIA_NAME_IEXT,
                                       MY_UNPACK_FILENAME | MY_APPEND_EXT),
			     sync_dir);
  }
  my_free(log_data, MYF(MY_ALLOW_ZERO_PTR));
  my_free((char*) rec_per_key_part, MYF(0));
  DBUG_RETURN(my_errno=save_errno);		/* return the fatal errno */
}


uint maria_get_pointer_length(ulonglong file_length, uint def)
{
  DBUG_ASSERT(def >= 2 && def <= 7);
  if (file_length)				/* If not default */
  {
#ifdef NOT_YET_READY_FOR_8_BYTE_POINTERS
    if (file_length >= (ULL(1) << 56))
      def=8;
    else
#endif
      if (file_length >= (ULL(1) << 48))
      def=7;
    else if (file_length >= (ULL(1) << 40))
      def=6;
    else if (file_length >= (ULL(1) << 32))
      def=5;
    else if (file_length >= (ULL(1) << 24))
      def=4;
    else if (file_length >= (ULL(1) << 16))
      def=3;
    else
      def=2;
  }
  return def;
}


/*
  Sort columns for records-in-block

  IMPLEMENTATION
   Sort columns in following order:

   Fixed size, not null columns
   Fixed length, null fields
   Variable length fields (CHAR, VARCHAR)
   Blobs

   For same kind of fields, keep fields in original order
*/

static inline int sign(longlong a)
{
  return a < 0 ? -1 : (a > 0 ? 1 : 0);
}


static int compare_columns(MARIA_COLUMNDEF **a_ptr, MARIA_COLUMNDEF **b_ptr)
{
  MARIA_COLUMNDEF *a= *a_ptr, *b= *b_ptr;
  enum en_fieldtype a_type, b_type;

  a_type= ((a->type == FIELD_NORMAL || a->type == FIELD_CHECK) ?
           FIELD_NORMAL : a->type);
  b_type= ((b->type == FIELD_NORMAL || b->type == FIELD_CHECK) ?
           FIELD_NORMAL : b->type);

  if (a_type == FIELD_NORMAL && !a->null_bit)
  {
    if (b_type != FIELD_NORMAL || b->null_bit)
      return -1;
    return sign((long) (a->offset - b->offset));
  }
  if (b_type == FIELD_NORMAL && !b->null_bit)
    return 1;
  if (a_type == b_type)
    return sign((long) (a->offset - b->offset));
  if (a_type == FIELD_NORMAL)
    return -1;
  if (b_type == FIELD_NORMAL)
    return 1;
  if (a_type == FIELD_BLOB)
    return 1;
  if (b_type == FIELD_BLOB)
    return -1;
  return sign((long) (a->offset - b->offset));
}


/* Initialize data file */

int _ma_initialize_data_file(MARIA_SHARE *share, File dfile)
{
  if (share->data_file_type == BLOCK_RECORD)
  {
    if (my_chsize(dfile, share->base.block_size, 0, MYF(MY_WME)))
      return 1;
    share->state.state.data_file_length= share->base.block_size;
    _ma_bitmap_delete_all(share);
  }
  return 0;
}


/**
   @brief Writes create_rename_lsn to disk, optionally forces

   This is for special cases where:
   - we don't want to write the full state to disk (so, not call
   _ma_state_info_write()) because some parts of the state may be
   currently inconsistent, or because it would be overkill
   - we must sync this LSN immediately for correctness.

   @param  share           table's share
   @param  do_sync         if the write should be forced to disk

   @return Operation status
     @retval 0      ok
     @retval 1      error (disk problem)
*/

int _ma_update_create_rename_lsn_on_disk(MARIA_SHARE *share, my_bool do_sync)
{
  char buf[LSN_STORE_SIZE];
  File file= share->kfile.file;
  DBUG_ASSERT(file >= 0);
  lsn_store(buf, share->state.create_rename_lsn);
  return (my_pwrite(file, buf, sizeof(buf),
                    sizeof(share->state.header) + 2, MYF(MY_NABP)) ||
          (do_sync && my_sync(file, MYF(0))));
}<|MERGE_RESOLUTION|>--- conflicted
+++ resolved
@@ -738,7 +738,7 @@
               (MY_UNPACK_FILENAME |
                (flags & HA_DONT_TOUCH_DATA) ? MY_RETURN_REAL_PATH : 0) |
                 MY_APPEND_EXT);
-    linkname_ptr= NULL;
+    linkname_ptr= NullS;
     /*
       Replace the current file.
       Don't sync dir now if the data file has the same path.
@@ -766,52 +766,6 @@
     goto err;
   errpos=1;
 
-<<<<<<< HEAD
-=======
-  if (!(flags & HA_DONT_TOUCH_DATA))
-  {
-    if (ci->data_file_name)
-    {
-      char *dext= strrchr(ci->data_file_name, '.');
-      int have_dext= dext && !strcmp(dext, MARIA_NAME_DEXT);
-
-      if (tmp_table)
-      {
-        char *path;
-        /* chop off the table name, tempory tables use generated name */
-        if ((path= strrchr(ci->data_file_name, FN_LIBCHAR)))
-          *path= '\0';
-        fn_format(filename, name, ci->data_file_name, MARIA_NAME_DEXT,
-                  MY_REPLACE_DIR | MY_UNPACK_FILENAME | MY_APPEND_EXT);
-      }
-      else
-      {
-        fn_format(filename, ci->data_file_name, "", MARIA_NAME_DEXT,
-                  MY_UNPACK_FILENAME |
-                  (have_dext ? MY_REPLACE_EXT : MY_APPEND_EXT));
-      }
-      fn_format(linkname, name, "",MARIA_NAME_DEXT,
-                MY_UNPACK_FILENAME | MY_APPEND_EXT);
-      linkname_ptr=linkname;
-      create_flag=0;
-    }
-    else
-    {
-      fn_format(filename,name,"", MARIA_NAME_DEXT,
-                MY_UNPACK_FILENAME | MY_APPEND_EXT);
-      linkname_ptr=0;
-      create_flag=MY_DELETE_OLD;
-    }
-    if ((dfile=
-         my_create_with_symlink(linkname_ptr, filename, 0, create_mode,
-                                MYF(MY_WME | create_flag | sync_dir))) < 0)
-      goto err;
-    errpos=3;
-
-    if (_ma_initialize_data_file(&share, dfile))
-      goto err;
-  }
->>>>>>> d6f2fda6
   DBUG_PRINT("info", ("write state info and base info"));
   if (_ma_state_info_write(file, &share.state, 2) ||
       _ma_base_info_write(file, &share.base))
@@ -1053,7 +1007,7 @@
     {
       fn_format(filename,name,"", MARIA_NAME_DEXT,
                 MY_UNPACK_FILENAME | MY_APPEND_EXT);
-      linkname_ptr= NULL;
+      linkname_ptr= NullS;
       create_flag=MY_DELETE_OLD;
     }
     if ((dfile=
@@ -1062,7 +1016,7 @@
       goto err;
     errpos=3;
 
-    if (_ma_initialize_data_file(dfile, &share))
+    if (_ma_initialize_data_file(&share, dfile))
       goto err;
   }
 
