/* Copyright (C) 2006, 2007 MySQL AB

   This program is free software; you can redistribute it and/or modify
   it under the terms of the GNU General Public License as published by
   the Free Software Foundation; version 2 of the License.

   This program is distributed in the hope that it will be useful,
   but WITHOUT ANY WARRANTY; without even the implied warranty of
   MERCHANTABILITY or FITNESS FOR A PARTICULAR PURPOSE.  See the
   GNU General Public License for more details.

   You should have received a copy of the GNU General Public License
   along with this program; if not, write to the Free Software
   Foundation, Inc., 59 Temple Place, Suite 330, Boston, MA  02111-1307  USA */

/*
  WL#3072 Maria recovery
  First version written by Guilhem Bichot on 2006-04-27.
*/

/* Here is the implementation of this module */

#include "maria_def.h"
#include "ma_recovery.h"
#include "ma_blockrec.h"
#include "trnman.h"

struct st_trn_for_recovery /* used only in the REDO phase */
{
  LSN group_start_lsn, undo_lsn, first_undo_lsn;
  TrID long_trid;
};
struct st_dirty_page /* used only in the REDO phase */
{
  uint64 file_and_page_id;
  LSN rec_lsn;
};
struct st_table_for_recovery /* used in the REDO and UNDO phase */
{
  MARIA_HA *info;
  File org_kfile, org_dfile; /**< OS descriptors when Checkpoint saw table */
};
/* Variables used by all functions of this module. Ok as single-threaded */
static struct st_trn_for_recovery *all_active_trans;
static struct st_table_for_recovery *all_tables;
static HASH all_dirty_pages;
static struct st_dirty_page *dirty_pages_pool;
static LSN current_group_end_lsn,
  checkpoint_start= LSN_IMPOSSIBLE;
static FILE *tracef; /**< trace file for debugging */

#define prototype_exec_hook(R)                                          \
  static int exec_LOGREC_ ## R(const TRANSLOG_HEADER_BUFFER *rec)
#define prototype_exec_hook_dummy(R)                                    \
  static int exec_LOGREC_ ## R(const TRANSLOG_HEADER_BUFFER *rec        \
                               __attribute ((unused)))
prototype_exec_hook(LONG_TRANSACTION_ID);
prototype_exec_hook_dummy(CHECKPOINT);
prototype_exec_hook(REDO_CREATE_TABLE);
prototype_exec_hook(REDO_DROP_TABLE);
prototype_exec_hook(FILE_ID);
prototype_exec_hook(REDO_INSERT_ROW_HEAD);
prototype_exec_hook(REDO_INSERT_ROW_TAIL);
prototype_exec_hook(REDO_PURGE_ROW_HEAD);
prototype_exec_hook(REDO_PURGE_ROW_TAIL);
prototype_exec_hook(REDO_PURGE_BLOCKS);
prototype_exec_hook(REDO_DELETE_ALL);
prototype_exec_hook(UNDO_ROW_INSERT);
prototype_exec_hook(UNDO_ROW_DELETE);
prototype_exec_hook(UNDO_ROW_UPDATE);
prototype_exec_hook(UNDO_ROW_PURGE);
prototype_exec_hook(COMMIT);
static int run_redo_phase(LSN lsn, my_bool apply);
static uint end_of_redo_phase(my_bool prepare_for_undo_phase);
static int run_undo_phase(uint unfinished);
static void display_record_position(const LOG_DESC *log_desc,
                                    const TRANSLOG_HEADER_BUFFER *rec,
                                    uint number);
static int display_and_apply_record(const LOG_DESC *log_desc,
                                    const TRANSLOG_HEADER_BUFFER *rec);
static MARIA_HA *get_MARIA_HA_from_REDO_record(const
                                               TRANSLOG_HEADER_BUFFER *rec);
static MARIA_HA *get_MARIA_HA_from_UNDO_record(const
                                               TRANSLOG_HEADER_BUFFER *rec);
static void prepare_table_for_close(MARIA_HA *info, LSN at_lsn);
static int parse_checkpoint_record(LSN lsn);
static void new_transaction(uint16 sid, TrID long_id, LSN undo_lsn,
                            LSN first_undo_lsn);
static int new_table(uint16 sid, const char *name,
                     File org_kfile, File org_dfile, LSN lsn);
static int new_page(File fileid, pgcache_page_no_t pageid, LSN rec_lsn,
                    struct st_dirty_page *dirty_page);
static int close_all_tables();

/** @brief global [out] buffer for translog_read_record(); never shrinks */
static LEX_STRING log_record_buffer;
#define enlarge_buffer(rec)                                             \
  if (log_record_buffer.length < (rec)->record_length)                  \
  {                                                                     \
    log_record_buffer.length= (rec)->record_length;                     \
    log_record_buffer.str= my_realloc(log_record_buffer.str,            \
                                      (rec)->record_length, MYF(MY_WME)); \
  }

#define ALERT_USER() DBUG_ASSERT(0)
#define LSN_IN_HEX(L) (ulong)LSN_FILE_NO(L),(ulong)LSN_OFFSET(L)


/**
   @brief Recovers from the last checkpoint.

   Runs the REDO phase using special structures, then sets up the playground
   of runtime: recreates transactions inside trnman, open tables with their
   two-byte-id mapping; takes a checkpoint and runs the UNDO phase. Closes all
   tables.
*/

int maria_recover()
{
  int res= 1;
  FILE *trace_file;
  DBUG_ENTER("maria_recover");

  DBUG_ASSERT(!maria_in_recovery);
  maria_in_recovery= TRUE;

<<<<<<< HEAD
  if (last_checkpoint_lsn == LSN_IMPOSSIBLE)
  {
    from_lsn= translog_first_theoretical_lsn();
    /*
      as far as we have not yet any checkpoint then the very first
      log file should be present.
    */
    DBUG_ASSERT(from_lsn != LSN_IMPOSSIBLE);
    /*
      @todo process eroror of getting checkpoint
    if (from_lsn == ERROR_LSN)
      ...
    */
  }
  else
  {
    DBUG_ASSERT(0); /* not yet implemented */
    /**
       @todo read the checkpoint record, fill structures
       and use the minimum of checkpoint_start_lsn, rec_lsn of trns, rec_lsn
       of dirty pages.
    */
    //from_lsn= something;
  }

  /*
    mysqld has not yet initialized any page cache. Let's create a dedicated
    one for recovery.
  */
=======
>>>>>>> e27890ca
  if ((trace_file= fopen("maria_recovery.trace", "w")))
  {
    fprintf(trace_file, "TRACE of the last MARIA recovery from mysqld\n");
    DBUG_ASSERT(maria_pagecache->inited);
    res= maria_apply_log(LSN_IMPOSSIBLE, TRUE, trace_file, TRUE);
    if (!res)
      fprintf(trace_file, "SUCCESS\n");
    fclose(trace_file);
  }
  maria_in_recovery= FALSE;
  DBUG_RETURN(res);
}


/**
   @brief Displays and/or applies the log

   @param  from_lsn        LSN from which log reading/applying should start;
                           LSN_IMPOSSIBLE means "use last checkpoint"
   @param  apply           if log records should be applied or not
   @param  trace_file      trace file where progress/debug messages will go

   @todo This trace_file thing is primitive; soon we will make it similar to
   ma_check_print_warning() etc, and a successful recovery does not need to
   create a trace file. But for debugging now it is useful.

   @return Operation status
     @retval 0      OK
     @retval !=0    Error
*/

int maria_apply_log(LSN from_lsn, my_bool apply, FILE *trace_file,
                    my_bool should_run_undo_phase)
{
  int error= 0;
  DBUG_ENTER("maria_apply_log");

  DBUG_ASSERT(apply || !should_run_undo_phase);
  DBUG_ASSERT(!maria_multi_threaded);
  all_active_trans= (struct st_trn_for_recovery *)
    my_malloc((SHORT_TRID_MAX + 1) * sizeof(struct st_trn_for_recovery),
              MYF(MY_ZEROFILL));
  all_tables= (struct st_table_for_recovery *)
    my_malloc((SHARE_ID_MAX + 1) * sizeof(struct st_table_for_recovery),
              MYF(MY_ZEROFILL));
  if (!all_active_trans || !all_tables)
    goto err;

  tracef= trace_file;
<<<<<<< HEAD
  /* install hooks for execution */
#define install_exec_hook(R)                                            \
  log_record_type_descriptor[LOGREC_ ## R].record_execute_in_redo_phase= \
    exec_LOGREC_ ## R;
  install_exec_hook(LONG_TRANSACTION_ID);
#ifdef MARIA_CHECKPOINT
  install_exec_hook(CHECKPOINT);
#endif
  install_exec_hook(REDO_CREATE_TABLE);
  install_exec_hook(REDO_DROP_TABLE);
  install_exec_hook(FILE_ID);
  install_exec_hook(REDO_INSERT_ROW_HEAD);
  install_exec_hook(REDO_INSERT_ROW_TAIL);
  install_exec_hook(REDO_PURGE_ROW_HEAD);
  install_exec_hook(REDO_PURGE_ROW_TAIL);
  install_exec_hook(REDO_PURGE_BLOCKS);
  install_exec_hook(REDO_DELETE_ALL);
  install_exec_hook(UNDO_ROW_INSERT);
  install_exec_hook(UNDO_ROW_DELETE);
  install_exec_hook(UNDO_ROW_UPDATE);
  install_exec_hook(UNDO_ROW_PURGE);
  install_exec_hook(COMMIT);
=======
>>>>>>> e27890ca

  if (from_lsn == LSN_IMPOSSIBLE)
  {
    if (last_checkpoint_lsn == LSN_IMPOSSIBLE)
      from_lsn= first_lsn_in_log();
    else
    {
      DBUG_ASSERT(0); /* not yet implemented */
      from_lsn= parse_checkpoint_record(last_checkpoint_lsn);
      if (from_lsn == LSN_IMPOSSIBLE)
        goto err;
    }
  }

  if (run_redo_phase(from_lsn, apply))
    goto err;

  uint unfinished_trans= end_of_redo_phase(should_run_undo_phase);
  if (unfinished_trans == (uint)-1)
    goto err;
  if (should_run_undo_phase)
  {
    if (run_undo_phase(unfinished_trans))
      return 1;
  }
  else if (unfinished_trans > 0)
    fprintf(tracef, "WARNING: %u unfinished transactions; some tables may be"
            " left inconsistent!\n", unfinished_trans);

  /*
    we don't use maria_panic() because it would maria_end(), and Recovery does
    not want that (we want to keep modules initialized for runtime).
  */
  if (close_all_tables())
    goto err;

  /*
    At this stage, end of recovery, trnman is left initialized. This is for
    the future, when we have an online UNDO phase or prepared transactions.
  */
  goto end;
err:
  error= 1;
  fprintf(tracef, "Recovery of tables with transaction logs FAILED\n");
end:
  hash_free(&all_dirty_pages);
  bzero(&all_dirty_pages, sizeof(all_dirty_pages));
  my_free(dirty_pages_pool, MYF(MY_ALLOW_ZERO_PTR));
  dirty_pages_pool= NULL;
  my_free(all_tables, MYF(MY_ALLOW_ZERO_PTR));
  all_tables= NULL;
  my_free(all_active_trans, MYF(MY_ALLOW_ZERO_PTR));
  all_active_trans= NULL;
  my_free(log_record_buffer.str, MYF(MY_ALLOW_ZERO_PTR));
  log_record_buffer.str= NULL;
  log_record_buffer.length= 0;
  /* we don't cleanly close tables if we hit some error (may corrupt them) */
  DBUG_RETURN(error);
}


/* very basic info about the record's header */
static void display_record_position(const LOG_DESC *log_desc,
                                    const TRANSLOG_HEADER_BUFFER *rec,
                                    uint number)
{
  /*
    if number==0, we're going over records which we had already seen and which
    form a group, so we indent below the group's end record
  */
  fprintf(tracef, "%sRec#%u LSN (%lu,0x%lx) short_trid %u %s(num_type:%u) len %lu\n",
          number ? "" : "   ", number, LSN_IN_HEX(rec->lsn),
          rec->short_trid, log_desc->name, rec->type,
         (ulong)rec->record_length);
}


static int display_and_apply_record(const LOG_DESC *log_desc,
                                    const TRANSLOG_HEADER_BUFFER *rec)
{
  int error;
  if (log_desc->record_execute_in_redo_phase == NULL)
  {
    /* die on all not-yet-handled records :) */
    DBUG_ASSERT("one more hook" == "to write");
    return 1;
  }
  if ((error= (*log_desc->record_execute_in_redo_phase)(rec)))
    fprintf(tracef, "Got error when executing record\n");
  return error;
}


prototype_exec_hook(LONG_TRANSACTION_ID)
{
  uint16 sid= rec->short_trid;
  TrID long_trid= all_active_trans[sid].long_trid;
  /* abort group of this trn (must be of before a crash) */
  LSN gslsn= all_active_trans[sid].group_start_lsn;
  if (gslsn != LSN_IMPOSSIBLE)
  {
    fprintf(tracef, "Group at LSN (%lu,0x%lx) short_trid %u aborted\n",
            LSN_IN_HEX(gslsn), sid);
    all_active_trans[sid].group_start_lsn= LSN_IMPOSSIBLE;
  }
  if (long_trid != 0)
  {
    LSN ulsn= all_active_trans[sid].undo_lsn;
    if (ulsn != LSN_IMPOSSIBLE)
    {
      char llbuf[22];
      llstr(long_trid, llbuf);
      fprintf(tracef, "Found an old transaction long_trid %s short_trid %u"
              " with same short id as this new transaction, and has neither"
              " committed nor rollback (undo_lsn: (%lu,0x%lx))\n", llbuf,
              sid, LSN_IN_HEX(ulsn));
      goto err;
    }
  }
  long_trid= uint6korr(rec->header);
  new_transaction(sid, long_trid, LSN_IMPOSSIBLE, LSN_IMPOSSIBLE);
  goto end;
err:
  ALERT_USER();
  return 1;
end:
  return 0;
}


static void new_transaction(uint16 sid, TrID long_id, LSN undo_lsn,
                            LSN first_undo_lsn)
{
  char llbuf[22];
  all_active_trans[sid].long_trid= long_id;
  llstr(long_id, llbuf);
  fprintf(tracef, "Transaction long_trid %s short_trid %u starts\n",
          llbuf, sid);
  all_active_trans[sid].undo_lsn= undo_lsn;
  all_active_trans[sid].first_undo_lsn= first_undo_lsn;
}


prototype_exec_hook_dummy(CHECKPOINT)
{
  /* the only checkpoint we care about was found via control file, ignore */
  return 0;
}


prototype_exec_hook(REDO_CREATE_TABLE)
{
  File dfile= -1, kfile= -1;
  char *linkname_ptr, filename[FN_REFLEN];
  char *name, *ptr;
  myf create_flag;
  uint flags;
  int error= 1, create_mode= O_RDWR | O_TRUNC;
  MARIA_HA *info= NULL;
  enlarge_buffer(rec);
  if (log_record_buffer.str == NULL ||
      translog_read_record(rec->lsn, 0, rec->record_length,
                           log_record_buffer.str, NULL) !=
      rec->record_length)
  {
    fprintf(tracef, "Failed to read record\n");
    goto end;
  }
  name= log_record_buffer.str;
  fprintf(tracef, "Table '%s'", name);
  /* we try hard to get create_rename_lsn, to avoid mistakes if possible */
  info= maria_open(name, O_RDONLY, HA_OPEN_FOR_REPAIR);
  if (info)
  {
    MARIA_SHARE *share= info->s;
    /* check that we're not already using it */
    DBUG_ASSERT(share->reopen == 1);
    DBUG_ASSERT(share->now_transactional == share->base.born_transactional);
    if (!share->base.born_transactional)
    {
      /*
        could be that transactional table was later dropped, and a non-trans
        one was renamed to its name, thus create_rename_lsn is 0 and should
        not be trusted.
      */
      fprintf(tracef, ", is not transactional\n");
      ALERT_USER();
      error= 0;
      goto end;
    }
    if (cmp_translog_addr(share->state.create_rename_lsn, rec->lsn) >= 0)
    {
      fprintf(tracef, ", has create_rename_lsn (%lu,0x%lx) more recent than"
              " record, ignoring",
              LSN_IN_HEX(share->state.create_rename_lsn));
      error= 0;
      goto end;
    }
    if (maria_is_crashed(info))
    {
      fprintf(tracef, ", is crashed, overwriting it");
      ALERT_USER();
    }
    maria_close(info);
    info= NULL;
  }
  /* if does not exist, is older, or its header is corrupted, overwrite it */
  /** @todo symlinks */
  ptr= name + strlen(name) + 1;
  if ((flags= ptr[0] ? HA_DONT_TOUCH_DATA : 0))
    fprintf(tracef, ", we will only touch index file");
  fn_format(filename, name, "", MARIA_NAME_IEXT,
            (MY_UNPACK_FILENAME |
             (flags & HA_DONT_TOUCH_DATA) ? MY_RETURN_REAL_PATH : 0) |
            MY_APPEND_EXT);
  linkname_ptr= NULL;
  create_flag= MY_DELETE_OLD;
  fprintf(tracef, ", creating as '%s'", filename);
  if ((kfile= my_create_with_symlink(linkname_ptr, filename, 0, create_mode,
                                     MYF(MY_WME|create_flag))) < 0)
  {
    fprintf(tracef, "Failed to create index file\n");
    goto end;
  }
  ptr++;
  uint kfile_size_before_extension= uint2korr(ptr);
  ptr+= 2;
  uint keystart= uint2korr(ptr);
  ptr+= 2;
  /* set create_rename_lsn (for maria_read_log to be idempotent) */
  lsn_store(ptr + sizeof(info->s->state.header) + 2, rec->lsn);
  if (my_pwrite(kfile, ptr,
                kfile_size_before_extension, 0, MYF(MY_NABP|MY_WME)) ||
      my_chsize(kfile, keystart, 0, MYF(MY_WME)))
  {
    fprintf(tracef, "Failed to write to index file\n");
    goto end;
  }
  if (!(flags & HA_DONT_TOUCH_DATA))
  {
    fn_format(filename,name,"", MARIA_NAME_DEXT,
              MY_UNPACK_FILENAME | MY_APPEND_EXT);
    linkname_ptr= NULL;
    create_flag=MY_DELETE_OLD;
    if (((dfile=
          my_create_with_symlink(linkname_ptr, filename, 0, create_mode,
                                 MYF(MY_WME | create_flag))) < 0) ||
        my_close(dfile, MYF(MY_WME)))
    {
      fprintf(tracef, "Failed to create data file\n");
      goto end;
    }
    /*
      we now have an empty data file. To be able to
      _ma_initialize_data_file() we need some pieces of the share to be
      correctly filled. So we just open the table (fortunately, an empty
      data file does not preclude this).
    */
    if (((info= maria_open(name, O_RDONLY, 0)) == NULL) ||
        _ma_initialize_data_file(info->s, info->dfile.file))
    {
      fprintf(tracef, "Failed to open new table or write to data file\n");
      goto end;
    }
  }
  error= 0;
end:
  fprintf(tracef, "\n");
  if (kfile >= 0)
    error|= my_close(kfile, MYF(MY_WME));
  if (info != NULL)
    error|= maria_close(info);
  return error;
}


prototype_exec_hook(REDO_DROP_TABLE)
{
  char *name;
  int error= 1;
  MARIA_HA *info= NULL;
  enlarge_buffer(rec);
  if (log_record_buffer.str == NULL ||
      translog_read_record(rec->lsn, 0, rec->record_length,
                           log_record_buffer.str, NULL) !=
      rec->record_length)
  {
    fprintf(tracef, "Failed to read record\n");
    goto end;
  }
  name= log_record_buffer.str;
  fprintf(tracef, "Table '%s'", name);
  info= maria_open(name, O_RDONLY, HA_OPEN_FOR_REPAIR);
  if (info)
  {
    MARIA_SHARE *share= info->s;
    /*
      We may have open instances on this table. But it does not matter, the
      maria_extra() below will take care of them.
    */
    if (!share->base.born_transactional)
    {
      fprintf(tracef, ", is not transactional\n");
      ALERT_USER();
      error= 0;
      goto end;
    }
    if (cmp_translog_addr(share->state.create_rename_lsn, rec->lsn) >= 0)
    {
      fprintf(tracef, ", has create_rename_lsn (%lu,0x%lx) more recent than"
              " record, ignoring",
              LSN_IN_HEX(share->state.create_rename_lsn));
      error= 0;
      goto end;
    }
    if (maria_is_crashed(info))
    {
      fprintf(tracef, ", is crashed, dropping it");
      ALERT_USER();
    }
    /*
      This maria_extra() call serves to signal that old open instances of
      this table should not be used anymore, and (only on Windows) to close
      open files so they can be deleted
    */
    if (maria_extra(info, HA_EXTRA_PREPARE_FOR_DELETE, NULL) ||
        maria_close(info))
      goto end;
    info= NULL;
  }
  /* if does not exist, is older, or its header is corrupted, drop it */
  fprintf(tracef, ", dropping '%s'", name);
  if (maria_delete_table(name))
  {
    fprintf(tracef, "Failed to drop table\n");
    goto end;
  }
  error= 0;
end:
  fprintf(tracef, "\n");
  if (info != NULL)
    error|= maria_close(info);
  return error;
}


prototype_exec_hook(FILE_ID)
{
  uint16 sid;
  int error= 1;
  const char *name;
  MARIA_HA *info;

  if (cmp_translog_addr(rec->lsn, checkpoint_start) < 0)
  {
    fprintf(tracef, "ignoring because before checkpoint\n");
    return 0;
  }

  enlarge_buffer(rec);
  if (log_record_buffer.str == NULL ||
      translog_read_record(rec->lsn, 0, rec->record_length,
                           log_record_buffer.str, NULL) !=
       rec->record_length)
  {
    fprintf(tracef, "Failed to read record\n");
    goto end;
  }
  sid= fileid_korr(log_record_buffer.str);
  info= all_tables[sid].info;
  if (info != NULL)
  {
    fprintf(tracef, "   Closing table '%s'\n", info->s->open_file_name);
    prepare_table_for_close(info, rec->lsn);
    if (maria_close(info))
    {
      fprintf(tracef, "Failed to close table\n");
      goto end;
    }
    all_tables[sid].info= NULL;
  }
  name= log_record_buffer.str + FILEID_STORE_SIZE;
  if (new_table(sid, name, -1, -1, rec->lsn))
    goto end;
  error= 0;
end:
  return error;
}


static int new_table(uint16 sid, const char *name,
                     File org_kfile, File org_dfile, LSN lsn)
{
  /*
    -1 (skip table): close table and return 0;
    1 (error): close table and return 1;
    0 (success): leave table open and return 0.
  */
  int error= 1;

  fprintf(tracef, "Table '%s', id %u", name, sid);
  MARIA_HA *info= maria_open(name, O_RDWR, HA_OPEN_FOR_REPAIR);
  if (info == NULL)
  {
    fprintf(tracef, ", is absent (must have been dropped later?)"
           " or its header is so corrupted that we cannot open it;"
           " we skip it\n");
    error= 0;
    goto end;
  }
  if (maria_is_crashed(info))
  {
    fprintf(tracef, "Table is crashed, can't apply log records to it\n");
    goto end;
   /*
      we should make an exception for REDO_REPAIR_TABLE records: if we want to
      execute them, we should not reject the crashed table here.
    */
  }
  MARIA_SHARE *share= info->s;
  /* check that we're not already using it */
  DBUG_ASSERT(share->reopen == 1);
  DBUG_ASSERT(share->now_transactional == share->base.born_transactional);
  if (!share->base.born_transactional)
  {
    fprintf(tracef, ", is not transactional\n");
    ALERT_USER();
    error= -1;
    goto end;
  }
  if (cmp_translog_addr(lsn, share->state.create_rename_lsn) <= 0)
  {
    fprintf(tracef, ", has create_rename_lsn (%lu,0x%lx) more recent than"
            " record, ignoring",
            LSN_IN_HEX(share->state.create_rename_lsn));
    error= -1;
    goto end;
  }
  /* don't log any records for this work */
  _ma_tmp_disable_logging_for_table(share);
  /* execution of some REDO records relies on data_file_length */
  my_off_t dfile_len= my_seek(info->dfile.file, 0, SEEK_END, MYF(MY_WME));
  my_off_t kfile_len= my_seek(info->s->kfile.file, 0, SEEK_END, MYF(MY_WME));
  if ((dfile_len == MY_FILEPOS_ERROR) ||
      (kfile_len == MY_FILEPOS_ERROR))
  {
    fprintf(tracef, ", length unknown\n");
    goto end;
  }
  share->state.state.data_file_length= dfile_len;
  share->state.state.key_file_length=  kfile_len;
  if ((dfile_len % share->block_size) > 0)
  {
    fprintf(tracef, ", has too short last page\n");
    /* Recovery will fix this, no error */
    ALERT_USER();
  }
  all_tables[sid].info= info;
  all_tables[sid].org_kfile= org_kfile;
  all_tables[sid].org_dfile= org_dfile;
  fprintf(tracef, ", opened\n");
  error= 0;
end:
  if (error)
  {
    if (info != NULL)
      maria_close(info);
    if (error == -1)
      error= 0;
  }
  return error;
}


prototype_exec_hook(REDO_INSERT_ROW_HEAD)
{
  int error= 1;
  uchar *buff= NULL;
  MARIA_HA *info= get_MARIA_HA_from_REDO_record(rec);
  if (info == NULL)
    goto end;
  /*
    If REDO's LSN is > page's LSN (read from disk), we are going to modify the
    page and change its LSN. The normal runtime code stores the UNDO's LSN
    into the page. Here storing the REDO's LSN (rec->lsn) would work
    (we are not writing to the log here, so don't have to "flush up to UNDO's
    LSN"). But in a test scenario where we do updates at runtime, then remove
    tables, apply the log and check that this results in the same table as at
    runtime, putting the same LSN as runtime had done will decrease
    differences. So we use the UNDO's LSN which is current_group_end_lsn.
  */
  enlarge_buffer(rec);
  if (log_record_buffer.str == NULL ||
      translog_read_record(rec->lsn, 0, rec->record_length,
                           log_record_buffer.str, NULL) !=
       rec->record_length)
  {
    fprintf(tracef, "Failed to read record\n");
    goto end;
  }
  buff= log_record_buffer.str;
  if (_ma_apply_redo_insert_row_head_or_tail(info, current_group_end_lsn,
                                             HEAD_PAGE,
                                             buff + FILEID_STORE_SIZE,
                                             buff +
                                             FILEID_STORE_SIZE +
                                             PAGE_STORE_SIZE +
                                             DIRPOS_STORE_SIZE,
                                             rec->record_length -
                                             (FILEID_STORE_SIZE +
                                              PAGE_STORE_SIZE +
                                              DIRPOS_STORE_SIZE)))
    goto end;
  error= 0;
end:
  return error;
}


prototype_exec_hook(REDO_INSERT_ROW_TAIL)
{
  int error= 1;
  uchar *buff;
  MARIA_HA *info= get_MARIA_HA_from_REDO_record(rec);
  if (info == NULL)
    goto end;
  enlarge_buffer(rec);
  if (log_record_buffer.str == NULL ||
      translog_read_record(rec->lsn, 0, rec->record_length,
                           log_record_buffer.str, NULL) !=
       rec->record_length)
  {
    fprintf(tracef, "Failed to read record\n");
    goto end;
  }
  buff= log_record_buffer.str;
  if (_ma_apply_redo_insert_row_head_or_tail(info, current_group_end_lsn,
                                             TAIL_PAGE,
                                             buff + FILEID_STORE_SIZE,
                                             buff +
                                             FILEID_STORE_SIZE +
                                             PAGE_STORE_SIZE +
                                             DIRPOS_STORE_SIZE,
                                             rec->record_length -
                                             (FILEID_STORE_SIZE +
                                              PAGE_STORE_SIZE +
                                              DIRPOS_STORE_SIZE)))
    goto end;
  error= 0;

end:
  return error;
}


prototype_exec_hook(REDO_PURGE_ROW_HEAD)
{
  int error= 1;
  MARIA_HA *info= get_MARIA_HA_from_REDO_record(rec);
  if (info == NULL)
    goto end;
  if (_ma_apply_redo_purge_row_head_or_tail(info, current_group_end_lsn,
                                            HEAD_PAGE,
                                            rec->header + FILEID_STORE_SIZE))
    goto end;
  error= 0;
end:
  return error;
}


prototype_exec_hook(REDO_PURGE_ROW_TAIL)
{
  int error= 1;
  MARIA_HA *info= get_MARIA_HA_from_REDO_record(rec);
  if (info == NULL)
    goto end;
  if (_ma_apply_redo_purge_row_head_or_tail(info, current_group_end_lsn,
                                            TAIL_PAGE,
                                            rec->header + FILEID_STORE_SIZE))
    goto end;
  error= 0;
end:
  return error;
}


prototype_exec_hook(REDO_PURGE_BLOCKS)
{
  int error= 1;
  uchar *buff;
  MARIA_HA *info= get_MARIA_HA_from_REDO_record(rec);
  if (info == NULL)
    goto end;
  enlarge_buffer(rec);

  if (log_record_buffer.str == NULL ||
      translog_read_record(rec->lsn, 0, rec->record_length,
                           log_record_buffer.str, NULL) !=
       rec->record_length)
  {
    fprintf(tracef, "Failed to read record\n");
    goto end;
  }

  buff= log_record_buffer.str;
  if (_ma_apply_redo_purge_blocks(info, current_group_end_lsn,
                                  buff + FILEID_STORE_SIZE))
    goto end;
  error= 0;
end:
  return error;
}


prototype_exec_hook(REDO_DELETE_ALL)
{
  int error= 1;
  MARIA_HA *info= get_MARIA_HA_from_REDO_record(rec);
  if (info == NULL)
    goto end;
  fprintf(tracef, "   deleting all %lu rows\n",
         (ulong)info->s->state.state.records);
  if (maria_delete_all_rows(info))
    goto end;
  error= 0;
end:
  return error;
}


#define set_undo_lsn_for_active_trans(I, L) do {  \
    all_active_trans[I].undo_lsn= L;                            \
    if (all_active_trans[I].first_undo_lsn == LSN_IMPOSSIBLE)   \
      all_active_trans[I].first_undo_lsn= L; } while (0)

prototype_exec_hook(UNDO_ROW_INSERT)
{
  int error= 1;
  MARIA_HA *info= get_MARIA_HA_from_UNDO_record(rec);
  if (info == NULL)
    goto end;
  set_undo_lsn_for_active_trans(rec->short_trid, rec->lsn);
  /*
    in an upcoming patch ("recovery of the state"), we introduce
    state.is_of_lsn. For now, we just assume the state is old (true when we
    recreate tables from scratch - but not idempotent).
  */
  {
    fprintf(tracef, "   state older than record, updating rows' count\n");
    info->s->state.state.records++;
    /** @todo RECOVERY BUG Also update the table's checksum */
  }
  fprintf(tracef, "   rows' count %lu\n", (ulong)info->s->state.state.records);
  error= 0;
end:
  return error;
}


prototype_exec_hook(UNDO_ROW_DELETE)
{
  int error= 1;
  MARIA_HA *info= get_MARIA_HA_from_UNDO_record(rec);
  if (info == NULL)
    goto end;
  set_undo_lsn_for_active_trans(rec->short_trid, rec->lsn);
  {
    fprintf(tracef, "   state older than record, updating rows' count\n");
    info->s->state.state.records--;
  }
  fprintf(tracef, "   rows' count %lu\n", (ulong)info->s->state.state.records);
  error= 0;
end:
  return error;
}


prototype_exec_hook(UNDO_ROW_UPDATE)
{
  int error= 1;
  MARIA_HA *info= get_MARIA_HA_from_UNDO_record(rec);
  if (info == NULL)
    goto end;
  all_active_trans[rec->short_trid].undo_lsn= rec->lsn;
  /*
    todo: instead of above, call write_hook_for_undo, it will also set
    first_undo_lsn
  */
  error= 0;
end:
  return error;
}


prototype_exec_hook(UNDO_ROW_PURGE)
{
  int error= 1;
  MARIA_HA *info= get_MARIA_HA_from_UNDO_record(rec);
  if (info == NULL)
    goto end;
  /* this a bit broken, but this log record type will be deleted soon */
  set_undo_lsn_for_active_trans(rec->short_trid, rec->lsn);
  {
    fprintf(tracef, "   state older than record, updating rows' count\n");
    info->s->state.state.records--;
  }
  fprintf(tracef, "   rows' count %lu\n", (ulong)info->s->state.state.records);
  error= 0;
end:
  return error;
}


prototype_exec_hook(COMMIT)
{
  uint16 sid= rec->short_trid;
  TrID long_trid= all_active_trans[sid].long_trid;
  LSN gslsn= all_active_trans[sid].group_start_lsn;
  char llbuf[22];
  if (long_trid == 0)
  {
    fprintf(tracef, "We don't know about transaction with short_trid %u;"
           "it probably committed long ago, forget it\n", sid);
    return 0;
  }
  llstr(long_trid, llbuf);
  fprintf(tracef, "Transaction long_trid %s short_trid %u committed", llbuf, sid);
  if (gslsn != LSN_IMPOSSIBLE)
  {
    /*
      It's not an error, it may be that trn got a disk error when writing to a
      table, so an unfinished group staid in the log.
    */
    fprintf(tracef, ", with group at LSN (%lu,0x%lx) short_trid %u aborted\n",
           (ulong) LSN_FILE_NO(gslsn), (ulong) LSN_OFFSET(gslsn), sid);
    all_active_trans[sid].group_start_lsn= LSN_IMPOSSIBLE;
  }
  else
    fprintf(tracef, "\n");
  bzero(&all_active_trans[sid], sizeof(all_active_trans[sid]));
#ifdef MARIA_VERSIONING
  /*
    if real recovery:
    transaction was committed, move it to some separate list for later
    purging (but don't purge now! purging may have been started before, we
    may find REDO_PURGE records soon).
  */
#endif
  return 0;
}


static int run_redo_phase(LSN lsn, my_bool apply)
{
  /* install hooks for execution */
#define install_exec_hook(R)                                            \
  log_record_type_descriptor[LOGREC_ ## R].record_execute_in_redo_phase= \
    exec_LOGREC_ ## R;
  install_exec_hook(LONG_TRANSACTION_ID);
  install_exec_hook(CHECKPOINT);
  install_exec_hook(REDO_CREATE_TABLE);
  install_exec_hook(REDO_DROP_TABLE);
  install_exec_hook(FILE_ID);
  install_exec_hook(REDO_INSERT_ROW_HEAD);
  install_exec_hook(REDO_INSERT_ROW_TAIL);
  install_exec_hook(REDO_PURGE_ROW_HEAD);
  install_exec_hook(REDO_PURGE_ROW_TAIL);
  install_exec_hook(REDO_PURGE_BLOCKS);
  install_exec_hook(REDO_DELETE_ALL);
  install_exec_hook(UNDO_ROW_INSERT);
  install_exec_hook(UNDO_ROW_DELETE);
  install_exec_hook(UNDO_ROW_PURGE);
  install_exec_hook(COMMIT);

  current_group_end_lsn= LSN_IMPOSSIBLE;

  TRANSLOG_HEADER_BUFFER rec;
  /*
    instead of this block below we will soon use
    translog_first_lsn_in_log()...
  */
  int len= translog_read_record_header(lsn, &rec);

  /** @todo EOF should be detected */
  if (len == RECHEADER_READ_ERROR)
  {
    fprintf(tracef, "Cannot find a first record\n");
    return 1;
  }
  struct st_translog_scanner_data scanner;
  if (translog_init_scanner(lsn, 1, &scanner))
  {
    fprintf(tracef, "Scanner init failed\n");
    return 1;
  }
  uint i;
  for (i= 1;;i++)
  {
    uint16 sid= rec.short_trid;
    const LOG_DESC *log_desc= &log_record_type_descriptor[rec.type];
    display_record_position(log_desc, &rec, i);

    /*
      A complete group is a set of log records with an "end mark" record
      (e.g. a set of REDOs for an operation, terminated by an UNDO for this
      operation); if there is no "end mark" record the group is incomplete
      and won't be executed.
    */
    if ((log_desc->record_in_group == LOGREC_IS_GROUP_ITSELF) ||
        (log_desc->record_in_group == LOGREC_LAST_IN_GROUP))
    {
      if (all_active_trans[sid].group_start_lsn != LSN_IMPOSSIBLE)
      {
        if (log_desc->record_in_group == LOGREC_IS_GROUP_ITSELF)
        {
          /*
            can happen if the transaction got a table write error, then
            unlocked tables thus wrote a COMMIT record.
          */
          fprintf(tracef, "\nDiscarding unfinished group before this record\n");
          ALERT_USER();
          all_active_trans[sid].group_start_lsn= LSN_IMPOSSIBLE;
        }
        else
        {
          /*
            There is a complete group for this transaction, containing more
            than this event.
          */
          fprintf(tracef, "   ends a group:\n");
          struct st_translog_scanner_data scanner2;
          TRANSLOG_HEADER_BUFFER rec2;
          len=
            translog_read_record_header(all_active_trans[sid].group_start_lsn, &rec2);
          if (len < 0) /* EOF or error */
          {
            fprintf(tracef, "Cannot find record where it should be\n");
            return 1;
          }
          if (translog_init_scanner(rec2.lsn, 1, &scanner2))
          {
            fprintf(tracef, "Scanner2 init failed\n");
            return 1;
          }
          current_group_end_lsn= rec.lsn;
          do
          {
            if (rec2.short_trid == sid) /* it's in our group */
            {
              const LOG_DESC *log_desc2= &log_record_type_descriptor[rec2.type];
              display_record_position(log_desc2, &rec2, 0);
              if (apply && display_and_apply_record(log_desc2, &rec2))
                return 1;
            }
            len= translog_read_next_record_header(&scanner2, &rec2);
            if (len < 0) /* EOF or error */
            {
              fprintf(tracef, "Cannot find record where it should be\n");
              return 1;
            }
          }
          while (rec2.lsn < rec.lsn);
          translog_free_record_header(&rec2);
          /* group finished */
          all_active_trans[sid].group_start_lsn= LSN_IMPOSSIBLE;
          current_group_end_lsn= LSN_IMPOSSIBLE; /* for debugging */
          display_record_position(log_desc, &rec, 0);
        }
      }
      if (apply && display_and_apply_record(log_desc, &rec))
        return 1;
    }
    else /* record does not end group */
    {
      /* just record the fact, can't know if can execute yet */
      if (all_active_trans[sid].group_start_lsn == LSN_IMPOSSIBLE)
      {
        /* group not yet started */
        all_active_trans[sid].group_start_lsn= rec.lsn;
      }
    }
    len= translog_read_next_record_header(&scanner, &rec);
    if (len < 0)
    {
      switch (len)
      {
      case RECHEADER_READ_EOF:
        fprintf(tracef, "EOF on the log\n");
        break;
      case RECHEADER_READ_ERROR:
        fprintf(stderr, "Error reading log\n");
        return 1;
      }
      break;
    }
  }
  translog_free_record_header(&rec);
  return 0;
}


/**
   @brief Informs about any aborted groups or unfinished transactions,
   prepares for the UNDO phase if needed.

   @param  prepare_for_undo_phase

   @note Observe that it may init trnman.
*/
static uint end_of_redo_phase(my_bool prepare_for_undo_phase)
{
  uint sid, unfinished= 0;

  hash_free(&all_dirty_pages);
  /*
    hash_free() can be called multiple times probably, but be safe it that
    changes
  */
  bzero(&all_dirty_pages, sizeof(all_dirty_pages));
  my_free(dirty_pages_pool, MYF(MY_ALLOW_ZERO_PTR));
  dirty_pages_pool= NULL;

  if (prepare_for_undo_phase && trnman_init())
    return -1;

  for (sid= 0; sid <= SHORT_TRID_MAX; sid++)
  {
    TrID long_trid= all_active_trans[sid].long_trid;
    LSN gslsn= all_active_trans[sid].group_start_lsn;
    TRN *trn;
    if (gslsn != LSN_IMPOSSIBLE)
    {
      fprintf(tracef, "Group at LSN (%lu,0x%lx) short_trid %u aborted\n",
             (ulong) LSN_FILE_NO(gslsn), (ulong) LSN_OFFSET(gslsn), sid);
      ALERT_USER();
    }
    if (all_active_trans[sid].undo_lsn != LSN_IMPOSSIBLE)
    {
      char llbuf[22];
      llstr(long_trid, llbuf);
      fprintf(tracef, "Transaction long_trid %s short_trid %u unfinished\n",
             llbuf, sid);
      /* dummy_transaction_object serves only for DDLs */
      DBUG_ASSERT(long_trid != 0);
      if (prepare_for_undo_phase)
      {
        if ((trn= trnman_recreate_trn_from_recovery(sid, long_trid)) == NULL)
          return -1;
        trn->undo_lsn= all_active_trans[sid].undo_lsn;
      }
      /* otherwise we will just warn about it */
      unfinished++;
    }
#ifdef MARIA_VERSIONING
    /*
      If real recovery: if transaction was committed, move it to some separate
      list for soon purging.
    */
#endif
  }

  my_free(all_active_trans, MYF(MY_ALLOW_ZERO_PTR));
  all_active_trans= NULL;

  /*
    The UNDO phase uses some normal run-time code of ROLLBACK: generates log
    records, etc; prepare tables for that
  */
  LSN addr= translog_get_horizon();
  for (sid= 0; sid <= SHARE_ID_MAX; sid++)
  {
    MARIA_HA *info= all_tables[sid].info;
    if (info != NULL)
    {
      prepare_table_for_close(info, addr);
      /*
        But we don't close it; we leave it available for the UNDO phase;
        it's likely that the UNDO phase will need it.
      */
      if (prepare_for_undo_phase)
        translog_assign_id_to_share_from_recovery(info->s, sid);
    }
  }

  /* we don't need all_tables anymore, maria_open_list is enough */
  my_free(all_tables, MYF(MY_ALLOW_ZERO_PTR));
  all_tables= NULL;

  /*
    We could take a checkpoint here, in case of a crash during the UNDO
    phase. The drawback is that a page which got a REDO (thus, flushed
    by this would-be checkpoint) is likely to have an UNDO executed on it
    soon. And so, the flush was probably lost time.
    So for now we prefer to do recovery with maximum speed and take a
    checkpoint only at the end of the UNDO phase.
  */

  return unfinished;
}


static int run_undo_phase(uint unfinished)
{
  if (unfinished > 0)
  {
    fprintf(tracef, "%u transactions will be rolled back\n", unfinished);
    for( ; unfinished-- ; )
    {
      char llbuf[22];
      TRN *trn= trnman_get_any_trn();
      DBUG_ASSERT(trn != NULL);
      llstr(trn->trid, llbuf);
      fprintf(tracef, "Rolling back transaction of long id %s\n", llbuf);
      /* of course we miss execution of UNDOs here */
      if (trnman_rollback_trn(trn))
        return 1;
      /* We could want to span a few threads (4?) instead of 1 */
      /* In the future, we want to have this phase *online* */
    }
  }
  return 0;
}


static void prepare_table_for_close(MARIA_HA *info,
                                    LSN at_lsn __attribute__ ((unused)))
{
  MARIA_SHARE *share= info->s;
  /* we will soon use at_lsn here */
  _ma_reenable_logging_for_table(share);
}


static MARIA_HA *get_MARIA_HA_from_REDO_record(const
                                               TRANSLOG_HEADER_BUFFER *rec)
{
  uint16 sid;
  pgcache_page_no_t page;
  MARIA_HA *info;
  char llbuf[22];

  sid= fileid_korr(rec->header);
  page= page_korr(rec->header + FILEID_STORE_SIZE);
  /**
     @todo RECOVERY BUG
     - for REDO_PURGE_BLOCKS, page is not at this pos
     - for DELETE_ALL, record ends here! buffer overrun!
     Solution: caller should pass a param enum { i_am_about_data_file,
     i_am_about_index_file, none }.
  */
  llstr(page, llbuf);
  fprintf(tracef, "   For page %s of table of short id %u", llbuf, sid);
  info= all_tables[sid].info;
  if (info == NULL)
  {
    fprintf(tracef, ", table skipped, so skipping record\n");
    return NULL;
  }
  fprintf(tracef, ", '%s'", info->s->open_file_name);
  /* detect if an open instance of a dropped table (internal bug) */
  DBUG_ASSERT(info->s->last_version != 0);
  if (cmp_translog_addr(rec->lsn, checkpoint_start) < 0)
  {
    /**
       @todo RECOVERY BUG always assuming this is REDO for data file, but it
       could soon be index file
    */
    uint64 file_and_page_id=
      (((uint64)all_tables[sid].org_dfile) << 32) | page;
    struct st_dirty_page *dirty_page= (struct st_dirty_page *)
      hash_search(&all_dirty_pages,
                  (uchar *)&file_and_page_id, sizeof(file_and_page_id));
    if ((dirty_page == NULL) ||
        cmp_translog_addr(rec->lsn, dirty_page->rec_lsn) < 0)
    {
      fprintf(tracef, ", ignoring because of dirty_pages list\n");
      return NULL;
    }
  }

  /*
    So we are going to read the page, and if its LSN is older than the
    record's we will modify the page
  */
  fprintf(tracef, ", applying record\n");
  /* A future CHECK/OPTIMIZE/REPAIR should not be fooled: */
  /**
     @todo but the ones about keys should be set only if REDO for keys. Same
     in ..._from_UNDO_record
  */
  info->s->state.changed|= STATE_CHANGED | STATE_NOT_ANALYZED |
    STATE_NOT_OPTIMIZED_KEYS | STATE_NOT_SORTED_PAGES;
  return info;
}


static MARIA_HA *get_MARIA_HA_from_UNDO_record(const
                                               TRANSLOG_HEADER_BUFFER *rec)
{
  uint16 sid;
  MARIA_HA *info;

  sid= fileid_korr(rec->header + LSN_STORE_SIZE);
  fprintf(tracef, "   For table of short id %u", sid);
  info= all_tables[sid].info;
  if (info == NULL)
  {
    fprintf(tracef, ", table skipped, so skipping record\n");
    return NULL;
  }
  fprintf(tracef, ", '%s'", info->s->open_file_name);
  DBUG_ASSERT(info->s->last_version != 0);
  fprintf(tracef, ", applying record\n");
  /* execution of UNDOs may increment the records' count: */
  info->s->state.changed|= STATE_CHANGED | STATE_NOT_ANALYZED |
    STATE_NOT_OPTIMIZED_KEYS | STATE_NOT_SORTED_PAGES;
  return info;
}


static int parse_checkpoint_record(LSN lsn)
{
  uint i;
  TRANSLOG_HEADER_BUFFER rec;

  fprintf(tracef, "Loading data from checkpoint record\n");
  int len= translog_read_record_header(lsn, &rec);

  /** @todo EOF should be detected */
  if (len == RECHEADER_READ_ERROR)
  {
    fprintf(tracef, "Cannot find checkpoint record where it should be\n");
    return 1;
  }

  enlarge_buffer(&rec);
  if (log_record_buffer.str == NULL ||
      translog_read_record(rec.lsn, 0, rec.record_length,
                           log_record_buffer.str, NULL) !=
      rec.record_length)
  {
    fprintf(tracef, "Failed to read record\n");
    return 1;
  }

  char *ptr= log_record_buffer.str;
  checkpoint_start= lsn_korr(ptr);
  ptr+= LSN_STORE_SIZE;

  /* transactions */
  uint nb_active_transactions= uint2korr(ptr);
  ptr+= 2;
  fprintf(tracef, "%u active transactions\n", nb_active_transactions);
  LSN minimum_rec_lsn_of_active_transactions= lsn_korr(ptr);
  ptr+= LSN_STORE_SIZE;

  /*
    how much brain juice and discussions there was to come to writing this
    line
  */
  set_if_smaller(checkpoint_start, minimum_rec_lsn_of_active_transactions);

  for (i= 0; i < nb_active_transactions; i++)
  {
    uint16 sid= uint2korr(ptr);
    ptr+= 2;
    TrID long_id= uint6korr(ptr);
    ptr+= 6;
    DBUG_ASSERT(sid > 0 && long_id > 0);
    LSN undo_lsn= lsn_korr(ptr);
    ptr+= LSN_STORE_SIZE;
    LSN first_undo_lsn= lsn_korr(ptr);
    ptr+= LSN_STORE_SIZE;
    new_transaction(sid, long_id, undo_lsn, first_undo_lsn);
  }
  uint nb_committed_transactions= uint4korr(ptr);
  ptr+= 4;
  fprintf(tracef, "%lu committed transactions\n",
          (ulong)nb_committed_transactions);
  /* no purging => committed transactions are not important */
  ptr+= (6 + LSN_STORE_SIZE) * nb_committed_transactions;

  /* tables  */
  uint nb_tables= uint4korr(ptr);
  fprintf(tracef, "%u open tables\n", nb_tables);
  for (i= 0; i< nb_tables; i++)
  {
    char name[FN_REFLEN];
    uint16 sid= uint2korr(ptr);
    ptr+= 2;
    DBUG_ASSERT(sid > 0);
    File kfile= uint4korr(ptr);
    ptr+= 4;
    File dfile= uint4korr(ptr);
    ptr+= 4;
    LSN first_log_write_lsn= lsn_korr(ptr);
    ptr+= LSN_STORE_SIZE;
    uint name_len= strlen(ptr) + 1;
    ptr+= name_len;
    strnmov(name, ptr, sizeof(name));
    if (new_table(sid, name, kfile, dfile, first_log_write_lsn))
      return 1;
  }

  /* dirty pages */
  uint nb_dirty_pages= uint4korr(ptr);
  ptr+= 4;
  if (hash_init(&all_dirty_pages, &my_charset_bin, nb_dirty_pages,
                offsetof(struct st_dirty_page, file_and_page_id),
                sizeof(((struct st_dirty_page *)NULL)->file_and_page_id),
                NULL, NULL, 0))
    return 1;
  dirty_pages_pool=
    (struct st_dirty_page *)my_malloc(nb_dirty_pages *
                                      sizeof(struct st_dirty_page),
                                      MYF(MY_WME));
  if (unlikely(dirty_pages_pool == NULL))
    return 1;
  struct st_dirty_page *next_dirty_page_in_pool= dirty_pages_pool;
  LSN minimum_rec_lsn_of_dirty_pages= LSN_MAX;
  for (i= 0; i < nb_dirty_pages ; i++)
  {
    File fileid= uint4korr(ptr);
    ptr+= 4;
    pgcache_page_no_t pageid= uint4korr(ptr);
    ptr+= 4;
    LSN rec_lsn= lsn_korr(ptr);
    ptr+= LSN_STORE_SIZE;
    if (new_page(fileid, pageid, rec_lsn, next_dirty_page_in_pool++))
      return 1;
    set_if_smaller(minimum_rec_lsn_of_dirty_pages, rec_lsn);
  }
  /* after that, there will be no insert/delete into the hash */
  /*
    sanity check on record (did we screw up with all those "ptr+=", did the
    checkpoint write code and checkpoint read code go out of sync?).
  */
  /**
     @todo This probably presently and hopefully detects that
     first_log_write_lsn is not written by the checkpoint record; we need
     to add MARIA_SHARE::first_log_write_lsn, fill it with a inwrite-hook of
     LOGREC_FILE_ID (note that when we write this record we hold intern_lock,
     so Checkpoint will read the LSN correctly), and store it in the
     checkpoint record.
  */
  if (ptr != (log_record_buffer.str + log_record_buffer.length))
  {
    fprintf(tracef, "checkpoint record corrupted\n");
    return 1;
  }
  set_if_smaller(checkpoint_start, minimum_rec_lsn_of_dirty_pages);

  return 0;
}

static int new_page(File fileid, pgcache_page_no_t pageid, LSN rec_lsn,
                    struct st_dirty_page *dirty_page)
{
  /* serves as hash key */
  dirty_page->file_and_page_id= (((uint64)fileid) << 32) | pageid;
  dirty_page->rec_lsn= rec_lsn;
  return my_hash_insert(&all_dirty_pages, (uchar *)dirty_page);
}


static int close_all_tables()
{
  int error= 0;
  LIST *list_element, *next_open;
  MARIA_HA *info;
  pthread_mutex_lock(&THR_LOCK_maria);
  if (maria_open_list == NULL)
    goto end;
  fprintf(tracef, "Closing all tables\n");
  for (list_element= maria_open_list ; list_element ; list_element= next_open)
  {
    next_open= list_element->next;
    info= (MARIA_HA*)list_element->data;
    pthread_mutex_unlock(&THR_LOCK_maria); /* ok, UNDO phase not online yet */
    error|= maria_close(info);
    pthread_mutex_lock(&THR_LOCK_maria);
  }
end:
  pthread_mutex_unlock(&THR_LOCK_maria);
  return error;
}

/* some comments and pseudo-code which we keep for later */
#if 0
  /*
    MikaelR suggests: support checkpoints during REDO phase too: do checkpoint
    after a certain amount of log records have been executed. This helps
    against repeated crashes. Those checkpoints could not be user-requested
    (as engine is not communicating during the REDO phase), so they would be
    automatic: this changes the original assumption that we don't write to the
    log while in the REDO phase, but why not. How often should we checkpoint?
  */

  /*
    We want to have two steps:
    engine->recover_with_max_memory();
    next_engine->recover_with_max_memory();
    engine->init_with_normal_memory();
    next_engine->init_with_normal_memory();
    So: in recover_with_max_memory() allocate a giant page cache, do REDO
    phase, then all page cache is flushed and emptied and freed (only retain
    small structures like TM): take full checkpoint, which is useful if
    next engine crashes in its recovery the next second.
    Destroy all shares (maria_close()), then at init_with_normal_memory() we
    do this:
  */

  /**** UNDO PHASE *****/

  print_information_to_error_log(nb of trans to roll back, nb of prepared trans
  /*
    Launch one or more threads to do the background rollback. Don't wait for
    them to complete their rollback (background rollback; for debugging, we
    can have an option which waits). Set a counter (total_of_rollback_threads)
    to the number of threads to lauch.

    Note that InnoDB's rollback-in-background works as long as InnoDB is the
    last engine to recover, otherwise MySQL will refuse new connections until
    the last engine has recovered so it's not "background" from the user's
    point of view. InnoDB is near top of sys_table_types so all others
    (e.g. BDB) recover after it... So it's really "online rollback" only if
    InnoDB is the only engine.
  */

  /* wake up delete/update handler */
  /* tell the TM that it can now accept new transactions */

  /*
    mark that checkpoint requests are now allowed.
  */
}

pthread_handler_decl rollback_background_thread()
{
  /*
    execute the normal runtime-rollback code for a bunch of transactions.
  */
  while (trans in list_of_trans_to_rollback_by_this_thread)
  {
    while (trans->undo_lsn != 0)
    {
      /* this is the normal runtime-rollback code: */
      record= log_read_record(trans->undo_lsn);
      execute_log_record_in_undo_phase(record);
      trans->undo_lsn= record.prev_undo_lsn;
    }
    /* remove trans from list */
  }
  lock_mutex(rollback_threads); /* or atomic counter */
  if (--total_of_rollback_threads == 0)
  {
    /*
      All rollback threads are done.  Print "rollback finished" to the error
      log and take a full checkpoint.
    */
  }
  unlock_mutex(rollback_threads);
  pthread_exit();
}
#endif<|MERGE_RESOLUTION|>--- conflicted
+++ resolved
@@ -67,7 +67,6 @@
 prototype_exec_hook(REDO_DELETE_ALL);
 prototype_exec_hook(UNDO_ROW_INSERT);
 prototype_exec_hook(UNDO_ROW_DELETE);
-prototype_exec_hook(UNDO_ROW_UPDATE);
 prototype_exec_hook(UNDO_ROW_PURGE);
 prototype_exec_hook(COMMIT);
 static int run_redo_phase(LSN lsn, my_bool apply);
@@ -124,38 +123,6 @@
   DBUG_ASSERT(!maria_in_recovery);
   maria_in_recovery= TRUE;
 
-<<<<<<< HEAD
-  if (last_checkpoint_lsn == LSN_IMPOSSIBLE)
-  {
-    from_lsn= translog_first_theoretical_lsn();
-    /*
-      as far as we have not yet any checkpoint then the very first
-      log file should be present.
-    */
-    DBUG_ASSERT(from_lsn != LSN_IMPOSSIBLE);
-    /*
-      @todo process eroror of getting checkpoint
-    if (from_lsn == ERROR_LSN)
-      ...
-    */
-  }
-  else
-  {
-    DBUG_ASSERT(0); /* not yet implemented */
-    /**
-       @todo read the checkpoint record, fill structures
-       and use the minimum of checkpoint_start_lsn, rec_lsn of trns, rec_lsn
-       of dirty pages.
-    */
-    //from_lsn= something;
-  }
-
-  /*
-    mysqld has not yet initialized any page cache. Let's create a dedicated
-    one for recovery.
-  */
-=======
->>>>>>> e27890ca
   if ((trace_file= fopen("maria_recovery.trace", "w")))
   {
     fprintf(trace_file, "TRACE of the last MARIA recovery from mysqld\n");
@@ -205,31 +172,6 @@
     goto err;
 
   tracef= trace_file;
-<<<<<<< HEAD
-  /* install hooks for execution */
-#define install_exec_hook(R)                                            \
-  log_record_type_descriptor[LOGREC_ ## R].record_execute_in_redo_phase= \
-    exec_LOGREC_ ## R;
-  install_exec_hook(LONG_TRANSACTION_ID);
-#ifdef MARIA_CHECKPOINT
-  install_exec_hook(CHECKPOINT);
-#endif
-  install_exec_hook(REDO_CREATE_TABLE);
-  install_exec_hook(REDO_DROP_TABLE);
-  install_exec_hook(FILE_ID);
-  install_exec_hook(REDO_INSERT_ROW_HEAD);
-  install_exec_hook(REDO_INSERT_ROW_TAIL);
-  install_exec_hook(REDO_PURGE_ROW_HEAD);
-  install_exec_hook(REDO_PURGE_ROW_TAIL);
-  install_exec_hook(REDO_PURGE_BLOCKS);
-  install_exec_hook(REDO_DELETE_ALL);
-  install_exec_hook(UNDO_ROW_INSERT);
-  install_exec_hook(UNDO_ROW_DELETE);
-  install_exec_hook(UNDO_ROW_UPDATE);
-  install_exec_hook(UNDO_ROW_PURGE);
-  install_exec_hook(COMMIT);
-=======
->>>>>>> e27890ca
 
   if (from_lsn == LSN_IMPOSSIBLE)
   {
@@ -752,7 +694,7 @@
 prototype_exec_hook(REDO_INSERT_ROW_TAIL)
 {
   int error= 1;
-  uchar *buff;
+  uchar *buff= NULL;
   MARIA_HA *info= get_MARIA_HA_from_REDO_record(rec);
   if (info == NULL)
     goto end;
@@ -820,24 +762,11 @@
 prototype_exec_hook(REDO_PURGE_BLOCKS)
 {
   int error= 1;
-  uchar *buff;
   MARIA_HA *info= get_MARIA_HA_from_REDO_record(rec);
   if (info == NULL)
     goto end;
-  enlarge_buffer(rec);
-
-  if (log_record_buffer.str == NULL ||
-      translog_read_record(rec->lsn, 0, rec->record_length,
-                           log_record_buffer.str, NULL) !=
-       rec->record_length)
-  {
-    fprintf(tracef, "Failed to read record\n");
-    goto end;
-  }
-
-  buff= log_record_buffer.str;
   if (_ma_apply_redo_purge_blocks(info, current_group_end_lsn,
-                                  buff + FILEID_STORE_SIZE))
+                                  rec->header + FILEID_STORE_SIZE))
     goto end;
   error= 0;
 end:
@@ -902,23 +831,6 @@
     info->s->state.state.records--;
   }
   fprintf(tracef, "   rows' count %lu\n", (ulong)info->s->state.state.records);
-  error= 0;
-end:
-  return error;
-}
-
-
-prototype_exec_hook(UNDO_ROW_UPDATE)
-{
-  int error= 1;
-  MARIA_HA *info= get_MARIA_HA_from_UNDO_record(rec);
-  if (info == NULL)
-    goto end;
-  all_active_trans[rec->short_trid].undo_lsn= rec->lsn;
-  /*
-    todo: instead of above, call write_hook_for_undo, it will also set
-    first_undo_lsn
-  */
   error= 0;
 end:
   return error;
