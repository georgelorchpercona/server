--- conflicted
+++ resolved
@@ -1626,12 +1626,6 @@
   return (n > 0) ? 1 : (n < 0) ? -1 : 0;
   } // end of CompareValue
 
-static inline void v_strcpy(char *dest, const char *src)
-{
-  if (dest != src)
-    strcpy(dest, src);
-}
-
 /***********************************************************************/
 /*  Compute a function on a string.                                    */
 /***********************************************************************/
@@ -1656,19 +1650,11 @@
       break;
     case OP_MIN:
       assert(np == 2);
-<<<<<<< HEAD
-      v_strcpy(Strp, (strcmp(p[0], p[1]) < 0) ? p[0] : p[1]);
-      break;
-    case OP_MAX:
-      assert(np == 2);
-      v_strcpy(Strp, (strcmp(p[0], p[1]) > 0) ? p[0] : p[1]);
-=======
 			SetValue_psz((strcmp(p[0], p[1]) < 0) ? p[0] : p[1]);
       break;
     case OP_MAX:
       assert(np == 2);
 			SetValue_psz((strcmp(p[0], p[1]) > 0) ? p[0] : p[1]);
->>>>>>> 10de4386
       break;
     default:
 //    sprintf(g->Message, MSG(BAD_EXP_OPER), op);
