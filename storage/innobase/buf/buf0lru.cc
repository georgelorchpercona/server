/*****************************************************************************

Copyright (c) 1995, 2011, Oracle and/or its affiliates. All Rights Reserved.

This program is free software; you can redistribute it and/or modify it under
the terms of the GNU General Public License as published by the Free Software
Foundation; version 2 of the License.

This program is distributed in the hope that it will be useful, but WITHOUT
ANY WARRANTY; without even the implied warranty of MERCHANTABILITY or FITNESS
FOR A PARTICULAR PURPOSE. See the GNU General Public License for more details.

You should have received a copy of the GNU General Public License along with
this program; if not, write to the Free Software Foundation, Inc.,
51 Franklin Street, Suite 500, Boston, MA 02110-1335 USA

*****************************************************************************/

/**************************************************//**
@file buf/buf0lru.cc
The database buffer replacement algorithm

Created 11/5/1995 Heikki Tuuri
*******************************************************/

#include "buf0lru.h"

#ifndef UNIV_HOTBACKUP
#ifdef UNIV_NONINL
#include "buf0lru.ic"
#endif

#include "ut0byte.h"
#include "ut0lst.h"
#include "ut0rnd.h"
#include "sync0sync.h"
#include "sync0rw.h"
#include "hash0hash.h"
#include "os0sync.h"
#include "fil0fil.h"
#include "btr0btr.h"
#include "buf0buddy.h"
#include "buf0buf.h"
#include "buf0dblwr.h"
#include "buf0flu.h"
#include "buf0rea.h"
#include "btr0sea.h"
#include "ibuf0ibuf.h"
#include "os0file.h"
#include "page0zip.h"
#include "log0recv.h"
#include "srv0srv.h"
#include "srv0mon.h"
#include "lock0lock.h"

#include "ha_prototypes.h"

/** The number of blocks from the LRU_old pointer onward, including
the block pointed to, must be buf_pool->LRU_old_ratio/BUF_LRU_OLD_RATIO_DIV
of the whole LRU list length, except that the tolerance defined below
is allowed. Note that the tolerance must be small enough such that for
even the BUF_LRU_OLD_MIN_LEN long LRU list, the LRU_old pointer is not
allowed to point to either end of the LRU list. */

#define BUF_LRU_OLD_TOLERANCE	20

/** The minimum amount of non-old blocks when the LRU_old list exists
(that is, when there are more than BUF_LRU_OLD_MIN_LEN blocks).
@see buf_LRU_old_adjust_len */
#define BUF_LRU_NON_OLD_MIN_LEN	5
#if BUF_LRU_NON_OLD_MIN_LEN >= BUF_LRU_OLD_MIN_LEN
# error "BUF_LRU_NON_OLD_MIN_LEN >= BUF_LRU_OLD_MIN_LEN"
#endif

/** When dropping the search hash index entries before deleting an ibd
file, we build a local array of pages belonging to that tablespace
in the buffer pool. Following is the size of that array.
We also release buf_pool->mutex after scanning this many pages of the
flush_list when dropping a table. This is to ensure that other threads
are not blocked for extended period of time when using very large
buffer pools. */
#define BUF_LRU_DROP_SEARCH_SIZE	1024

/** If we switch on the InnoDB monitor because there are too few available
frames in the buffer pool, we set this to TRUE */
static ibool	buf_lru_switched_on_innodb_mon	= FALSE;

/******************************************************************//**
These statistics are not 'of' LRU but 'for' LRU.  We keep count of I/O
and page_zip_decompress() operations.  Based on the statistics,
buf_LRU_evict_from_unzip_LRU() decides if we want to evict from
unzip_LRU or the regular LRU.  From unzip_LRU, we will only evict the
uncompressed frame (meaning we can evict dirty blocks as well).  From
the regular LRU, we will evict the entire block (i.e.: both the
uncompressed and compressed data), which must be clean. */

/* @{ */

/** Number of intervals for which we keep the history of these stats.
Each interval is 1 second, defined by the rate at which
srv_error_monitor_thread() calls buf_LRU_stat_update(). */
#define BUF_LRU_STAT_N_INTERVAL 50

/** Co-efficient with which we multiply I/O operations to equate them
with page_zip_decompress() operations. */
#define BUF_LRU_IO_TO_UNZIP_FACTOR 50

/** Sampled values buf_LRU_stat_cur.
Not protected by any mutex.  Updated by buf_LRU_stat_update(). */
static buf_LRU_stat_t		buf_LRU_stat_arr[BUF_LRU_STAT_N_INTERVAL];

/** Cursor to buf_LRU_stat_arr[] that is updated in a round-robin fashion. */
static ulint			buf_LRU_stat_arr_ind;

/** Current operation counters.  Not protected by any mutex.  Cleared
by buf_LRU_stat_update(). */
UNIV_INTERN buf_LRU_stat_t	buf_LRU_stat_cur;

/** Running sum of past values of buf_LRU_stat_cur.
Updated by buf_LRU_stat_update().  Not Protected by any mutex. */
UNIV_INTERN buf_LRU_stat_t	buf_LRU_stat_sum;

/* @} */

/** @name Heuristics for detecting index scan @{ */
/** Move blocks to "new" LRU list only if the first access was at
least this many milliseconds ago.  Not protected by any mutex or latch. */
UNIV_INTERN uint	buf_LRU_old_threshold_ms;
/* @} */

/******************************************************************//**
Takes a block out of the LRU list and page hash table.
If the block is compressed-only (BUF_BLOCK_ZIP_PAGE),
the object will be freed.

The caller must hold buf_pool->mutex, the buf_page_get_mutex() mutex
and the appropriate hash_lock. This function will release the
buf_page_get_mutex() and the hash_lock.

If a compressed page or a compressed-only block descriptor is freed,
other compressed pages or compressed-only block descriptors may be
relocated.
@return the new state of the block (BUF_BLOCK_ZIP_FREE if the state
was BUF_BLOCK_ZIP_PAGE, or BUF_BLOCK_REMOVE_HASH otherwise) */
static
enum buf_page_state
buf_LRU_block_remove_hashed_page(
/*=============================*/
	buf_page_t*	bpage,	/*!< in: block, must contain a file page and
				be in a state where it can be freed; there
				may or may not be a hash index to the page */
	ibool		zip);	/*!< in: TRUE if should remove also the
				compressed page of an uncompressed page */
/******************************************************************//**
Puts a file page whose has no hash index to the free list. */
static
void
buf_LRU_block_free_hashed_page(
/*===========================*/
	buf_block_t*	block);	/*!< in: block, must contain a file page and
				be in a state where it can be freed */

/******************************************************************//**
Increases LRU size in bytes with zip_size for compressed page,
UNIV_PAGE_SIZE for uncompressed page in inline function */
static inline
void
incr_LRU_size_in_bytes(
/*===================*/
	buf_page_t*	bpage,		/*!< in: control block */
	buf_pool_t*	buf_pool)	/*!< in: buffer pool instance */
{
<<<<<<< HEAD
	ulint		zip_size;
	ut_ad(buf_pool_mutex_own(buf_pool));
	zip_size = page_zip_get_size(&bpage->zip);
=======
	ut_ad(buf_pool_mutex_own(buf_pool));
	ulint zip_size = page_zip_get_size(&bpage->zip);
>>>>>>> c1d6a2d7
	buf_pool->stat.LRU_bytes += zip_size ? zip_size : UNIV_PAGE_SIZE;
	ut_ad(buf_pool->stat.LRU_bytes <= buf_pool->curr_pool_size);
}

/******************************************************************//**
Determines if the unzip_LRU list should be used for evicting a victim
instead of the general LRU list.
@return	TRUE if should use unzip_LRU */
UNIV_INTERN
ibool
buf_LRU_evict_from_unzip_LRU(
/*=========================*/
	buf_pool_t*	buf_pool)
{
	ulint	io_avg;
	ulint	unzip_avg;

	ut_ad(buf_pool_mutex_own(buf_pool));

	/* If the unzip_LRU list is empty, we can only use the LRU. */
	if (UT_LIST_GET_LEN(buf_pool->unzip_LRU) == 0) {
		return(FALSE);
	}

	/* If unzip_LRU is at most 10% of the size of the LRU list,
	then use the LRU.  This slack allows us to keep hot
	decompressed pages in the buffer pool. */
	if (UT_LIST_GET_LEN(buf_pool->unzip_LRU)
	    <= UT_LIST_GET_LEN(buf_pool->LRU) / 10) {
		return(FALSE);
	}

	/* If eviction hasn't started yet, we assume by default
	that a workload is disk bound. */
	if (buf_pool->freed_page_clock == 0) {
		return(TRUE);
	}

	/* Calculate the average over past intervals, and add the values
	of the current interval. */
	io_avg = buf_LRU_stat_sum.io / BUF_LRU_STAT_N_INTERVAL
		+ buf_LRU_stat_cur.io;
	unzip_avg = buf_LRU_stat_sum.unzip / BUF_LRU_STAT_N_INTERVAL
		+ buf_LRU_stat_cur.unzip;

	/* Decide based on our formula.  If the load is I/O bound
	(unzip_avg is smaller than the weighted io_avg), evict an
	uncompressed frame from unzip_LRU.  Otherwise we assume that
	the load is CPU bound and evict from the regular LRU. */
	return(unzip_avg <= io_avg * BUF_LRU_IO_TO_UNZIP_FACTOR);
}

/******************************************************************//**
Attempts to drop page hash index on a batch of pages belonging to a
particular space id. */
static
void
buf_LRU_drop_page_hash_batch(
/*=========================*/
	ulint		space_id,	/*!< in: space id */
	ulint		zip_size,	/*!< in: compressed page size in bytes
					or 0 for uncompressed pages */
	const ulint*	arr,		/*!< in: array of page_no */
	ulint		count)		/*!< in: number of entries in array */
{
	ulint	i;

	ut_ad(arr != NULL);
	ut_ad(count <= BUF_LRU_DROP_SEARCH_SIZE);

	for (i = 0; i < count; ++i) {
		btr_search_drop_page_hash_when_freed(space_id, zip_size,
						     arr[i]);
	}
}

/******************************************************************//**
When doing a DROP TABLE/DISCARD TABLESPACE we have to drop all page
hash index entries belonging to that table. This function tries to
do that in batch. Note that this is a 'best effort' attempt and does
not guarantee that ALL hash entries will be removed. */
static
void
buf_LRU_drop_page_hash_for_tablespace(
/*==================================*/
	buf_pool_t*	buf_pool,	/*!< in: buffer pool instance */
	ulint		id)		/*!< in: space id */
{
	buf_page_t*	bpage;
	ulint*		page_arr;
	ulint		num_entries;
	ulint		zip_size;

	zip_size = fil_space_get_zip_size(id);

	if (UNIV_UNLIKELY(zip_size == ULINT_UNDEFINED)) {
		/* Somehow, the tablespace does not exist.  Nothing to drop. */
		ut_ad(0);
		return;
	}

	page_arr = static_cast<ulint*>(ut_malloc(
		sizeof(ulint) * BUF_LRU_DROP_SEARCH_SIZE));

	buf_pool_mutex_enter(buf_pool);
	num_entries = 0;

scan_again:
	bpage = UT_LIST_GET_LAST(buf_pool->LRU);

	while (bpage != NULL) {
		buf_page_t*	prev_bpage;
		ibool		is_fixed;

		prev_bpage = UT_LIST_GET_PREV(LRU, bpage);

		ut_a(buf_page_in_file(bpage));

		if (buf_page_get_state(bpage) != BUF_BLOCK_FILE_PAGE
		    || bpage->space != id
		    || bpage->io_fix != BUF_IO_NONE) {
			/* Compressed pages are never hashed.
			Skip blocks of other tablespaces.
			Skip I/O-fixed blocks (to be dealt with later). */
next_page:
			bpage = prev_bpage;
			continue;
		}

		mutex_enter(&((buf_block_t*) bpage)->mutex);
		is_fixed = bpage->buf_fix_count > 0
			|| !((buf_block_t*) bpage)->index;
		mutex_exit(&((buf_block_t*) bpage)->mutex);

		if (is_fixed) {
			goto next_page;
		}

		/* Store the page number so that we can drop the hash
		index in a batch later. */
		page_arr[num_entries] = bpage->offset;
		ut_a(num_entries < BUF_LRU_DROP_SEARCH_SIZE);
		++num_entries;

		if (num_entries < BUF_LRU_DROP_SEARCH_SIZE) {
			goto next_page;
		}

		/* Array full. We release the buf_pool->mutex to obey
		the latching order. */
		buf_pool_mutex_exit(buf_pool);

		buf_LRU_drop_page_hash_batch(
			id, zip_size, page_arr, num_entries);

		num_entries = 0;

		buf_pool_mutex_enter(buf_pool);

		/* Note that we released the buf_pool mutex above
		after reading the prev_bpage during processing of a
		page_hash_batch (i.e.: when the array was full).
		Because prev_bpage could belong to a compressed-only
		block, it may have been relocated, and thus the
		pointer cannot be trusted. Because bpage is of type
		buf_block_t, it is safe to dereference.

		bpage can change in the LRU list. This is OK because
		this function is a 'best effort' to drop as many
		search hash entries as possible and it does not
		guarantee that ALL such entries will be dropped. */

		/* If, however, bpage has been removed from LRU list
		to the free list then we should restart the scan.
		bpage->state is protected by buf_pool mutex. */
		if (bpage
		    && buf_page_get_state(bpage) != BUF_BLOCK_FILE_PAGE) {
			goto scan_again;
		}
	}

	buf_pool_mutex_exit(buf_pool);

	/* Drop any remaining batch of search hashed pages. */
	buf_LRU_drop_page_hash_batch(id, zip_size, page_arr, num_entries);
	ut_free(page_arr);
}

/******************************************************************//**
While flushing (or removing dirty) pages from a tablespace we don't
want to hog the CPU and resources. Release the buffer pool and block
mutex and try to force a context switch. Then reacquire the same mutexes.
The current page is "fixed" before the release of the mutexes and then
"unfixed" again once we have reacquired the mutexes. */
static	__attribute__((nonnull))
void
buf_flush_yield(
/*============*/
	buf_pool_t*	buf_pool,	/*!< in/out: buffer pool instance */
	buf_page_t*	bpage)		/*!< in/out: current page */
{
	ib_mutex_t*	block_mutex;

	ut_ad(buf_pool_mutex_own(buf_pool));
	ut_ad(buf_page_in_file(bpage));

	block_mutex = buf_page_get_mutex(bpage);

	mutex_enter(block_mutex);
	/* "Fix" the block so that the position cannot be
	changed after we release the buffer pool and
	block mutexes. */
	buf_page_set_sticky(bpage);

	/* Now it is safe to release the buf_pool->mutex. */
	buf_pool_mutex_exit(buf_pool);

	mutex_exit(block_mutex);
	/* Try and force a context switch. */
	os_thread_yield();

	buf_pool_mutex_enter(buf_pool);

	mutex_enter(block_mutex);
	/* "Unfix" the block now that we have both the
	buffer pool and block mutex again. */
	buf_page_unset_sticky(bpage);
	mutex_exit(block_mutex);
}

/******************************************************************//**
If we have hogged the resources for too long then release the buffer
pool and flush list mutex and do a thread yield. Set the current page
to "sticky" so that it is not relocated during the yield.
@return true if yielded */
static	__attribute__((nonnull(1), warn_unused_result))
bool
buf_flush_try_yield(
/*================*/
	buf_pool_t*	buf_pool,	/*!< in/out: buffer pool instance */
	buf_page_t*	bpage,		/*!< in/out: bpage to remove */
	ulint		processed)	/*!< in: number of pages processed */
{
	/* Every BUF_LRU_DROP_SEARCH_SIZE iterations in the
	loop we release buf_pool->mutex to let other threads
	do their job but only if the block is not IO fixed. This
	ensures that the block stays in its position in the
	flush_list. */

	if (bpage != NULL
	    && processed >= BUF_LRU_DROP_SEARCH_SIZE
	    && buf_page_get_io_fix(bpage) == BUF_IO_NONE) {

		buf_flush_list_mutex_exit(buf_pool);

		/* Release the buffer pool and block mutex
		to give the other threads a go. */

		buf_flush_yield(buf_pool, bpage);

		buf_flush_list_mutex_enter(buf_pool);

		/* Should not have been removed from the flush
		list during the yield. However, this check is
		not sufficient to catch a remove -> add. */

		ut_ad(bpage->in_flush_list);

		return(true);
	}

	return(false);
}

/******************************************************************//**
Removes a single page from a given tablespace inside a specific
buffer pool instance.
@return true if page was removed. */
static	__attribute__((nonnull, warn_unused_result))
bool
buf_flush_or_remove_page(
/*=====================*/
	buf_pool_t*	buf_pool,	/*!< in/out: buffer pool instance */
	buf_page_t*	bpage,		/*!< in/out: bpage to remove */
	bool		flush)		/*!< in: flush to disk if true but
					don't remove else remove without
					flushing to disk */
{
	ib_mutex_t*	block_mutex;
	bool		processed = false;

	ut_ad(buf_pool_mutex_own(buf_pool));
	ut_ad(buf_flush_list_mutex_own(buf_pool));

	block_mutex = buf_page_get_mutex(bpage);

	/* bpage->space and bpage->io_fix are protected by
	buf_pool->mutex and block_mutex. It is safe to check
	them while holding buf_pool->mutex only. */

	if (buf_page_get_io_fix(bpage) != BUF_IO_NONE) {

		/* We cannot remove this page during this scan
		yet; maybe the system is currently reading it
		in, or flushing the modifications to the file */

	} else {

		/* We have to release the flush_list_mutex to obey the
		latching order. We are however guaranteed that the page
		will stay in the flush_list because buf_flush_remove()
		needs buf_pool->mutex as well (for the non-flush case). */

		buf_flush_list_mutex_exit(buf_pool);

		mutex_enter(block_mutex);

		ut_ad(bpage->oldest_modification != 0);

		if (bpage->buf_fix_count > 0) {

			mutex_exit(block_mutex);

			/* We cannot remove this page yet;
			maybe the system is currently reading
			it in, or flushing the modifications
			to the file */

		} else if (!flush) {

			buf_flush_remove(bpage);

			mutex_exit(block_mutex);

			processed = true;

		} else if (buf_page_get_io_fix(bpage) != BUF_IO_NONE) {

			/* Check the status again after releasing the flush
			list mutex and acquiring the block mutex. The background
			flush thread may be in the process of flushing this
			page when we released the flush list mutex. */

			/* The following call will release the buffer pool
			and block mutex. */
			buf_flush_page(buf_pool, bpage, BUF_FLUSH_SINGLE_PAGE);

			/* Wake possible simulated aio thread to actually
			post the writes to the operating system */
			os_aio_simulated_wake_handler_threads();

			buf_pool_mutex_enter(buf_pool);

			processed = true;
		} else {
			mutex_exit(block_mutex);
		}

		buf_flush_list_mutex_enter(buf_pool);
	}

	ut_ad(!mutex_own(block_mutex));

	return(processed);
}

/******************************************************************//**
Remove all dirty pages belonging to a given tablespace inside a specific
buffer pool instance when we are deleting the data file(s) of that
tablespace. The pages still remain a part of LRU and are evicted from
the list as they age towards the tail of the LRU.
@retval DB_SUCCESS if all freed
@retval DB_FAIL if not all freed
@retval DB_INTERRUPTED if the transaction was interrupted */
static	__attribute__((nonnull(1), warn_unused_result))
dberr_t
buf_flush_or_remove_pages(
/*======================*/
	buf_pool_t*	buf_pool,	/*!< buffer pool instance */
	ulint		id,		/*!< in: target space id for which
					to remove or flush pages */
	bool		flush,		/*!< in: flush to disk if true but
					don't remove else remove without
					flushing to disk */
	const trx_t*	trx)		/*!< to check if the operation must
					be interrupted, can be 0 */
{
	buf_page_t*	prev;
	buf_page_t*	bpage;
	ulint		processed = 0;
	bool		all_freed = true;

	buf_flush_list_mutex_enter(buf_pool);

	for (bpage = UT_LIST_GET_LAST(buf_pool->flush_list);
	     bpage != NULL;
	     bpage = prev) {

		ut_a(buf_page_in_file(bpage));

		/* Save the previous link because once we free the
		page we can't rely on the links. */

		prev = UT_LIST_GET_PREV(list, bpage);

		if (buf_page_get_space(bpage) != id) {

			/* Skip this block, as it does not belong to
			the target space. */

		} else if (!buf_flush_or_remove_page(buf_pool, bpage, flush)) {

			/* Remove was unsuccessful, we have to try again
			by scanning the entire list from the end. */

			all_freed = false;
		}

		++processed;

		/* Yield if we have hogged the CPU and mutexes for too long. */
		if (buf_flush_try_yield(buf_pool, prev, processed)) {

			/* Reset the batch size counter if we had to yield. */

			processed = 0;
		}

#ifdef DBUG_OFF
		if (flush) {
			DBUG_EXECUTE_IF("ib_export_flush_crash",
					static ulint	n_pages;
					if (++n_pages == 4) {DBUG_SUICIDE();});
		}
#endif /* DBUG_OFF */

		/* The check for trx is interrupted is expensive, we want
		to check every N iterations. */
		if (!processed && trx && trx_is_interrupted(trx)) {
			buf_flush_list_mutex_exit(buf_pool);
			return(DB_INTERRUPTED);
		}
	}

	buf_flush_list_mutex_exit(buf_pool);

	return(all_freed ? DB_SUCCESS : DB_FAIL);
}

/******************************************************************//**
Remove or flush all the dirty pages that belong to a given tablespace
inside a specific buffer pool instance. The pages will remain in the LRU
list and will be evicted from the LRU list as they age and move towards
the tail of the LRU list. */
static __attribute__((nonnull(1)))
void
buf_flush_dirty_pages(
/*==================*/
	buf_pool_t*	buf_pool,	/*!< buffer pool instance */
	ulint		id,		/*!< in: space id */
	bool		flush,		/*!< in: flush to disk if true otherwise
					remove the pages without flushing */
	const trx_t*	trx)		/*!< to check if the operation must
					be interrupted */
{
	dberr_t		err;

	do {
		buf_pool_mutex_enter(buf_pool);

		err = buf_flush_or_remove_pages(buf_pool, id, flush, trx);

		buf_pool_mutex_exit(buf_pool);

		ut_ad(buf_flush_validate(buf_pool));

		if (err == DB_FAIL) {
			os_thread_sleep(20000);
		}

		/* DB_FAIL is a soft error, it means that the task wasn't
		completed, needs to be retried. */

		ut_ad(buf_flush_validate(buf_pool));

	} while (err == DB_FAIL);
}

/******************************************************************//**
Remove all pages that belong to a given tablespace inside a specific
buffer pool instance when we are DISCARDing the tablespace. */
static __attribute__((nonnull))
void
buf_LRU_remove_all_pages(
/*=====================*/
	buf_pool_t*	buf_pool,	/*!< buffer pool instance */
	ulint		id)		/*!< in: space id */
{
	buf_page_t*	bpage;
	ibool		all_freed;

scan_again:
	buf_pool_mutex_enter(buf_pool);

	all_freed = TRUE;

	for (bpage = UT_LIST_GET_LAST(buf_pool->LRU);
	     bpage != NULL;
	     /* No op */) {

		rw_lock_t*	hash_lock;
		buf_page_t*	prev_bpage;
		ib_mutex_t*	block_mutex = NULL;

		ut_a(buf_page_in_file(bpage));
		ut_ad(bpage->in_LRU_list);

		prev_bpage = UT_LIST_GET_PREV(LRU, bpage);

		/* bpage->space and bpage->io_fix are protected by
		buf_pool->mutex and the block_mutex. It is safe to check
		them while holding buf_pool->mutex only. */

		if (buf_page_get_space(bpage) != id) {
			/* Skip this block, as it does not belong to
			the space that is being invalidated. */
			goto next_page;
		} else if (buf_page_get_io_fix(bpage) != BUF_IO_NONE) {
			/* We cannot remove this page during this scan
			yet; maybe the system is currently reading it
			in, or flushing the modifications to the file */

			all_freed = FALSE;
			goto next_page;
		} else {
			ulint	fold = buf_page_address_fold(
				bpage->space, bpage->offset);

			hash_lock = buf_page_hash_lock_get(buf_pool, fold);

			rw_lock_x_lock(hash_lock);

			block_mutex = buf_page_get_mutex(bpage);
			mutex_enter(block_mutex);

			if (bpage->buf_fix_count > 0) {

				mutex_exit(block_mutex);

				rw_lock_x_unlock(hash_lock);

				/* We cannot remove this page during
				this scan yet; maybe the system is
				currently reading it in, or flushing
				the modifications to the file */

				all_freed = FALSE;

				goto next_page;
			}
		}

		ut_ad(mutex_own(block_mutex));

#ifdef UNIV_DEBUG
		if (buf_debug_prints) {
			fprintf(stderr,
				"Dropping space %lu page %lu\n",
				(ulong) buf_page_get_space(bpage),
				(ulong) buf_page_get_page_no(bpage));
		}
#endif
		if (buf_page_get_state(bpage) != BUF_BLOCK_FILE_PAGE) {
			/* Do nothing, because the adaptive hash index
			covers uncompressed pages only. */
		} else if (((buf_block_t*) bpage)->index) {
			ulint	page_no;
			ulint	zip_size;

			buf_pool_mutex_exit(buf_pool);

			zip_size = buf_page_get_zip_size(bpage);
			page_no = buf_page_get_page_no(bpage);

			rw_lock_x_unlock(hash_lock);

			mutex_exit(block_mutex);

			/* Note that the following call will acquire
			and release block->lock X-latch. */

			btr_search_drop_page_hash_when_freed(
				id, zip_size, page_no);

			goto scan_again;
		}

		if (bpage->oldest_modification != 0) {

			buf_flush_remove(bpage);
		}

		ut_ad(!bpage->in_flush_list);

		/* Remove from the LRU list. */

		if (buf_LRU_block_remove_hashed_page(bpage, TRUE)
		    != BUF_BLOCK_ZIP_FREE) {

			buf_LRU_block_free_hashed_page((buf_block_t*) bpage);

		} else {
			/* The block_mutex should have been released
			by buf_LRU_block_remove_hashed_page() when it
			returns BUF_BLOCK_ZIP_FREE. */
			ut_ad(block_mutex == &buf_pool->zip_mutex);
		}

		ut_ad(!mutex_own(block_mutex));

#ifdef UNIV_SYNC_DEBUG
		/* buf_LRU_block_remove_hashed_page() releases the hash_lock */
		ut_ad(!rw_lock_own(hash_lock, RW_LOCK_EX));
		ut_ad(!rw_lock_own(hash_lock, RW_LOCK_SHARED));
#endif /* UNIV_SYNC_DEBUG */

next_page:
		bpage = prev_bpage;
	}

	buf_pool_mutex_exit(buf_pool);

	if (!all_freed) {
		os_thread_sleep(20000);

		goto scan_again;
	}
}

/******************************************************************//**
Remove pages belonging to a given tablespace inside a specific
buffer pool instance when we are deleting the data file(s) of that
tablespace. The pages still remain a part of LRU and are evicted from
the list as they age towards the tail of the LRU only if buf_remove
is BUF_REMOVE_FLUSH_NO_WRITE. */
static	__attribute__((nonnull(1)))
void
buf_LRU_remove_pages(
/*=================*/
	buf_pool_t*	buf_pool,	/*!< buffer pool instance */
	ulint		id,		/*!< in: space id */
	buf_remove_t	buf_remove,	/*!< in: remove or flush strategy */
	const trx_t*	trx)		/*!< to check if the operation must
					be interrupted */
{
	switch (buf_remove) {
	case BUF_REMOVE_ALL_NO_WRITE:
		buf_LRU_remove_all_pages(buf_pool, id);
		break;

	case BUF_REMOVE_FLUSH_NO_WRITE:
		ut_a(trx == 0);
		buf_flush_dirty_pages(buf_pool, id, false, NULL);
		ut_ad(trx_is_interrupted(trx)
		      || buf_pool_get_dirty_pages_count(buf_pool, id) == 0);
		break;

	case BUF_REMOVE_FLUSH_WRITE:
		ut_a(trx != 0);
		buf_flush_dirty_pages(buf_pool, id, true, trx);
		ut_ad(trx_is_interrupted(trx)
		      || buf_pool_get_dirty_pages_count(buf_pool, id) == 0);
		/* Ensure that all asynchronous IO is completed. */
		os_aio_wait_until_no_pending_writes();
		fil_flush(id);
		break;
	}
}

/******************************************************************//**
Flushes all dirty pages or removes all pages belonging
to a given tablespace. A PROBLEM: if readahead is being started, what
guarantees that it will not try to read in pages after this operation
has completed? */
UNIV_INTERN
void
buf_LRU_flush_or_remove_pages(
/*==========================*/
	ulint		id,		/*!< in: space id */
	buf_remove_t	buf_remove,	/*!< in: remove or flush strategy */
	const trx_t*	trx)		/*!< to check if the operation must
					be interrupted */
{
	ulint		i;

	/* Before we attempt to drop pages one by one we first
	attempt to drop page hash index entries in batches to make
	it more efficient. The batching attempt is a best effort
	attempt and does not guarantee that all pages hash entries
	will be dropped. We get rid of remaining page hash entries
	one by one below. */
	for (i = 0; i < srv_buf_pool_instances; i++) {
		buf_pool_t*	buf_pool;

		buf_pool = buf_pool_from_array(i);

		switch (buf_remove) {
		case BUF_REMOVE_ALL_NO_WRITE:
		case BUF_REMOVE_FLUSH_NO_WRITE:
			buf_LRU_drop_page_hash_for_tablespace(buf_pool, id);
			break;

		case BUF_REMOVE_FLUSH_WRITE:
			/* We allow read-only queries against the
			table, there is no need to drop the AHI entries. */
			break;
		}

		buf_LRU_remove_pages(buf_pool, id, buf_remove, trx);
	}

#ifdef UNIV_DEBUG
	if (trx != 0 && id != 0) {
		ut_ad(trx_is_interrupted(trx)
		      || buf_flush_get_dirty_pages_count(id) == 0);
	}
#endif /* UNIV_DEBUG */
}

#if defined UNIV_DEBUG || defined UNIV_BUF_DEBUG
/********************************************************************//**
Insert a compressed block into buf_pool->zip_clean in the LRU order. */
UNIV_INTERN
void
buf_LRU_insert_zip_clean(
/*=====================*/
	buf_page_t*	bpage)	/*!< in: pointer to the block in question */
{
	buf_page_t*	b;
	buf_pool_t*	buf_pool = buf_pool_from_bpage(bpage);

	ut_ad(buf_pool_mutex_own(buf_pool));
	ut_ad(buf_page_get_state(bpage) == BUF_BLOCK_ZIP_PAGE);

	/* Find the first successor of bpage in the LRU list
	that is in the zip_clean list. */
	b = bpage;
	do {
		b = UT_LIST_GET_NEXT(LRU, b);
	} while (b && buf_page_get_state(b) != BUF_BLOCK_ZIP_PAGE);

	/* Insert bpage before b, i.e., after the predecessor of b. */
	if (b) {
		b = UT_LIST_GET_PREV(list, b);
	}

	if (b) {
		UT_LIST_INSERT_AFTER(list, buf_pool->zip_clean, b, bpage);
	} else {
		UT_LIST_ADD_FIRST(list, buf_pool->zip_clean, bpage);
	}
}
#endif /* UNIV_DEBUG || UNIV_BUF_DEBUG */

/******************************************************************//**
Try to free an uncompressed page of a compressed block from the unzip
LRU list.  The compressed page is preserved, and it need not be clean.
@return	TRUE if freed */
UNIV_INLINE
ibool
buf_LRU_free_from_unzip_LRU_list(
/*=============================*/
	buf_pool_t*	buf_pool,	/*!< in: buffer pool instance */
	ibool		scan_all)	/*!< in: scan whole LRU list
					if TRUE, otherwise scan only
					srv_LRU_scan_depth / 2 blocks. */
{
	buf_block_t*	block;
	ibool 		freed;
	ulint		scanned;

	ut_ad(buf_pool_mutex_own(buf_pool));

	if (!buf_LRU_evict_from_unzip_LRU(buf_pool)) {
		return(FALSE);
	}

	for (block = UT_LIST_GET_LAST(buf_pool->unzip_LRU),
	     scanned = 1, freed = FALSE;
	     block != NULL && !freed
	     && (scan_all || scanned < srv_LRU_scan_depth);
	     ++scanned) {

		buf_block_t*	prev_block = UT_LIST_GET_PREV(unzip_LRU,
						block);

		ut_ad(buf_block_get_state(block) == BUF_BLOCK_FILE_PAGE);
		ut_ad(block->in_unzip_LRU_list);
		ut_ad(block->page.in_LRU_list);

		freed = buf_LRU_free_block(&block->page, FALSE);

		block = prev_block;
	}

	MONITOR_INC_VALUE_CUMULATIVE(
		MONITOR_LRU_UNZIP_SEARCH_SCANNED,
		MONITOR_LRU_UNZIP_SEARCH_SCANNED_NUM_CALL,
		MONITOR_LRU_UNZIP_SEARCH_SCANNED_PER_CALL,
		scanned);
	return(freed);
}

/******************************************************************//**
Try to free a clean page from the common LRU list.
@return	TRUE if freed */
UNIV_INLINE
ibool
buf_LRU_free_from_common_LRU_list(
/*==============================*/
	buf_pool_t*	buf_pool,	/*!< in: buffer pool instance */
	ibool		scan_all)	/*!< in: scan whole LRU list
					if TRUE, otherwise scan only
					srv_LRU_scan_depth / 2 blocks. */
{
	buf_page_t*	bpage;
	ibool		freed;
	ulint		scanned;

	ut_ad(buf_pool_mutex_own(buf_pool));

	for (bpage = UT_LIST_GET_LAST(buf_pool->LRU),
	     scanned = 1, freed = FALSE;
	     bpage != NULL && !freed
	     && (scan_all || scanned < srv_LRU_scan_depth);
	     ++scanned) {

		unsigned	accessed;
		buf_page_t*	prev_bpage = UT_LIST_GET_PREV(LRU,
						bpage);

		ut_ad(buf_page_in_file(bpage));
		ut_ad(bpage->in_LRU_list);

		accessed = buf_page_is_accessed(bpage);
		freed = buf_LRU_free_block(bpage, TRUE);
		if (freed && !accessed) {
			/* Keep track of pages that are evicted without
			ever being accessed. This gives us a measure of
			the effectiveness of readahead */
			++buf_pool->stat.n_ra_pages_evicted;
		}

		bpage = prev_bpage;
	}

	MONITOR_INC_VALUE_CUMULATIVE(
		MONITOR_LRU_SEARCH_SCANNED,
		MONITOR_LRU_SEARCH_SCANNED_NUM_CALL,
		MONITOR_LRU_SEARCH_SCANNED_PER_CALL,
		scanned);

	return(freed);
}

/******************************************************************//**
Try to free a replaceable block.
@return	TRUE if found and freed */
UNIV_INTERN
ibool
buf_LRU_scan_and_free_block(
/*========================*/
	buf_pool_t*	buf_pool,	/*!< in: buffer pool instance */
	ibool		scan_all)	/*!< in: scan whole LRU list
					if TRUE, otherwise scan only
					'old' blocks. */
{
	ut_ad(buf_pool_mutex_own(buf_pool));

	return(buf_LRU_free_from_unzip_LRU_list(buf_pool, scan_all)
	       || buf_LRU_free_from_common_LRU_list(
			buf_pool, scan_all));
}

/******************************************************************//**
Returns TRUE if less than 25 % of the buffer pool in any instance is
available. This can be used in heuristics to prevent huge transactions
eating up the whole buffer pool for their locks.
@return	TRUE if less than 25 % of buffer pool left */
UNIV_INTERN
ibool
buf_LRU_buf_pool_running_out(void)
/*==============================*/
{
	ulint	i;
	ibool	ret = FALSE;

	for (i = 0; i < srv_buf_pool_instances && !ret; i++) {
		buf_pool_t*	buf_pool;

		buf_pool = buf_pool_from_array(i);

		buf_pool_mutex_enter(buf_pool);

		if (!recv_recovery_on
		    && UT_LIST_GET_LEN(buf_pool->free)
		       + UT_LIST_GET_LEN(buf_pool->LRU)
		       < buf_pool->curr_size / 4) {

			ret = TRUE;
		}

		buf_pool_mutex_exit(buf_pool);
	}

	return(ret);
}

/******************************************************************//**
Returns a free block from the buf_pool.  The block is taken off the
free list.  If it is empty, returns NULL.
@return	a free control block, or NULL if the buf_block->free list is empty */
UNIV_INTERN
buf_block_t*
buf_LRU_get_free_only(
/*==================*/
	buf_pool_t*	buf_pool)
{
	buf_block_t*	block;

	ut_ad(buf_pool_mutex_own(buf_pool));

	block = (buf_block_t*) UT_LIST_GET_FIRST(buf_pool->free);

	if (block) {

		ut_ad(block->page.in_free_list);
		ut_d(block->page.in_free_list = FALSE);
		ut_ad(!block->page.in_flush_list);
		ut_ad(!block->page.in_LRU_list);
		ut_a(!buf_page_in_file(&block->page));
		UT_LIST_REMOVE(list, buf_pool->free, (&block->page));

		mutex_enter(&block->mutex);

		buf_block_set_state(block, BUF_BLOCK_READY_FOR_USE);
		UNIV_MEM_ALLOC(block->frame, UNIV_PAGE_SIZE);

		ut_ad(buf_pool_from_block(block) == buf_pool);

		mutex_exit(&block->mutex);
	}

	return(block);
}

/******************************************************************//**
Checks how much of buf_pool is occupied by non-data objects like
AHI, lock heaps etc. Depending on the size of non-data objects this
function will either assert or issue a warning and switch on the
status monitor. */
static
void
buf_LRU_check_size_of_non_data_objects(
/*===================================*/
	const buf_pool_t*	buf_pool)	/*!< in: buffer pool instance */
{
	ut_ad(buf_pool_mutex_own(buf_pool));

	if (!recv_recovery_on && UT_LIST_GET_LEN(buf_pool->free)
	    + UT_LIST_GET_LEN(buf_pool->LRU) < buf_pool->curr_size / 20) {
		ut_print_timestamp(stderr);

		fprintf(stderr,
			"  InnoDB: ERROR: over 95 percent of the buffer pool"
			" is occupied by\n"
			"InnoDB: lock heaps or the adaptive hash index!"
			" Check that your\n"
			"InnoDB: transactions do not set too many row locks.\n"
			"InnoDB: Your buffer pool size is %lu MB."
			" Maybe you should make\n"
			"InnoDB: the buffer pool bigger?\n"
			"InnoDB: We intentionally generate a seg fault"
			" to print a stack trace\n"
			"InnoDB: on Linux!\n",
			(ulong) (buf_pool->curr_size
				 / (1024 * 1024 / UNIV_PAGE_SIZE)));

		ut_error;

	} else if (!recv_recovery_on
		   && (UT_LIST_GET_LEN(buf_pool->free)
		       + UT_LIST_GET_LEN(buf_pool->LRU))
		   < buf_pool->curr_size / 3) {

		if (!buf_lru_switched_on_innodb_mon) {

			/* Over 67 % of the buffer pool is occupied by lock
			heaps or the adaptive hash index. This may be a memory
			leak! */

			ut_print_timestamp(stderr);
			fprintf(stderr,
				"  InnoDB: WARNING: over 67 percent of"
				" the buffer pool is occupied by\n"
				"InnoDB: lock heaps or the adaptive"
				" hash index! Check that your\n"
				"InnoDB: transactions do not set too many"
				" row locks.\n"
				"InnoDB: Your buffer pool size is %lu MB."
				" Maybe you should make\n"
				"InnoDB: the buffer pool bigger?\n"
				"InnoDB: Starting the InnoDB Monitor to print"
				" diagnostics, including\n"
				"InnoDB: lock heap and hash index sizes.\n",
				(ulong) (buf_pool->curr_size
					 / (1024 * 1024 / UNIV_PAGE_SIZE)));

			buf_lru_switched_on_innodb_mon = TRUE;
			srv_print_innodb_monitor = TRUE;
			os_event_set(lock_sys->timeout_event);
		}
	} else if (buf_lru_switched_on_innodb_mon) {

		/* Switch off the InnoDB Monitor; this is a simple way
		to stop the monitor if the situation becomes less urgent,
		but may also surprise users if the user also switched on the
		monitor! */

		buf_lru_switched_on_innodb_mon = FALSE;
		srv_print_innodb_monitor = FALSE;
	}
}

/******************************************************************//**
Returns a free block from the buf_pool. The block is taken off the
free list. If free list is empty, blocks are moved from the end of the
LRU list to the free list.
This function is called from a user thread when it needs a clean
block to read in a page. Note that we only ever get a block from
the free list. Even when we flush a page or find a page in LRU scan
we put it to free list to be used.
* iteration 0:
  * get a block from free list, success:done
  * if there is an LRU flush batch in progress:
    * wait for batch to end: retry free list
  * if buf_pool->try_LRU_scan is set
    * scan LRU up to srv_LRU_scan_depth to find a clean block
    * the above will put the block on free list
    * success:retry the free list
  * flush one dirty page from tail of LRU to disk
    * the above will put the block on free list
    * success: retry the free list
* iteration 1:
  * same as iteration 0 except:
    * scan whole LRU list
    * scan LRU list even if buf_pool->try_LRU_scan is not set
* iteration > 1:
  * same as iteration 1 but sleep 100ms
@return	the free control block, in state BUF_BLOCK_READY_FOR_USE */
UNIV_INTERN
buf_block_t*
buf_LRU_get_free_block(
/*===================*/
	buf_pool_t*	buf_pool)	/*!< in/out: buffer pool instance */
{
	buf_block_t*	block		= NULL;
	ibool		freed		= FALSE;
	ulint		n_iterations	= 0;
	ulint		flush_failures	= 0;
	ibool		mon_value_was	= FALSE;
	ibool		started_monitor	= FALSE;

	MONITOR_INC(MONITOR_LRU_GET_FREE_SEARCH);
loop:
	buf_pool_mutex_enter(buf_pool);

	buf_LRU_check_size_of_non_data_objects(buf_pool);

	/* If there is a block in the free list, take it */
	block = buf_LRU_get_free_only(buf_pool);

	if (block) {

		buf_pool_mutex_exit(buf_pool);
		ut_ad(buf_pool_from_block(block) == buf_pool);
		memset(&block->page.zip, 0, sizeof block->page.zip);

		if (started_monitor) {
			srv_print_innodb_monitor = mon_value_was;
		}

		return(block);
	}

	if (buf_pool->init_flush[BUF_FLUSH_LRU]
	    && srv_use_doublewrite_buf
	    && buf_dblwr != NULL) {

		/* If there is an LRU flush happening in the background
		then we wait for it to end instead of trying a single
		page flush. If, however, we are not using doublewrite
		buffer then it is better to do our own single page
		flush instead of waiting for LRU flush to end. */
		buf_pool_mutex_exit(buf_pool);
		buf_flush_wait_batch_end(buf_pool, BUF_FLUSH_LRU);
		goto loop;
	}

	freed = FALSE;
	if (buf_pool->try_LRU_scan || n_iterations > 0) {
		/* If no block was in the free list, search from the
		end of the LRU list and try to free a block there.
		If we are doing for the first time we'll scan only
		tail of the LRU list otherwise we scan the whole LRU
		list. */
		freed = buf_LRU_scan_and_free_block(buf_pool,
						    n_iterations > 0);

		if (!freed && n_iterations == 0) {
			/* Tell other threads that there is no point
			in scanning the LRU list. This flag is set to
			TRUE again when we flush a batch from this
			buffer pool. */
			buf_pool->try_LRU_scan = FALSE;
		}
	}

	buf_pool_mutex_exit(buf_pool);

	if (freed) {
		goto loop;

	}

	if (n_iterations > 20) {
		ut_print_timestamp(stderr);
		fprintf(stderr,
			"  InnoDB: Warning: difficult to find free blocks in\n"
			"InnoDB: the buffer pool (%lu search iterations)!\n"
			"InnoDB: %lu failed attempts to flush a page!"
			" Consider\n"
			"InnoDB: increasing the buffer pool size.\n"
			"InnoDB: It is also possible that"
			" in your Unix version\n"
			"InnoDB: fsync is very slow, or"
			" completely frozen inside\n"
			"InnoDB: the OS kernel. Then upgrading to"
			" a newer version\n"
			"InnoDB: of your operating system may help."
			" Look at the\n"
			"InnoDB: number of fsyncs in diagnostic info below.\n"
			"InnoDB: Pending flushes (fsync) log: %lu;"
			" buffer pool: %lu\n"
			"InnoDB: %lu OS file reads, %lu OS file writes,"
			" %lu OS fsyncs\n"
			"InnoDB: Starting InnoDB Monitor to print further\n"
			"InnoDB: diagnostics to the standard output.\n",
			(ulong) n_iterations,
			(ulong)	flush_failures,
			(ulong) fil_n_pending_log_flushes,
			(ulong) fil_n_pending_tablespace_flushes,
			(ulong) os_n_file_reads, (ulong) os_n_file_writes,
			(ulong) os_n_fsyncs);

		mon_value_was = srv_print_innodb_monitor;
		started_monitor = TRUE;
		srv_print_innodb_monitor = TRUE;
		os_event_set(lock_sys->timeout_event);
	}

	/* If we have scanned the whole LRU and still are unable to
	find a free block then we should sleep here to let the
	page_cleaner do an LRU batch for us.
	TODO: It'd be better if we can signal the page_cleaner. Perhaps
	we should use timed wait for page_cleaner. */
	if (n_iterations > 1) {

		os_thread_sleep(100000);
	}

	/* No free block was found: try to flush the LRU list.
	This call will flush one page from the LRU and put it on the
	free list. That means that the free block is up for grabs for
	all user threads.
	TODO: A more elegant way would have been to return the freed
	up block to the caller here but the code that deals with
	removing the block from page_hash and LRU_list is fairly
	involved (particularly in case of compressed pages). We
	can do that in a separate patch sometime in future. */
	if (!buf_flush_single_page_from_LRU(buf_pool)) {
		MONITOR_INC(MONITOR_LRU_SINGLE_FLUSH_FAILURE_COUNT);
		++flush_failures;
	}

	srv_stats.buf_pool_wait_free.add(n_iterations, 1);

	n_iterations++;

	goto loop;
}

/*******************************************************************//**
Moves the LRU_old pointer so that the length of the old blocks list
is inside the allowed limits. */
UNIV_INLINE
void
buf_LRU_old_adjust_len(
/*===================*/
	buf_pool_t*	buf_pool)	/*!< in: buffer pool instance */
{
	ulint	old_len;
	ulint	new_len;

	ut_a(buf_pool->LRU_old);
	ut_ad(buf_pool_mutex_own(buf_pool));
	ut_ad(buf_pool->LRU_old_ratio >= BUF_LRU_OLD_RATIO_MIN);
	ut_ad(buf_pool->LRU_old_ratio <= BUF_LRU_OLD_RATIO_MAX);
#if BUF_LRU_OLD_RATIO_MIN * BUF_LRU_OLD_MIN_LEN <= BUF_LRU_OLD_RATIO_DIV * (BUF_LRU_OLD_TOLERANCE + 5)
# error "BUF_LRU_OLD_RATIO_MIN * BUF_LRU_OLD_MIN_LEN <= BUF_LRU_OLD_RATIO_DIV * (BUF_LRU_OLD_TOLERANCE + 5)"
#endif
#ifdef UNIV_LRU_DEBUG
	/* buf_pool->LRU_old must be the first item in the LRU list
	whose "old" flag is set. */
	ut_a(buf_pool->LRU_old->old);
	ut_a(!UT_LIST_GET_PREV(LRU, buf_pool->LRU_old)
	     || !UT_LIST_GET_PREV(LRU, buf_pool->LRU_old)->old);
	ut_a(!UT_LIST_GET_NEXT(LRU, buf_pool->LRU_old)
	     || UT_LIST_GET_NEXT(LRU, buf_pool->LRU_old)->old);
#endif /* UNIV_LRU_DEBUG */

	old_len = buf_pool->LRU_old_len;
	new_len = ut_min(UT_LIST_GET_LEN(buf_pool->LRU)
			 * buf_pool->LRU_old_ratio / BUF_LRU_OLD_RATIO_DIV,
			 UT_LIST_GET_LEN(buf_pool->LRU)
			 - (BUF_LRU_OLD_TOLERANCE
			    + BUF_LRU_NON_OLD_MIN_LEN));

	for (;;) {
		buf_page_t*	LRU_old = buf_pool->LRU_old;

		ut_a(LRU_old);
		ut_ad(LRU_old->in_LRU_list);
#ifdef UNIV_LRU_DEBUG
		ut_a(LRU_old->old);
#endif /* UNIV_LRU_DEBUG */

		/* Update the LRU_old pointer if necessary */

		if (old_len + BUF_LRU_OLD_TOLERANCE < new_len) {

			buf_pool->LRU_old = LRU_old = UT_LIST_GET_PREV(
				LRU, LRU_old);
#ifdef UNIV_LRU_DEBUG
			ut_a(!LRU_old->old);
#endif /* UNIV_LRU_DEBUG */
			old_len = ++buf_pool->LRU_old_len;
			buf_page_set_old(LRU_old, TRUE);

		} else if (old_len > new_len + BUF_LRU_OLD_TOLERANCE) {

			buf_pool->LRU_old = UT_LIST_GET_NEXT(LRU, LRU_old);
			old_len = --buf_pool->LRU_old_len;
			buf_page_set_old(LRU_old, FALSE);
		} else {
			return;
		}
	}
}

/*******************************************************************//**
Initializes the old blocks pointer in the LRU list. This function should be
called when the LRU list grows to BUF_LRU_OLD_MIN_LEN length. */
static
void
buf_LRU_old_init(
/*=============*/
	buf_pool_t*	buf_pool)
{
	buf_page_t*	bpage;

	ut_ad(buf_pool_mutex_own(buf_pool));
	ut_a(UT_LIST_GET_LEN(buf_pool->LRU) == BUF_LRU_OLD_MIN_LEN);

	/* We first initialize all blocks in the LRU list as old and then use
	the adjust function to move the LRU_old pointer to the right
	position */

	for (bpage = UT_LIST_GET_LAST(buf_pool->LRU); bpage != NULL;
	     bpage = UT_LIST_GET_PREV(LRU, bpage)) {
		ut_ad(bpage->in_LRU_list);
		ut_ad(buf_page_in_file(bpage));
		/* This loop temporarily violates the
		assertions of buf_page_set_old(). */
		bpage->old = TRUE;
	}

	buf_pool->LRU_old = UT_LIST_GET_FIRST(buf_pool->LRU);
	buf_pool->LRU_old_len = UT_LIST_GET_LEN(buf_pool->LRU);

	buf_LRU_old_adjust_len(buf_pool);
}

/******************************************************************//**
Remove a block from the unzip_LRU list if it belonged to the list. */
static
void
buf_unzip_LRU_remove_block_if_needed(
/*=================================*/
	buf_page_t*	bpage)	/*!< in/out: control block */
{
	buf_pool_t*	buf_pool = buf_pool_from_bpage(bpage);

	ut_ad(buf_pool);
	ut_ad(bpage);
	ut_ad(buf_page_in_file(bpage));
	ut_ad(buf_pool_mutex_own(buf_pool));

	if (buf_page_belongs_to_unzip_LRU(bpage)) {
		buf_block_t*	block = (buf_block_t*) bpage;

		ut_ad(block->in_unzip_LRU_list);
		ut_d(block->in_unzip_LRU_list = FALSE);

		UT_LIST_REMOVE(unzip_LRU, buf_pool->unzip_LRU, block);
	}
}

/******************************************************************//**
Removes a block from the LRU list. */
UNIV_INLINE
void
buf_LRU_remove_block(
/*=================*/
	buf_page_t*	bpage)	/*!< in: control block */
{
	buf_pool_t*	buf_pool = buf_pool_from_bpage(bpage);
	ulint		zip_size;

	ut_ad(buf_pool);
	ut_ad(bpage);
	ut_ad(buf_pool_mutex_own(buf_pool));

	ut_a(buf_page_in_file(bpage));

	ut_ad(bpage->in_LRU_list);

	/* If the LRU_old pointer is defined and points to just this block,
	move it backward one step */

	if (UNIV_UNLIKELY(bpage == buf_pool->LRU_old)) {

		/* Below: the previous block is guaranteed to exist,
		because the LRU_old pointer is only allowed to differ
		by BUF_LRU_OLD_TOLERANCE from strict
		buf_pool->LRU_old_ratio/BUF_LRU_OLD_RATIO_DIV of the LRU
		list length. */
		buf_page_t*	prev_bpage = UT_LIST_GET_PREV(LRU, bpage);

		ut_a(prev_bpage);
#ifdef UNIV_LRU_DEBUG
		ut_a(!prev_bpage->old);
#endif /* UNIV_LRU_DEBUG */
		buf_pool->LRU_old = prev_bpage;
		buf_page_set_old(prev_bpage, TRUE);

		buf_pool->LRU_old_len++;
	}

	/* Remove the block from the LRU list */
	UT_LIST_REMOVE(LRU, buf_pool->LRU, bpage);
	ut_d(bpage->in_LRU_list = FALSE);

	zip_size = page_zip_get_size(&bpage->zip);
	buf_pool->stat.LRU_bytes -= zip_size ? zip_size : UNIV_PAGE_SIZE;

	buf_unzip_LRU_remove_block_if_needed(bpage);

	/* If the LRU list is so short that LRU_old is not defined,
	clear the "old" flags and return */
	if (UT_LIST_GET_LEN(buf_pool->LRU) < BUF_LRU_OLD_MIN_LEN) {

		for (bpage = UT_LIST_GET_FIRST(buf_pool->LRU); bpage != NULL;
		     bpage = UT_LIST_GET_NEXT(LRU, bpage)) {
			/* This loop temporarily violates the
			assertions of buf_page_set_old(). */
			bpage->old = FALSE;
		}

		buf_pool->LRU_old = NULL;
		buf_pool->LRU_old_len = 0;

		return;
	}

	ut_ad(buf_pool->LRU_old);

	/* Update the LRU_old_len field if necessary */
	if (buf_page_is_old(bpage)) {

		buf_pool->LRU_old_len--;
	}

	/* Adjust the length of the old block list if necessary */
	buf_LRU_old_adjust_len(buf_pool);
}

/******************************************************************//**
Adds a block to the LRU list of decompressed zip pages. */
UNIV_INTERN
void
buf_unzip_LRU_add_block(
/*====================*/
	buf_block_t*	block,	/*!< in: control block */
	ibool		old)	/*!< in: TRUE if should be put to the end
				of the list, else put to the start */
{
	buf_pool_t*	buf_pool = buf_pool_from_block(block);

	ut_ad(buf_pool);
	ut_ad(block);
	ut_ad(buf_pool_mutex_own(buf_pool));

	ut_a(buf_page_belongs_to_unzip_LRU(&block->page));

	ut_ad(!block->in_unzip_LRU_list);
	ut_d(block->in_unzip_LRU_list = TRUE);

	if (old) {
		UT_LIST_ADD_LAST(unzip_LRU, buf_pool->unzip_LRU, block);
	} else {
		UT_LIST_ADD_FIRST(unzip_LRU, buf_pool->unzip_LRU, block);
	}
}

/******************************************************************//**
Adds a block to the LRU list end. Please make sure that the zip_size is
already set into the page zip when invoking the function, so that we
can get correct zip_size from the buffer page when adding a block
into LRU */
UNIV_INLINE
void
buf_LRU_add_block_to_end_low(
/*=========================*/
	buf_page_t*	bpage)	/*!< in: control block */
{
	buf_pool_t*	buf_pool = buf_pool_from_bpage(bpage);

	ut_ad(buf_pool);
	ut_ad(bpage);
	ut_ad(buf_pool_mutex_own(buf_pool));

	ut_a(buf_page_in_file(bpage));

	ut_ad(!bpage->in_LRU_list);
	UT_LIST_ADD_LAST(LRU, buf_pool->LRU, bpage);
	ut_d(bpage->in_LRU_list = TRUE);

	incr_LRU_size_in_bytes(bpage, buf_pool);

	if (UT_LIST_GET_LEN(buf_pool->LRU) > BUF_LRU_OLD_MIN_LEN) {

		ut_ad(buf_pool->LRU_old);

		/* Adjust the length of the old block list if necessary */

		buf_page_set_old(bpage, TRUE);
		buf_pool->LRU_old_len++;
		buf_LRU_old_adjust_len(buf_pool);

	} else if (UT_LIST_GET_LEN(buf_pool->LRU) == BUF_LRU_OLD_MIN_LEN) {

		/* The LRU list is now long enough for LRU_old to become
		defined: init it */

		buf_LRU_old_init(buf_pool);
	} else {
		buf_page_set_old(bpage, buf_pool->LRU_old != NULL);
	}

	/* If this is a zipped block with decompressed frame as well
	then put it on the unzip_LRU list */
	if (buf_page_belongs_to_unzip_LRU(bpage)) {
		buf_unzip_LRU_add_block((buf_block_t*) bpage, TRUE);
	}
}

/******************************************************************//**
Adds a block to the LRU list. Please make sure that the zip_size is
already set into the page zip when invoking the function, so that we
can get correct zip_size from the buffer page when adding a block
into LRU */
UNIV_INLINE
void
buf_LRU_add_block_low(
/*==================*/
	buf_page_t*	bpage,	/*!< in: control block */
	ibool		old)	/*!< in: TRUE if should be put to the old blocks
				in the LRU list, else put to the start; if the
				LRU list is very short, the block is added to
				the start, regardless of this parameter */
{
	buf_pool_t*	buf_pool = buf_pool_from_bpage(bpage);

	ut_ad(buf_pool);
	ut_ad(bpage);
	ut_ad(buf_pool_mutex_own(buf_pool));

	ut_a(buf_page_in_file(bpage));
	ut_ad(!bpage->in_LRU_list);

	if (!old || (UT_LIST_GET_LEN(buf_pool->LRU) < BUF_LRU_OLD_MIN_LEN)) {

		UT_LIST_ADD_FIRST(LRU, buf_pool->LRU, bpage);

		bpage->freed_page_clock = buf_pool->freed_page_clock;
	} else {
#ifdef UNIV_LRU_DEBUG
		/* buf_pool->LRU_old must be the first item in the LRU list
		whose "old" flag is set. */
		ut_a(buf_pool->LRU_old->old);
		ut_a(!UT_LIST_GET_PREV(LRU, buf_pool->LRU_old)
		     || !UT_LIST_GET_PREV(LRU, buf_pool->LRU_old)->old);
		ut_a(!UT_LIST_GET_NEXT(LRU, buf_pool->LRU_old)
		     || UT_LIST_GET_NEXT(LRU, buf_pool->LRU_old)->old);
#endif /* UNIV_LRU_DEBUG */
		UT_LIST_INSERT_AFTER(LRU, buf_pool->LRU, buf_pool->LRU_old,
				     bpage);
		buf_pool->LRU_old_len++;
	}

	ut_d(bpage->in_LRU_list = TRUE);

	incr_LRU_size_in_bytes(bpage, buf_pool);

	if (UT_LIST_GET_LEN(buf_pool->LRU) > BUF_LRU_OLD_MIN_LEN) {

		ut_ad(buf_pool->LRU_old);

		/* Adjust the length of the old block list if necessary */

		buf_page_set_old(bpage, old);
		buf_LRU_old_adjust_len(buf_pool);

	} else if (UT_LIST_GET_LEN(buf_pool->LRU) == BUF_LRU_OLD_MIN_LEN) {

		/* The LRU list is now long enough for LRU_old to become
		defined: init it */

		buf_LRU_old_init(buf_pool);
	} else {
		buf_page_set_old(bpage, buf_pool->LRU_old != NULL);
	}

	/* If this is a zipped block with decompressed frame as well
	then put it on the unzip_LRU list */
	if (buf_page_belongs_to_unzip_LRU(bpage)) {
		buf_unzip_LRU_add_block((buf_block_t*) bpage, old);
	}
}

/******************************************************************//**
Adds a block to the LRU list. Please make sure that the zip_size is
already set into the page zip when invoking the function, so that we
can get correct zip_size from the buffer page when adding a block
into LRU */
UNIV_INTERN
void
buf_LRU_add_block(
/*==============*/
	buf_page_t*	bpage,	/*!< in: control block */
	ibool		old)	/*!< in: TRUE if should be put to the old
				blocks in the LRU list, else put to the start;
				if the LRU list is very short, the block is
				added to the start, regardless of this
				parameter */
{
	buf_LRU_add_block_low(bpage, old);
}

/******************************************************************//**
Moves a block to the start of the LRU list. */
UNIV_INTERN
void
buf_LRU_make_block_young(
/*=====================*/
	buf_page_t*	bpage)	/*!< in: control block */
{
	buf_pool_t*	buf_pool = buf_pool_from_bpage(bpage);

	ut_ad(buf_pool_mutex_own(buf_pool));

	if (bpage->old) {
		buf_pool->stat.n_pages_made_young++;
	}

	buf_LRU_remove_block(bpage);
	buf_LRU_add_block_low(bpage, FALSE);
}

/******************************************************************//**
Moves a block to the end of the LRU list. */
UNIV_INTERN
void
buf_LRU_make_block_old(
/*===================*/
	buf_page_t*	bpage)	/*!< in: control block */
{
	buf_LRU_remove_block(bpage);
	buf_LRU_add_block_to_end_low(bpage);
}

/******************************************************************//**
Try to free a block.  If bpage is a descriptor of a compressed-only
page, the descriptor object will be freed as well.

NOTE: If this function returns TRUE, it will temporarily
release buf_pool->mutex.  Furthermore, the page frame will no longer be
accessible via bpage.

The caller must hold buf_pool->mutex and must not hold any
buf_page_get_mutex() when calling this function.
@return TRUE if freed, FALSE otherwise. */
UNIV_INTERN
ibool
buf_LRU_free_block(
/*===============*/
	buf_page_t*	bpage,	/*!< in: block to be freed */
	ibool		zip)	/*!< in: TRUE if should remove also the
				compressed page of an uncompressed page */
{
	buf_page_t*	b = NULL;
	buf_pool_t*	buf_pool = buf_pool_from_bpage(bpage);
	enum buf_page_state		page_state;
	const ulint	fold = buf_page_address_fold(bpage->space,
						     bpage->offset);
	rw_lock_t*	hash_lock = buf_page_hash_lock_get(buf_pool, fold);

	ib_mutex_t*	block_mutex = buf_page_get_mutex(bpage);

	ut_ad(buf_pool_mutex_own(buf_pool));
	ut_ad(buf_page_in_file(bpage));
	ut_ad(bpage->in_LRU_list);

	rw_lock_x_lock(hash_lock);
	mutex_enter(block_mutex);

#if UNIV_WORD_SIZE == 4
	/* On 32-bit systems, there is no padding in buf_page_t.  On
	other systems, Valgrind could complain about uninitialized pad
	bytes. */
	UNIV_MEM_ASSERT_RW(bpage, sizeof *bpage);
#endif

	if (!buf_page_can_relocate(bpage)) {

		/* Do not free buffer-fixed or I/O-fixed blocks. */
		goto func_exit;
	}

#ifdef UNIV_IBUF_COUNT_DEBUG
	ut_a(ibuf_count_get(bpage->space, bpage->offset) == 0);
#endif /* UNIV_IBUF_COUNT_DEBUG */

	if (zip || !bpage->zip.data) {
		/* This would completely free the block. */
		/* Do not completely free dirty blocks. */

		if (bpage->oldest_modification) {
			goto func_exit;
		}
	} else if ((bpage->oldest_modification)
		   && (buf_page_get_state(bpage)
		       != BUF_BLOCK_FILE_PAGE)) {

		ut_ad(buf_page_get_state(bpage)
		      == BUF_BLOCK_ZIP_DIRTY);

func_exit:
		rw_lock_x_unlock(hash_lock);
		mutex_exit(block_mutex);
		return(FALSE);

	} else if (buf_page_get_state(bpage) == BUF_BLOCK_FILE_PAGE) {
		b = buf_page_alloc_descriptor();
		ut_a(b);
		memcpy(b, bpage, sizeof *b);
	}

	ut_ad(buf_pool_mutex_own(buf_pool));
	ut_ad(buf_page_in_file(bpage));
	ut_ad(bpage->in_LRU_list);
	ut_ad(!bpage->in_flush_list == !bpage->oldest_modification);
#if UNIV_WORD_SIZE == 4
	/* On 32-bit systems, there is no padding in buf_page_t.  On
	other systems, Valgrind could complain about uninitialized pad
	bytes. */
	UNIV_MEM_ASSERT_RW(bpage, sizeof *bpage);
#endif

#ifdef UNIV_DEBUG
	if (buf_debug_prints) {
		fprintf(stderr, "Putting space %lu page %lu to free list\n",
			(ulong) buf_page_get_space(bpage),
			(ulong) buf_page_get_page_no(bpage));
	}
#endif /* UNIV_DEBUG */

#ifdef UNIV_SYNC_DEBUG
        ut_ad(rw_lock_own(hash_lock, RW_LOCK_EX));
#endif /* UNIV_SYNC_DEBUG */
	ut_ad(buf_page_can_relocate(bpage));

	page_state = buf_LRU_block_remove_hashed_page(bpage, zip);

#ifdef UNIV_SYNC_DEBUG
	/* buf_LRU_block_remove_hashed_page() releases the hash_lock */
	ut_ad(!rw_lock_own(hash_lock, RW_LOCK_EX)
	      && !rw_lock_own(hash_lock, RW_LOCK_SHARED));
#endif /* UNIV_SYNC_DEBUG */

	if (page_state == BUF_BLOCK_ZIP_FREE) {
		return(TRUE);
	}

	ut_ad(page_state == BUF_BLOCK_REMOVE_HASH);

	/* We have just freed a BUF_BLOCK_FILE_PAGE. If b != NULL
	then it was a compressed page with an uncompressed frame and
	we are interested in freeing only the uncompressed frame.
	Therefore we have to reinsert the compressed page descriptor
	into the LRU and page_hash (and possibly flush_list).
	if b == NULL then it was a regular page that has been freed */

	if (b) {
		buf_page_t*	prev_b	= UT_LIST_GET_PREV(LRU, b);

		rw_lock_x_lock(hash_lock);
		mutex_enter(block_mutex);

		ut_a(!buf_page_hash_get_low(buf_pool,
					    bpage->space,
					    bpage->offset,
					    fold));

		b->state = b->oldest_modification
			? BUF_BLOCK_ZIP_DIRTY
			: BUF_BLOCK_ZIP_PAGE;
		UNIV_MEM_DESC(b->zip.data,
			      page_zip_get_size(&b->zip));

		/* The fields in_page_hash and in_LRU_list of
		the to-be-freed block descriptor should have
		been cleared in
		buf_LRU_block_remove_hashed_page(), which
		invokes buf_LRU_remove_block(). */
		ut_ad(!bpage->in_page_hash);
		ut_ad(!bpage->in_LRU_list);
		/* bpage->state was BUF_BLOCK_FILE_PAGE because
		b != NULL. The type cast below is thus valid. */
		ut_ad(!((buf_block_t*) bpage)->in_unzip_LRU_list);

		/* The fields of bpage were copied to b before
		buf_LRU_block_remove_hashed_page() was invoked. */
		ut_ad(!b->in_zip_hash);
		ut_ad(b->in_page_hash);
		ut_ad(b->in_LRU_list);

		HASH_INSERT(buf_page_t, hash,
			    buf_pool->page_hash, fold, b);

		/* Insert b where bpage was in the LRU list. */
		if (UNIV_LIKELY(prev_b != NULL)) {
			ulint	lru_len;

			ut_ad(prev_b->in_LRU_list);
			ut_ad(buf_page_in_file(prev_b));
#if UNIV_WORD_SIZE == 4
			/* On 32-bit systems, there is no
			padding in buf_page_t.  On other
			systems, Valgrind could complain about
			uninitialized pad bytes. */
			UNIV_MEM_ASSERT_RW(prev_b, sizeof *prev_b);
#endif
			UT_LIST_INSERT_AFTER(LRU, buf_pool->LRU,
					     prev_b, b);

			incr_LRU_size_in_bytes(b, buf_pool);

			if (buf_page_is_old(b)) {
				buf_pool->LRU_old_len++;
				if (UNIV_UNLIKELY
				    (buf_pool->LRU_old
				     == UT_LIST_GET_NEXT(LRU, b))) {

					buf_pool->LRU_old = b;
				}
			}

			lru_len = UT_LIST_GET_LEN(buf_pool->LRU);

			if (lru_len > BUF_LRU_OLD_MIN_LEN) {
				ut_ad(buf_pool->LRU_old);
				/* Adjust the length of the
				old block list if necessary */
				buf_LRU_old_adjust_len(buf_pool);
			} else if (lru_len == BUF_LRU_OLD_MIN_LEN) {
				/* The LRU list is now long
				enough for LRU_old to become
				defined: init it */
				buf_LRU_old_init(buf_pool);
			}
#ifdef UNIV_LRU_DEBUG
			/* Check that the "old" flag is consistent
			in the block and its neighbours. */
			buf_page_set_old(b, buf_page_is_old(b));
#endif /* UNIV_LRU_DEBUG */
		} else {
			ut_d(b->in_LRU_list = FALSE);
			buf_LRU_add_block_low(b, buf_page_is_old(b));
		}

		if (b->state == BUF_BLOCK_ZIP_PAGE) {
#if defined UNIV_DEBUG || defined UNIV_BUF_DEBUG
			buf_LRU_insert_zip_clean(b);
#endif /* UNIV_DEBUG || UNIV_BUF_DEBUG */
		} else {
			/* Relocate on buf_pool->flush_list. */
			buf_flush_relocate_on_flush_list(bpage, b);
		}

		bpage->zip.data = NULL;
		page_zip_set_size(&bpage->zip, 0);
		mutex_exit(block_mutex);

		/* Prevent buf_page_get_gen() from
		decompressing the block while we release
		buf_pool->mutex and block_mutex. */
		block_mutex = buf_page_get_mutex(b);
		mutex_enter(block_mutex);
		buf_page_set_sticky(b);
		mutex_exit(block_mutex);

		rw_lock_x_unlock(hash_lock);

	} else {

		/* There can be multiple threads doing an LRU scan to
		free a block. The page_cleaner thread can be doing an
		LRU batch whereas user threads can potentially be doing
		multiple single page flushes. As we release
		buf_pool->mutex below we need to make sure that no one
		else considers this block as a victim for page
		replacement. This block is already out of page_hash
		and we are about to remove it from the LRU list and put
		it on the free list. */
		mutex_enter(block_mutex);
		buf_page_set_sticky(bpage);
		mutex_exit(block_mutex);
	}

	buf_pool_mutex_exit(buf_pool);

	/* Remove possible adaptive hash index on the page.
	The page was declared uninitialized by
	buf_LRU_block_remove_hashed_page().  We need to flag
	the contents of the page valid (which it still is) in
	order to avoid bogus Valgrind warnings.*/

	UNIV_MEM_VALID(((buf_block_t*) bpage)->frame,
		       UNIV_PAGE_SIZE);
	btr_search_drop_page_hash_index((buf_block_t*) bpage);
	UNIV_MEM_INVALID(((buf_block_t*) bpage)->frame,
			 UNIV_PAGE_SIZE);

	if (b) {
		ib_uint32_t	checksum;
		/* Compute and stamp the compressed page
		checksum while not holding any mutex.  The
		block is already half-freed
		(BUF_BLOCK_REMOVE_HASH) and removed from
		buf_pool->page_hash, thus inaccessible by any
		other thread. */

		checksum = page_zip_calc_checksum(
			b->zip.data,
			page_zip_get_size(&b->zip),
			static_cast<srv_checksum_algorithm_t>(
				srv_checksum_algorithm));

		mach_write_to_4(b->zip.data + FIL_PAGE_SPACE_OR_CHKSUM,
				checksum);
	}

	buf_pool_mutex_enter(buf_pool);

	mutex_enter(block_mutex);
	buf_page_unset_sticky(b != NULL ? b : bpage);
	mutex_exit(block_mutex);

	buf_LRU_block_free_hashed_page((buf_block_t*) bpage);
	return(TRUE);
}

/******************************************************************//**
Puts a block back to the free list. */
UNIV_INTERN
void
buf_LRU_block_free_non_file_page(
/*=============================*/
	buf_block_t*	block)	/*!< in: block, must not contain a file page */
{
	void*		data;
	buf_pool_t*	buf_pool = buf_pool_from_block(block);

	ut_ad(block);
	ut_ad(buf_pool_mutex_own(buf_pool));
	ut_ad(mutex_own(&block->mutex));

	switch (buf_block_get_state(block)) {
	case BUF_BLOCK_MEMORY:
	case BUF_BLOCK_READY_FOR_USE:
		break;
	default:
		ut_error;
	}

#if defined UNIV_AHI_DEBUG || defined UNIV_DEBUG
	ut_a(block->n_pointers == 0);
#endif /* UNIV_AHI_DEBUG || UNIV_DEBUG */
	ut_ad(!block->page.in_free_list);
	ut_ad(!block->page.in_flush_list);
	ut_ad(!block->page.in_LRU_list);

	buf_block_set_state(block, BUF_BLOCK_NOT_USED);

	UNIV_MEM_ALLOC(block->frame, UNIV_PAGE_SIZE);
#ifdef UNIV_DEBUG
	/* Wipe contents of page to reveal possible stale pointers to it */
	memset(block->frame, '\0', UNIV_PAGE_SIZE);
#else
	/* Wipe page_no and space_id */
	memset(block->frame + FIL_PAGE_OFFSET, 0xfe, 4);
	memset(block->frame + FIL_PAGE_ARCH_LOG_NO_OR_SPACE_ID, 0xfe, 4);
#endif
	data = block->page.zip.data;

	if (data) {
		block->page.zip.data = NULL;
		mutex_exit(&block->mutex);
		buf_pool_mutex_exit_forbid(buf_pool);

		buf_buddy_free(
			buf_pool, data, page_zip_get_size(&block->page.zip));

		buf_pool_mutex_exit_allow(buf_pool);
		mutex_enter(&block->mutex);
		page_zip_set_size(&block->page.zip, 0);
	}

	UT_LIST_ADD_FIRST(list, buf_pool->free, (&block->page));
	ut_d(block->page.in_free_list = TRUE);

	UNIV_MEM_ASSERT_AND_FREE(block->frame, UNIV_PAGE_SIZE);
}

/******************************************************************//**
Takes a block out of the LRU list and page hash table.
If the block is compressed-only (BUF_BLOCK_ZIP_PAGE),
the object will be freed.

The caller must hold buf_pool->mutex, the buf_page_get_mutex() mutex
and the appropriate hash_lock. This function will release the
buf_page_get_mutex() and the hash_lock.

If a compressed page or a compressed-only block descriptor is freed,
other compressed pages or compressed-only block descriptors may be
relocated.
@return the new state of the block (BUF_BLOCK_ZIP_FREE if the state
was BUF_BLOCK_ZIP_PAGE, or BUF_BLOCK_REMOVE_HASH otherwise) */
static
enum buf_page_state
buf_LRU_block_remove_hashed_page(
/*=============================*/
	buf_page_t*	bpage,	/*!< in: block, must contain a file page and
				be in a state where it can be freed; there
				may or may not be a hash index to the page */
	ibool		zip)	/*!< in: TRUE if should remove also the
				compressed page of an uncompressed page */
{
	ulint			fold;
	const buf_page_t*	hashed_bpage;
	buf_pool_t*		buf_pool = buf_pool_from_bpage(bpage);
	rw_lock_t*		hash_lock;

	ut_ad(bpage);
	ut_ad(buf_pool_mutex_own(buf_pool));
	ut_ad(mutex_own(buf_page_get_mutex(bpage)));

	fold = buf_page_address_fold(bpage->space, bpage->offset);
	hash_lock = buf_page_hash_lock_get(buf_pool, fold);
#ifdef UNIV_SYNC_DEBUG
        ut_ad(rw_lock_own(hash_lock, RW_LOCK_EX));
#endif /* UNIV_SYNC_DEBUG */

	ut_a(buf_page_get_io_fix(bpage) == BUF_IO_NONE);
	ut_a(bpage->buf_fix_count == 0);

#if UNIV_WORD_SIZE == 4
	/* On 32-bit systems, there is no padding in
	buf_page_t.  On other systems, Valgrind could complain
	about uninitialized pad bytes. */
	UNIV_MEM_ASSERT_RW(bpage, sizeof *bpage);
#endif

	buf_LRU_remove_block(bpage);

	buf_pool->freed_page_clock += 1;

	switch (buf_page_get_state(bpage)) {
	case BUF_BLOCK_FILE_PAGE:
		UNIV_MEM_ASSERT_W(bpage, sizeof(buf_block_t));
		UNIV_MEM_ASSERT_W(((buf_block_t*) bpage)->frame,
				  UNIV_PAGE_SIZE);
		buf_block_modify_clock_inc((buf_block_t*) bpage);
		if (bpage->zip.data) {
			const page_t*	page = ((buf_block_t*) bpage)->frame;
			const ulint	zip_size
				= page_zip_get_size(&bpage->zip);

			ut_a(!zip || bpage->oldest_modification == 0);

			switch (UNIV_EXPECT(fil_page_get_type(page),
					    FIL_PAGE_INDEX)) {
			case FIL_PAGE_TYPE_ALLOCATED:
			case FIL_PAGE_INODE:
			case FIL_PAGE_IBUF_BITMAP:
			case FIL_PAGE_TYPE_FSP_HDR:
			case FIL_PAGE_TYPE_XDES:
				/* These are essentially uncompressed pages. */
				if (!zip) {
					/* InnoDB writes the data to the
					uncompressed page frame.  Copy it
					to the compressed page, which will
					be preserved. */
					memcpy(bpage->zip.data, page,
					       zip_size);
				}
				break;
			case FIL_PAGE_TYPE_ZBLOB:
			case FIL_PAGE_TYPE_ZBLOB2:
				break;
			case FIL_PAGE_INDEX:
#ifdef UNIV_ZIP_DEBUG
				ut_a(page_zip_validate(
					     &bpage->zip, page,
					     ((buf_block_t*) bpage)->index));
#endif /* UNIV_ZIP_DEBUG */
				break;
			default:
				ut_print_timestamp(stderr);
				fputs("  InnoDB: ERROR: The compressed page"
				      " to be evicted seems corrupt:", stderr);
				ut_print_buf(stderr, page, zip_size);
				fputs("\nInnoDB: Possibly older version"
				      " of the page:", stderr);
				ut_print_buf(stderr, bpage->zip.data,
					     zip_size);
				putc('\n', stderr);
				ut_error;
			}

			break;
		}
		/* fall through */
	case BUF_BLOCK_ZIP_PAGE:
		ut_a(bpage->oldest_modification == 0);
		UNIV_MEM_ASSERT_W(bpage->zip.data,
				  page_zip_get_size(&bpage->zip));
		break;
	case BUF_BLOCK_ZIP_FREE:
	case BUF_BLOCK_ZIP_DIRTY:
	case BUF_BLOCK_NOT_USED:
	case BUF_BLOCK_READY_FOR_USE:
	case BUF_BLOCK_MEMORY:
	case BUF_BLOCK_REMOVE_HASH:
		ut_error;
		break;
	}

	hashed_bpage = buf_page_hash_get_low(buf_pool, bpage->space,
					     bpage->offset, fold);

	if (UNIV_UNLIKELY(bpage != hashed_bpage)) {
		fprintf(stderr,
			"InnoDB: Error: page %lu %lu not found"
			" in the hash table\n",
			(ulong) bpage->space,
			(ulong) bpage->offset);
		if (hashed_bpage) {
			fprintf(stderr,
				"InnoDB: In hash table we find block"
				" %p of %lu %lu which is not %p\n",
				(const void*) hashed_bpage,
				(ulong) hashed_bpage->space,
				(ulong) hashed_bpage->offset,
				(const void*) bpage);
		}

#if defined UNIV_DEBUG || defined UNIV_BUF_DEBUG
		mutex_exit(buf_page_get_mutex(bpage));
		rw_lock_x_unlock(hash_lock);
		buf_pool_mutex_exit(buf_pool);
		buf_print();
		buf_LRU_print();
		buf_validate();
		buf_LRU_validate();
#endif /* UNIV_DEBUG || UNIV_BUF_DEBUG */
		ut_error;
	}

	ut_ad(!bpage->in_zip_hash);
	ut_ad(bpage->in_page_hash);
	ut_d(bpage->in_page_hash = FALSE);
	HASH_DELETE(buf_page_t, hash, buf_pool->page_hash, fold, bpage);
	switch (buf_page_get_state(bpage)) {
	case BUF_BLOCK_ZIP_PAGE:
		ut_ad(!bpage->in_free_list);
		ut_ad(!bpage->in_flush_list);
		ut_ad(!bpage->in_LRU_list);
		ut_a(bpage->zip.data);
		ut_a(buf_page_get_zip_size(bpage));

#if defined UNIV_DEBUG || defined UNIV_BUF_DEBUG
		UT_LIST_REMOVE(list, buf_pool->zip_clean, bpage);
#endif /* UNIV_DEBUG || UNIV_BUF_DEBUG */

		mutex_exit(&buf_pool->zip_mutex);
		rw_lock_x_unlock(hash_lock);
		buf_pool_mutex_exit_forbid(buf_pool);

		buf_buddy_free(
			buf_pool, bpage->zip.data,
			page_zip_get_size(&bpage->zip));

		buf_pool_mutex_exit_allow(buf_pool);
		buf_page_free_descriptor(bpage);
		return(BUF_BLOCK_ZIP_FREE);

	case BUF_BLOCK_FILE_PAGE:
		memset(((buf_block_t*) bpage)->frame
		       + FIL_PAGE_OFFSET, 0xff, 4);
		memset(((buf_block_t*) bpage)->frame
		       + FIL_PAGE_ARCH_LOG_NO_OR_SPACE_ID, 0xff, 4);
		UNIV_MEM_INVALID(((buf_block_t*) bpage)->frame,
				 UNIV_PAGE_SIZE);
		buf_page_set_state(bpage, BUF_BLOCK_REMOVE_HASH);

		/* Question: If we release bpage and hash mutex here
		then what protects us against:
		1) Some other thread buffer fixing this page
		2) Some other thread trying to read this page and
		not finding it in buffer pool attempting to read it
		from the disk.
		Answer:
		1) Cannot happen because the page is no longer in the
		page_hash. Only possibility is when while invalidating
		a tablespace we buffer fix the prev_page in LRU to
		avoid relocation during the scan. But that is not
		possible because we are holding buf_pool mutex.

		2) Not possible because in buf_page_init_for_read()
		we do a look up of page_hash while holding buf_pool
		mutex and since we are holding buf_pool mutex here
		and by the time we'll release it in the caller we'd
		have inserted the compressed only descriptor in the
		page_hash. */
		rw_lock_x_unlock(hash_lock);
		mutex_exit(&((buf_block_t*) bpage)->mutex);

		if (zip && bpage->zip.data) {
			/* Free the compressed page. */
			void*	data = bpage->zip.data;
			bpage->zip.data = NULL;

			ut_ad(!bpage->in_free_list);
			ut_ad(!bpage->in_flush_list);
			ut_ad(!bpage->in_LRU_list);
			buf_pool_mutex_exit_forbid(buf_pool);

			buf_buddy_free(
				buf_pool, data,
				page_zip_get_size(&bpage->zip));

			buf_pool_mutex_exit_allow(buf_pool);
			page_zip_set_size(&bpage->zip, 0);
		}

		return(BUF_BLOCK_REMOVE_HASH);

	case BUF_BLOCK_ZIP_FREE:
	case BUF_BLOCK_ZIP_DIRTY:
	case BUF_BLOCK_NOT_USED:
	case BUF_BLOCK_READY_FOR_USE:
	case BUF_BLOCK_MEMORY:
	case BUF_BLOCK_REMOVE_HASH:
		break;
	}

	ut_error;
	return(BUF_BLOCK_ZIP_FREE);
}

/******************************************************************//**
Puts a file page whose has no hash index to the free list. */
static
void
buf_LRU_block_free_hashed_page(
/*===========================*/
	buf_block_t*	block)	/*!< in: block, must contain a file page and
				be in a state where it can be freed */
{
#ifdef UNIV_DEBUG
	buf_pool_t*	buf_pool = buf_pool_from_block(block);
	ut_ad(buf_pool_mutex_own(buf_pool));
#endif

	mutex_enter(&block->mutex);
	buf_block_set_state(block, BUF_BLOCK_MEMORY);

	buf_LRU_block_free_non_file_page(block);
	mutex_exit(&block->mutex);
}

/******************************************************************//**
Remove one page from LRU list and put it to free list */
UNIV_INTERN
void
buf_LRU_free_one_page(
/*==================*/
	buf_page_t*	bpage)	/*!< in/out: block, must contain a file page and
				be in a state where it can be freed; there
				may or may not be a hash index to the page */
{
	buf_pool_t*	buf_pool = buf_pool_from_bpage(bpage);
	const ulint	fold = buf_page_address_fold(bpage->space,
						     bpage->offset);
	rw_lock_t*	hash_lock = buf_page_hash_lock_get(buf_pool, fold);
	ib_mutex_t*	block_mutex = buf_page_get_mutex(bpage);

	ut_ad(buf_pool_mutex_own(buf_pool));

	rw_lock_x_lock(hash_lock);
	mutex_enter(block_mutex);

	if (buf_LRU_block_remove_hashed_page(bpage, TRUE)
	    != BUF_BLOCK_ZIP_FREE) {
		buf_LRU_block_free_hashed_page((buf_block_t*) bpage);
	}

	/* buf_LRU_block_remove_hashed_page() releases hash_lock and block_mutex */
#ifdef UNIV_SYNC_DEBUG
	ut_ad(!rw_lock_own(hash_lock, RW_LOCK_EX)
	      && !rw_lock_own(hash_lock, RW_LOCK_SHARED));
#endif /* UNIV_SYNC_DEBUG */
	ut_ad(!mutex_own(block_mutex));
}

/**********************************************************************//**
Updates buf_pool->LRU_old_ratio for one buffer pool instance.
@return	updated old_pct */
static
uint
buf_LRU_old_ratio_update_instance(
/*==============================*/
	buf_pool_t*	buf_pool,/*!< in: buffer pool instance */
	uint		old_pct,/*!< in: Reserve this percentage of
				the buffer pool for "old" blocks. */
	ibool		adjust)	/*!< in: TRUE=adjust the LRU list;
				FALSE=just assign buf_pool->LRU_old_ratio
				during the initialization of InnoDB */
{
	uint	ratio;

	ratio = old_pct * BUF_LRU_OLD_RATIO_DIV / 100;
	if (ratio < BUF_LRU_OLD_RATIO_MIN) {
		ratio = BUF_LRU_OLD_RATIO_MIN;
	} else if (ratio > BUF_LRU_OLD_RATIO_MAX) {
		ratio = BUF_LRU_OLD_RATIO_MAX;
	}

	if (adjust) {
		buf_pool_mutex_enter(buf_pool);

		if (ratio != buf_pool->LRU_old_ratio) {
			buf_pool->LRU_old_ratio = ratio;

			if (UT_LIST_GET_LEN(buf_pool->LRU)
			   >= BUF_LRU_OLD_MIN_LEN) {

				buf_LRU_old_adjust_len(buf_pool);
			}
		}

		buf_pool_mutex_exit(buf_pool);
	} else {
		buf_pool->LRU_old_ratio = ratio;
	}
	/* the reverse of
	ratio = old_pct * BUF_LRU_OLD_RATIO_DIV / 100 */
	return((uint) (ratio * 100 / (double) BUF_LRU_OLD_RATIO_DIV + 0.5));
}

/**********************************************************************//**
Updates buf_pool->LRU_old_ratio.
@return	updated old_pct */
UNIV_INTERN
ulint
buf_LRU_old_ratio_update(
/*=====================*/
	uint	old_pct,/*!< in: Reserve this percentage of
			the buffer pool for "old" blocks. */
	ibool	adjust)	/*!< in: TRUE=adjust the LRU list;
			FALSE=just assign buf_pool->LRU_old_ratio
			during the initialization of InnoDB */
{
	ulint	i;
	ulint	new_ratio = 0;

	for (i = 0; i < srv_buf_pool_instances; i++) {
		buf_pool_t*	buf_pool;

		buf_pool = buf_pool_from_array(i);

		new_ratio = buf_LRU_old_ratio_update_instance(
			buf_pool, old_pct, adjust);
	}

	return(new_ratio);
}

/********************************************************************//**
Update the historical stats that we are collecting for LRU eviction
policy at the end of each interval. */
UNIV_INTERN
void
buf_LRU_stat_update(void)
/*=====================*/
{
	ulint		i;
	buf_LRU_stat_t*	item;
	buf_pool_t*	buf_pool;
	ibool		evict_started = FALSE;
	buf_LRU_stat_t	cur_stat;

	/* If we haven't started eviction yet then don't update stats. */
	for (i = 0; i < srv_buf_pool_instances; i++) {

		buf_pool = buf_pool_from_array(i);

		if (buf_pool->freed_page_clock != 0) {
			evict_started = TRUE;
			break;
		}
	}

	if (!evict_started) {
		goto func_exit;
	}

	/* Update the index. */
	item = &buf_LRU_stat_arr[buf_LRU_stat_arr_ind];
	buf_LRU_stat_arr_ind++;
	buf_LRU_stat_arr_ind %= BUF_LRU_STAT_N_INTERVAL;

	/* Add the current value and subtract the obsolete entry.
	Since buf_LRU_stat_cur is not protected by any mutex,
	it can be changing between adding to buf_LRU_stat_sum
	and copying to item. Assign it to local variables to make
	sure the same value assign to the buf_LRU_stat_sum
	and item */
	cur_stat = buf_LRU_stat_cur;

	buf_LRU_stat_sum.io += cur_stat.io - item->io;
	buf_LRU_stat_sum.unzip += cur_stat.unzip - item->unzip;

	/* Put current entry in the array. */
	memcpy(item, &cur_stat, sizeof *item);

func_exit:
	/* Clear the current entry. */
	memset(&buf_LRU_stat_cur, 0, sizeof buf_LRU_stat_cur);
}

#if defined UNIV_DEBUG || defined UNIV_BUF_DEBUG
/**********************************************************************//**
Validates the LRU list for one buffer pool instance. */
static
void
buf_LRU_validate_instance(
/*======================*/
	buf_pool_t*	buf_pool)
{
	buf_page_t*	bpage;
	buf_block_t*	block;
	ulint		old_len;
	ulint		new_len;

	ut_ad(buf_pool);
	buf_pool_mutex_enter(buf_pool);

	if (UT_LIST_GET_LEN(buf_pool->LRU) >= BUF_LRU_OLD_MIN_LEN) {

		ut_a(buf_pool->LRU_old);
		old_len = buf_pool->LRU_old_len;
		new_len = ut_min(UT_LIST_GET_LEN(buf_pool->LRU)
				 * buf_pool->LRU_old_ratio
				 / BUF_LRU_OLD_RATIO_DIV,
				 UT_LIST_GET_LEN(buf_pool->LRU)
				 - (BUF_LRU_OLD_TOLERANCE
				    + BUF_LRU_NON_OLD_MIN_LEN));
		ut_a(old_len >= new_len - BUF_LRU_OLD_TOLERANCE);
		ut_a(old_len <= new_len + BUF_LRU_OLD_TOLERANCE);
	}

	UT_LIST_VALIDATE(LRU, buf_page_t, buf_pool->LRU, CheckInLRUList());

	old_len = 0;

	for (bpage = UT_LIST_GET_FIRST(buf_pool->LRU);
	     bpage != NULL;
             bpage = UT_LIST_GET_NEXT(LRU, bpage)) {

		switch (buf_page_get_state(bpage)) {
		case BUF_BLOCK_ZIP_FREE:
		case BUF_BLOCK_NOT_USED:
		case BUF_BLOCK_READY_FOR_USE:
		case BUF_BLOCK_MEMORY:
		case BUF_BLOCK_REMOVE_HASH:
			ut_error;
			break;
		case BUF_BLOCK_FILE_PAGE:
			ut_ad(((buf_block_t*) bpage)->in_unzip_LRU_list
			      == buf_page_belongs_to_unzip_LRU(bpage));
		case BUF_BLOCK_ZIP_PAGE:
		case BUF_BLOCK_ZIP_DIRTY:
			break;
		}

		if (buf_page_is_old(bpage)) {
			const buf_page_t*	prev
				= UT_LIST_GET_PREV(LRU, bpage);
			const buf_page_t*	next
				= UT_LIST_GET_NEXT(LRU, bpage);

			if (!old_len++) {
				ut_a(buf_pool->LRU_old == bpage);
			} else {
				ut_a(!prev || buf_page_is_old(prev));
			}

			ut_a(!next || buf_page_is_old(next));
		}
	}

	ut_a(buf_pool->LRU_old_len == old_len);

	UT_LIST_VALIDATE(list, buf_page_t, buf_pool->free, CheckInFreeList());

	for (bpage = UT_LIST_GET_FIRST(buf_pool->free);
	     bpage != NULL;
	     bpage = UT_LIST_GET_NEXT(list, bpage)) {

		ut_a(buf_page_get_state(bpage) == BUF_BLOCK_NOT_USED);
	}

	UT_LIST_VALIDATE(
                unzip_LRU, buf_block_t, buf_pool->unzip_LRU,
                CheckUnzipLRUAndLRUList());

	for (block = UT_LIST_GET_FIRST(buf_pool->unzip_LRU);
	     block;
	     block = UT_LIST_GET_NEXT(unzip_LRU, block)) {

		ut_ad(block->in_unzip_LRU_list);
		ut_ad(block->page.in_LRU_list);
		ut_a(buf_page_belongs_to_unzip_LRU(&block->page));
	}

	buf_pool_mutex_exit(buf_pool);
}

/**********************************************************************//**
Validates the LRU list.
@return	TRUE */
UNIV_INTERN
ibool
buf_LRU_validate(void)
/*==================*/
{
	ulint	i;

	for (i = 0; i < srv_buf_pool_instances; i++) {
		buf_pool_t*	buf_pool;

		buf_pool = buf_pool_from_array(i);
		buf_LRU_validate_instance(buf_pool);
	}

	return(TRUE);
}
#endif /* UNIV_DEBUG || UNIV_BUF_DEBUG */

#if defined UNIV_DEBUG_PRINT || defined UNIV_DEBUG || defined UNIV_BUF_DEBUG
/**********************************************************************//**
Prints the LRU list for one buffer pool instance. */
UNIV_INTERN
void
buf_LRU_print_instance(
/*===================*/
	buf_pool_t*	buf_pool)
{
	const buf_page_t*	bpage;

	ut_ad(buf_pool);
	buf_pool_mutex_enter(buf_pool);

	bpage = UT_LIST_GET_FIRST(buf_pool->LRU);

	while (bpage != NULL) {

		mutex_enter(buf_page_get_mutex(bpage));
		fprintf(stderr, "BLOCK space %lu page %lu ",
			(ulong) buf_page_get_space(bpage),
			(ulong) buf_page_get_page_no(bpage));

		if (buf_page_is_old(bpage)) {
			fputs("old ", stderr);
		}

		if (bpage->buf_fix_count) {
			fprintf(stderr, "buffix count %lu ",
				(ulong) bpage->buf_fix_count);
		}

		if (buf_page_get_io_fix(bpage)) {
			fprintf(stderr, "io_fix %lu ",
				(ulong) buf_page_get_io_fix(bpage));
		}

		if (bpage->oldest_modification) {
			fputs("modif. ", stderr);
		}

		switch (buf_page_get_state(bpage)) {
			const byte*	frame;
		case BUF_BLOCK_FILE_PAGE:
			frame = buf_block_get_frame((buf_block_t*) bpage);
			fprintf(stderr, "\ntype %lu"
				" index id %llu\n",
				(ulong) fil_page_get_type(frame),
				(ullint) btr_page_get_index_id(frame));
			break;
		case BUF_BLOCK_ZIP_PAGE:
			frame = bpage->zip.data;
			fprintf(stderr, "\ntype %lu size %lu"
				" index id %llu\n",
				(ulong) fil_page_get_type(frame),
				(ulong) buf_page_get_zip_size(bpage),
				(ullint) btr_page_get_index_id(frame));
			break;

		default:
			fprintf(stderr, "\n!state %lu!\n",
				(ulong) buf_page_get_state(bpage));
			break;
		}

		mutex_exit(buf_page_get_mutex(bpage));
		bpage = UT_LIST_GET_NEXT(LRU, bpage);
	}

	buf_pool_mutex_exit(buf_pool);
}

/**********************************************************************//**
Prints the LRU list. */
UNIV_INTERN
void
buf_LRU_print(void)
/*===============*/
{
	ulint		i;
	buf_pool_t*	buf_pool;

	for (i = 0; i < srv_buf_pool_instances; i++) {
		buf_pool = buf_pool_from_array(i);
		buf_LRU_print_instance(buf_pool);
	}
}
#endif /* UNIV_DEBUG_PRINT || UNIV_DEBUG || UNIV_BUF_DEBUG */
#endif /* !UNIV_HOTBACKUP */<|MERGE_RESOLUTION|>--- conflicted
+++ resolved
@@ -170,14 +170,8 @@
 	buf_page_t*	bpage,		/*!< in: control block */
 	buf_pool_t*	buf_pool)	/*!< in: buffer pool instance */
 {
-<<<<<<< HEAD
-	ulint		zip_size;
-	ut_ad(buf_pool_mutex_own(buf_pool));
-	zip_size = page_zip_get_size(&bpage->zip);
-=======
 	ut_ad(buf_pool_mutex_own(buf_pool));
 	ulint zip_size = page_zip_get_size(&bpage->zip);
->>>>>>> c1d6a2d7
 	buf_pool->stat.LRU_bytes += zip_size ? zip_size : UNIV_PAGE_SIZE;
 	ut_ad(buf_pool->stat.LRU_bytes <= buf_pool->curr_pool_size);
 }
