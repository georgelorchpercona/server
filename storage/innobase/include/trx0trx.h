--- conflicted
+++ resolved
@@ -214,20 +214,13 @@
 /*******************************************************************//**
 This function is used to find one X/Open XA distributed transaction
 which is in the prepared state
-@return	trx or NULL */
+@return	trx or NULL; on match, the trx->xid will be invalidated */
 UNIV_INTERN
 trx_t *
 trx_get_trx_by_xid(
 /*===============*/
-<<<<<<< HEAD
-	XID*	xid);	/*!< in: X/Open XA transaction identification */
-/**********************************************************************//**
-=======
-				/* out: trx or NULL;
-				on match, the trx->xid will be invalidated */
-	const XID*	xid);	/*  in: X/Open XA transaction identifier */
-/**************************************************************************
->>>>>>> 786ac62c
+	const XID*	xid);	/*!< in: X/Open XA transaction identifier */
+/**********************************************************************//**
 If required, flushes the log to disk if we called trx_commit_for_mysql()
 with trx->flush_log_later == TRUE.
 @return	0 or error number */
