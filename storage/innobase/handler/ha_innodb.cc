--- conflicted
+++ resolved
@@ -5692,7 +5692,6 @@
 		/* Convert the search key value to InnoDB format into
 		prebuilt->search_tuple */
 
-<<<<<<< HEAD
 		row_sel_convert_mysql_key_to_innobase(
 			prebuilt->search_tuple,
 			(byte*) key_val_buff,
@@ -5701,15 +5700,7 @@
 			(byte*) key_ptr,
 			(ulint) key_len,
 			prebuilt->trx);
-=======
-		row_sel_convert_mysql_key_to_innobase(prebuilt->search_tuple,
-					(byte*) key_val_buff,
-					(ulint)upd_and_key_val_buff_len,
-					index,
-					(byte*) key_ptr,
-					(ulint) key_len, prebuilt->trx);
 		DBUG_ASSERT(prebuilt->search_tuple->n_fields > 0);
->>>>>>> b003b629
 	} else {
 		/* We position the cursor to the last or the first entry
 		in the index */
