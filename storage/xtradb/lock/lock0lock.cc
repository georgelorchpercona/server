--- conflicted
+++ resolved
@@ -55,7 +55,6 @@
 extern my_bool wsrep_log_conflicts;
 #include "ha_prototypes.h"
 #endif
-
 /* Restricts the length of search we will do in the waits-for
 graph of transactions */
 #define LOCK_MAX_N_STEPS_IN_DEADLOCK_CHECK 1000000
@@ -981,50 +980,6 @@
 	    && !lock_mode_compatible(static_cast<enum lock_mode>(
 			             LOCK_MODE_MASK & type_mode),
 				     lock_get_mode(lock2))) {
-<<<<<<< HEAD
-#ifdef WITH_WSREP
-		/* if BF thread is locking and has conflict with another BF
-		   thread, we need to look at trx ordering and lock types */
-		if (for_locking                                    &&
-		    wsrep_thd_is_brute_force(trx->mysql_thd) &&
-		    wsrep_thd_is_brute_force(lock2->trx->mysql_thd)) {
-
-			if (wsrep_debug) {
-				fprintf(stderr, "\n BF-BF lock conflict \n");
-				lock_rec_print(stderr, lock2);
-			}
-
-			if (wsrep_trx_order_before(trx->mysql_thd,
-						   lock2->trx->mysql_thd) &&
-			    (type_mode & LOCK_MODE_MASK) == LOCK_X &&
-			    (lock2->type_mode & LOCK_MODE_MASK) == LOCK_X)
-			{
-				/* exclusive lock conflicts are not accepted */
-				fprintf(stderr, "BF-BF X lock conflict\n");
-				lock_rec_print(stderr, lock2);
-
-				abort();
-			} else {
-				if (wsrep_debug) {
-					fprintf(stderr,
-						"BF conflict, modes: %lu %lu\n",
-						type_mode,
-						lock2->type_mode);
-#ifdef OUT
-					fprintf(stderr,
-						"seqnos %llu %llu\n",
-						(long long)wsrep_thd_trx_seqno(
-							trx->mysql_thd),
-						(long long)wsrep_thd_trx_seqno(
-							lock2->trx->mysql_thd));
-#endif
-				}
-				return FALSE;
-			}
-		}
-#endif /* WITH_WSREP */
-=======
->>>>>>> c5f74866
 
 		/* We have somewhat complex rules when gap type record locks
 		cause waits */
@@ -1619,8 +1574,7 @@
 static
 void
 lock_rec_discard(lock_t*	in_lock);
-#endif /* WITH_WSREP */
-
+#endif
 #ifdef UNIV_DEBUG
 /*********************************************************************//**
 Checks if some other transaction has a lock request in the queue.
@@ -1670,22 +1624,16 @@
 #endif /* UNIV_DEBUG */
 
 #ifdef WITH_WSREP
-static
-void
+static void 
 wsrep_kill_victim(const trx_t * const trx, const lock_t *lock) {
         ut_ad(lock_mutex_own());
         ut_ad(trx_mutex_own(lock->trx));
-<<<<<<< HEAD
-	my_bool bf_this  = wsrep_thd_is_brute_force(trx->mysql_thd);
-	my_bool bf_other = wsrep_thd_is_brute_force(lock->trx->mysql_thd);
-=======
 	my_bool bf_this  = wsrep_thd_is_BF(trx->mysql_thd, FALSE);
 	my_bool bf_other = wsrep_thd_is_BF(lock->trx->mysql_thd, TRUE);
->>>>>>> c5f74866
 	if ((bf_this && !bf_other) ||
 		(bf_this && bf_other && wsrep_trx_order_before(
 			trx->mysql_thd, lock->trx->mysql_thd))) {
-
+          
 		if (lock->trx->lock.que_state == TRX_QUE_LOCK_WAIT) {
 			if (wsrep_debug)
 				fprintf(stderr, "WSREP: BF victim waiting\n");
@@ -1979,14 +1927,6 @@
 	lock->trx = trx;
 
 	lock->type_mode = (type_mode & ~LOCK_TYPE_MASK) | LOCK_REC;
-<<<<<<< HEAD
-#ifdef WITH_WSREP
-	if (wsrep_thd_is_brute_force(trx->mysql_thd)) {
-		lock->type_mode |= WSREP_BF;
-	}
-#endif /* WITH_WSREP */
-=======
->>>>>>> c5f74866
 	lock->index = index;
 
 	lock->un_member.rec_lock.space = space;
@@ -2623,12 +2563,6 @@
 	      || mode - (LOCK_MODE_MASK & mode) == LOCK_REC_NOT_GAP
 	      || mode - (LOCK_MODE_MASK & mode) == 0);
 
-#ifdef WITH_WSREP
-	if (wsrep_thd_is_brute_force(thr_get_trx(thr)->mysql_thd)) {
-		mode |= WSREP_BF;
-	}
-#endif
-
 	ut_ad(dict_index_is_clust(index) || !dict_index_is_online_ddl(index));
 
 	/* We try a simplified and faster subroutine for the most
@@ -4074,22 +4008,19 @@
 	if (trx_weight_ge(ctx->wait_lock->trx, ctx->start)) {
 		/* The joining  transaction is 'smaller',
 		choose it as the victim and roll it back. */
+
 #ifdef WITH_WSREP
-          if (wsrep_thd_is_BF(ctx->start->mysql_thd, TRUE))
-                return(ctx->wait_lock->trx);
-        else
+	  if (wsrep_thd_is_BF(ctx->start->mysql_thd, TRUE))
+		return(ctx->wait_lock->trx);
+	else
 #endif /* WITH_WSREP */
 		return(ctx->start);
 	}
+
 #ifdef WITH_WSREP
-<<<<<<< HEAD
-	if (wsrep_thd_is_brute_force(ctx->wait_lock->trx->mysql_thd))
+	if (wsrep_thd_is_BF(ctx->wait_lock->trx->mysql_thd, TRUE))
 		return(ctx->start);
-=======
-        if (wsrep_thd_is_BF(ctx->wait_lock->trx->mysql_thd, TRUE))
-                return(ctx->start);
->>>>>>> c5f74866
-        else
+	else
 #endif /* WITH_WSREP */
 	return(ctx->wait_lock->trx);
 }
