/* Copyright (c) 2000, 2011, Oracle and/or its affiliates.

   This program is free software; you can redistribute it and/or modify
   it under the terms of the GNU General Public License as published by
   the Free Software Foundation; version 2 of the License.

   This program is distributed in the hope that it will be useful,
   but WITHOUT ANY WARRANTY; without even the implied warranty of
   MERCHANTABILITY or FITNESS FOR A PARTICULAR PURPOSE.  See the
   GNU General Public License for more details.

   You should have received a copy of the GNU General Public License
   along with this program; if not, write to the Free Software
   Foundation, Inc., 59 Temple Place, Suite 330, Boston, MA  02111-1307  USA */


/**
  @file

  @brief
  This file defines all compare functions
*/

#ifdef USE_PRAGMA_IMPLEMENTATION
#pragma implementation				// gcc: Class implementation
#endif

#include "mysql_priv.h"
#include <m_ctype.h>
#include "sql_select.h"

static bool convert_constant_item(THD *, Item_field *, Item **);
static longlong
get_year_value(THD *thd, Item ***item_arg, Item **cache_arg,
               Item *warn_item, bool *is_null);

static Item_result item_store_type(Item_result a, Item *item,
                                   my_bool unsigned_flag)
{
  Item_result b= item->result_type();

  if (a == STRING_RESULT || b == STRING_RESULT)
    return STRING_RESULT;
  else if (a == REAL_RESULT || b == REAL_RESULT)
    return REAL_RESULT;
  else if (a == DECIMAL_RESULT || b == DECIMAL_RESULT ||
           unsigned_flag != item->unsigned_flag)
    return DECIMAL_RESULT;
  else
    return INT_RESULT;
}

static void agg_result_type(Item_result *type, Item **items, uint nitems)
{
  Item **item, **item_end;
  my_bool unsigned_flag= 0;

  *type= STRING_RESULT;
  /* Skip beginning NULL items */
  for (item= items, item_end= item + nitems; item < item_end; item++)
  {
    if ((*item)->type() != Item::NULL_ITEM)
    {
      *type= (*item)->result_type();
      unsigned_flag= (*item)->unsigned_flag;
      item++;
      break;
    }
  }
  /* Combine result types. Note: NULL items don't affect the result */
  for (; item < item_end; item++)
  {
    if ((*item)->type() != Item::NULL_ITEM)
      *type= item_store_type(*type, *item, unsigned_flag);
  }
}


/*
  Compare row signature of two expressions

  SYNOPSIS:
    cmp_row_type()
    item1          the first expression
    item2         the second expression

  DESCRIPTION
    The function checks that two expressions have compatible row signatures
    i.e. that the number of columns they return are the same and that if they
    are both row expressions then each component from the first expression has 
    a row signature compatible with the signature of the corresponding component
    of the second expression.

  RETURN VALUES
    1  type incompatibility has been detected
    0  otherwise
*/

static int cmp_row_type(Item* item1, Item* item2)
{
  uint n= item1->cols();
  if (item2->check_cols(n))
    return 1;
  for (uint i=0; i<n; i++)
  {
    if (item2->element_index(i)->check_cols(item1->element_index(i)->cols()) ||
        (item1->element_index(i)->result_type() == ROW_RESULT &&
         cmp_row_type(item1->element_index(i), item2->element_index(i))))
      return 1;
  }
  return 0;
}


/**
  Aggregates result types from the array of items.

  SYNOPSIS:
    agg_cmp_type()
    type   [out] the aggregated type
    items        array of items to aggregate the type from
    nitems       number of items in the array

  DESCRIPTION
    This function aggregates result types from the array of items. Found type
    supposed to be used later for comparison of values of these items.
    Aggregation itself is performed by the item_cmp_type() function.
  @param[out] type    the aggregated type
  @param      items        array of items to aggregate the type from
  @param      nitems       number of items in the array

  @retval
    1  type incompatibility has been detected
  @retval
    0  otherwise
*/

static int agg_cmp_type(Item_result *type, Item **items, uint nitems)
{
  uint i;
  type[0]= items[0]->result_type();
  for (i= 1 ; i < nitems ; i++)
  {
    type[0]= item_cmp_type(type[0], items[i]->result_type());
    /*
      When aggregating types of two row expressions we have to check
      that they have the same cardinality and that each component
      of the first row expression has a compatible row signature with
      the signature of the corresponding component of the second row
      expression.
    */ 
    if (type[0] == ROW_RESULT && cmp_row_type(items[0], items[i]))
      return 1;     // error found: invalid usage of rows
  }
  return 0;
}


/**
  @brief Aggregates field types from the array of items.

  @param[in] items  array of items to aggregate the type from
  @paran[in] nitems number of items in the array

  @details This function aggregates field types from the array of items.
    Found type is supposed to be used later as the result field type
    of a multi-argument function.
    Aggregation itself is performed by the Field::field_type_merge()
    function.

  @note The term "aggregation" is used here in the sense of inferring the
    result type of a function from its argument types.

  @return aggregated field type.
*/

enum_field_types agg_field_type(Item **items, uint nitems)
{
  uint i;
  if (!nitems || items[0]->result_type() == ROW_RESULT )
    return (enum_field_types)-1;
  enum_field_types res= items[0]->field_type();
  for (i= 1 ; i < nitems ; i++)
    res= Field::field_type_merge(res, items[i]->field_type());
  return res;
}

/*
  Collects different types for comparison of first item with each other items

  SYNOPSIS
    collect_cmp_types()
      items             Array of items to collect types from
      nitems            Number of items in the array
      skip_nulls        Don't collect types of NULL items if TRUE

  DESCRIPTION
    This function collects different result types for comparison of the first
    item in the list with each of the remaining items in the 'items' array.

  RETURN
    0 - if row type incompatibility has been detected (see cmp_row_type)
    Bitmap of collected types - otherwise
*/

static uint collect_cmp_types(Item **items, uint nitems, bool skip_nulls= FALSE)
{
  uint i;
  uint found_types;
  Item_result left_result= items[0]->result_type();
  DBUG_ASSERT(nitems > 1);
  found_types= 0;
  for (i= 1; i < nitems ; i++)
  {
    if (skip_nulls && items[i]->type() == Item::NULL_ITEM)
      continue; // Skip NULL constant items
    if ((left_result == ROW_RESULT || 
         items[i]->result_type() == ROW_RESULT) &&
        cmp_row_type(items[0], items[i]))
      return 0;
    found_types|= 1<< (uint)item_cmp_type(left_result,
                                           items[i]->result_type());
  }
  /*
   Even if all right-hand items are NULLs and we are skipping them all, we need
   at least one type bit in the found_type bitmask.
  */
  if (skip_nulls && !found_types)
    found_types= 1 << (uint)left_result;
  return found_types;
}

static void my_coll_agg_error(DTCollation &c1, DTCollation &c2,
                              const char *fname)
{
  my_error(ER_CANT_AGGREGATE_2COLLATIONS, MYF(0),
           c1.collation->name,c1.derivation_name(),
           c2.collation->name,c2.derivation_name(),
           fname);
}


Item_bool_func2* Eq_creator::create(Item *a, Item *b) const
{
  return new Item_func_eq(a, b);
}


Item_bool_func2* Ne_creator::create(Item *a, Item *b) const
{
  return new Item_func_ne(a, b);
}


Item_bool_func2* Gt_creator::create(Item *a, Item *b) const
{
  return new Item_func_gt(a, b);
}


Item_bool_func2* Lt_creator::create(Item *a, Item *b) const
{
  return new Item_func_lt(a, b);
}


Item_bool_func2* Ge_creator::create(Item *a, Item *b) const
{
  return new Item_func_ge(a, b);
}


Item_bool_func2* Le_creator::create(Item *a, Item *b) const
{
  return new Item_func_le(a, b);
}

/*
  Test functions
  Most of these  returns 0LL if false and 1LL if true and
  NULL if some arg is NULL.
*/

longlong Item_func_not::val_int()
{
  DBUG_ASSERT(fixed == 1);
  bool value= args[0]->val_bool();
  null_value=args[0]->null_value;
  return ((!null_value && value == 0) ? 1 : 0);
}

/*
  We put any NOT expression into parenthesis to avoid
  possible problems with internal view representations where
  any '!' is converted to NOT. It may cause a problem if
  '!' is used in an expression together with other operators
  whose precedence is lower than the precedence of '!' yet
  higher than the precedence of NOT.
*/

void Item_func_not::print(String *str, enum_query_type query_type)
{
  str->append('(');
  Item_func::print(str, query_type);
  str->append(')');
}

/**
  special NOT for ALL subquery.
*/


longlong Item_func_not_all::val_int()
{
  DBUG_ASSERT(fixed == 1);
  bool value= args[0]->val_bool();

  /*
    return TRUE if there was records in underlying select in max/min
    optimization (ALL subquery)
  */
  if (empty_underlying_subquery())
    return 1;

  null_value= args[0]->null_value;
  return ((!null_value && value == 0) ? 1 : 0);
}


bool Item_func_not_all::empty_underlying_subquery()
{
  return ((test_sum_item && !test_sum_item->any_value()) ||
          (test_sub_item && !test_sub_item->any_value()));
}

void Item_func_not_all::print(String *str, enum_query_type query_type)
{
  if (show)
    Item_func::print(str, query_type);
  else
    args[0]->print(str, query_type);
}


/**
  Special NOP (No OPeration) for ALL subquery. It is like
  Item_func_not_all.

  @return
    (return TRUE if underlying subquery do not return rows) but if subquery
    returns some rows it return same value as argument (TRUE/FALSE).
*/

longlong Item_func_nop_all::val_int()
{
  DBUG_ASSERT(fixed == 1);
  longlong value= args[0]->val_int();

  /*
    return FALSE if there was records in underlying select in max/min
    optimization (SAME/ANY subquery)
  */
  if (empty_underlying_subquery())
    return 0;

  null_value= args[0]->null_value;
  return (null_value || value == 0) ? 0 : 1;
}


/**
  Convert a constant item to an int and replace the original item.

    The function converts a constant expression or string to an integer.
    On successful conversion the original item is substituted for the
    result of the item evaluation.
    This is done when comparing DATE/TIME of different formats and
    also when comparing bigint to strings (in which case strings
    are converted to bigints).

  @param  thd             thread handle
  @param  field           item will be converted using the type of this field
  @param[in,out] item     reference to the item to convert

  @note
    This function is called only at prepare stage.
    As all derived tables are filled only after all derived tables
    are prepared we do not evaluate items with subselects here because
    they can contain derived tables and thus we may attempt to use a
    table that has not been populated yet.

  @retval
    0  Can't convert item
  @retval
    1  Item was replaced with an integer version of the item
*/

static bool convert_constant_item(THD *thd, Item_field *field_item,
                                  Item **item)
{
  Field *field= field_item->field;
  int result= 0;

  if ((*item)->const_item())
  {
    TABLE *table= field->table;
    ulong orig_sql_mode= thd->variables.sql_mode;
    enum_check_fields orig_count_cuted_fields= thd->count_cuted_fields;
    my_bitmap_map *old_maps[2];
    ulonglong UNINIT_VAR(orig_field_val); /* original field value if valid */

    LINT_INIT(old_maps[0]);
    LINT_INIT(old_maps[1]);

    if (table)
      dbug_tmp_use_all_columns(table, old_maps, 
                               table->read_set, table->write_set);
    /* For comparison purposes allow invalid dates like 2000-01-32 */
    thd->variables.sql_mode= (orig_sql_mode & ~MODE_NO_ZERO_DATE) | 
                             MODE_INVALID_DATES;
    thd->count_cuted_fields= CHECK_FIELD_IGNORE;

    /*
      Store the value of the field/constant if it references an outer field
      because the call to save_in_field below overrides that value.
      Don't save field value if no data has been read yet.
      Outer constant values are always saved.
    */
    bool save_field_value= (field_item->depended_from &&
                            (field_item->const_item() ||
                             !(field->table->status & STATUS_NO_RECORD)));
    if (save_field_value)
      orig_field_val= field->val_int();
    if (!(*item)->is_null() && !(*item)->save_in_field(field, 1))
    {
      Item *tmp= new Item_int_with_ref(field->val_int(), *item,
                                       test(field->flags & UNSIGNED_FLAG));
      if (tmp)
        thd->change_item_tree(item, tmp);
      result= 1;					// Item was replaced
    }
    /* Restore the original field value. */
    if (save_field_value)
    {
      result= field->store(orig_field_val, TRUE);
      /* orig_field_val must be a valid value that can be restored back. */
      DBUG_ASSERT(!result);
    }
    thd->variables.sql_mode= orig_sql_mode;
    thd->count_cuted_fields= orig_count_cuted_fields;
    if (table)
      dbug_tmp_restore_column_maps(table->read_set, table->write_set, old_maps);
  }
  return result;
}


void Item_bool_func2::fix_length_and_dec()
{
  max_length= 1;				     // Function returns 0 or 1
  THD *thd;

  /*
    As some compare functions are generated after sql_yacc,
    we have to check for out of memory conditions here
  */
  if (!args[0] || !args[1])
    return;

  /* 
    We allow to convert to Unicode character sets in some cases.
    The conditions when conversion is possible are:
    - arguments A and B have different charsets
    - A wins according to coercibility rules
    - character set of A is superset for character set of B
   
    If all of the above is true, then it's possible to convert
    B into the character set of A, and then compare according
    to the collation of A.
  */

  
  DTCollation coll;
  if (args[0]->result_type() == STRING_RESULT &&
      args[1]->result_type() == STRING_RESULT &&
      agg_arg_charsets(coll, args, 2, MY_COLL_CMP_CONV, 1))
    return;
    
  args[0]->cmp_context= args[1]->cmp_context=
    item_cmp_type(args[0]->result_type(), args[1]->result_type());
  // Make a special case of compare with fields to get nicer DATE comparisons

  if (functype() == LIKE_FUNC)  // Disable conversion in case of LIKE function.
  {
    set_cmp_func();
    return;
  }

  thd= current_thd;
  if (!thd->lex->is_ps_or_view_context_analysis())
  {
    if (args[0]->real_item()->type() == FIELD_ITEM)
    {
      Item_field *field_item= (Item_field*) (args[0]->real_item());
      if (field_item->field->can_be_compared_as_longlong() &&
          !(field_item->is_datetime() &&
            args[1]->result_type() == STRING_RESULT))
      {
        if (convert_constant_item(thd, field_item, &args[1]))
        {
          cmp.set_cmp_func(this, tmp_arg, tmp_arg+1,
                           INT_RESULT);		// Works for all types.
          args[0]->cmp_context= args[1]->cmp_context= INT_RESULT;
          return;
        }
      }
    }
    if (args[1]->real_item()->type() == FIELD_ITEM)
    {
      Item_field *field_item= (Item_field*) (args[1]->real_item());
      if (field_item->field->can_be_compared_as_longlong() &&
          !(field_item->is_datetime() &&
            args[0]->result_type() == STRING_RESULT))
      {
        if (convert_constant_item(thd, field_item, &args[0]))
        {
          cmp.set_cmp_func(this, tmp_arg, tmp_arg+1,
                           INT_RESULT); // Works for all types.
          args[0]->cmp_context= args[1]->cmp_context= INT_RESULT;
          return;
        }
      }
    }
  }
  set_cmp_func();
}


int Arg_comparator::set_compare_func(Item_result_field *item, Item_result type)
{
  owner= item;
  func= comparator_matrix[type]
                         [is_owner_equal_func()];

  switch (type) {
  case ROW_RESULT:
  {
    uint n= (*a)->cols();
    if (n != (*b)->cols())
    {
      my_error(ER_OPERAND_COLUMNS, MYF(0), n);
      comparators= 0;
      return 1;
    }
    if (!(comparators= new Arg_comparator[n]))
      return 1;
    for (uint i=0; i < n; i++)
    {
      if ((*a)->element_index(i)->cols() != (*b)->element_index(i)->cols())
      {
	my_error(ER_OPERAND_COLUMNS, MYF(0), (*a)->element_index(i)->cols());
	return 1;
      }
      if (comparators[i].set_cmp_func(owner, (*a)->addr(i), (*b)->addr(i),
                                      set_null))
        return 1;
    }
    break;
  }
  case STRING_RESULT:
  {
    /*
      We must set cmp_charset here as we may be called from for an automatic
      generated item, like in natural join
    */
    if (cmp_collation.set((*a)->collation, (*b)->collation) || 
	cmp_collation.derivation == DERIVATION_NONE)
    {
      my_coll_agg_error((*a)->collation, (*b)->collation,
                        owner->func_name());
      return 1;
    }
    if (cmp_collation.collation == &my_charset_bin)
    {
      /*
	We are using BLOB/BINARY/VARBINARY, change to compare byte by byte,
	without removing end space
      */
      if (func == &Arg_comparator::compare_string)
	func= &Arg_comparator::compare_binary_string;
      else if (func == &Arg_comparator::compare_e_string)
	func= &Arg_comparator::compare_e_binary_string;

      /*
        As this is binary compassion, mark all fields that they can't be
        transformed. Otherwise we would get into trouble with comparisons
        like:
        WHERE col= 'j' AND col LIKE BINARY 'j'
        which would be transformed to:
        WHERE col= 'j'
      */
      (*a)->walk(&Item::set_no_const_sub, FALSE, (uchar*) 0);
      (*b)->walk(&Item::set_no_const_sub, FALSE, (uchar*) 0);
    }
    break;
  }
  case INT_RESULT:
  {
    if (func == &Arg_comparator::compare_int_signed)
    {
      if ((*a)->unsigned_flag)
        func= (((*b)->unsigned_flag)?
               &Arg_comparator::compare_int_unsigned :
               &Arg_comparator::compare_int_unsigned_signed);
      else if ((*b)->unsigned_flag)
        func= &Arg_comparator::compare_int_signed_unsigned;
    }
    else if (func== &Arg_comparator::compare_e_int)
    {
      if ((*a)->unsigned_flag ^ (*b)->unsigned_flag)
        func= &Arg_comparator::compare_e_int_diff_signedness;
    }
    break;
  }
  case DECIMAL_RESULT:
    break;
  case REAL_RESULT:
  {
    if ((*a)->decimals < NOT_FIXED_DEC && (*b)->decimals < NOT_FIXED_DEC)
    {
      precision= 5 / log_10[max((*a)->decimals, (*b)->decimals) + 1];
      if (func == &Arg_comparator::compare_real)
        func= &Arg_comparator::compare_real_fixed;
      else if (func == &Arg_comparator::compare_e_real)
        func= &Arg_comparator::compare_e_real_fixed;
    }
    break;
  }
  default:
    DBUG_ASSERT(0);
  }
  return 0;
}

/**
  Parse date provided in a string to a MYSQL_TIME.

  @param[in]   thd        Thread handle
  @param[in]   str        A string to convert
  @param[in]   warn_type  Type of the timestamp for issuing the warning
  @param[in]   warn_name  Field name for issuing the warning
  @param[out]  l_time     The MYSQL_TIME objects is initialized.

  Parses a date provided in the string str into a MYSQL_TIME object. If the
  string contains an incorrect date or doesn't correspond to a date at all
  then a warning is issued. The warn_type and the warn_name arguments are used
  as the name and the type of the field when issuing the warning. If any input
  was discarded (trailing or non-timestamp-y characters), return value will be
  TRUE.

  @return Status flag
  @retval FALSE Success.
  @retval True Indicates failure.
*/

bool get_mysql_time_from_str(THD *thd, String *str, timestamp_type warn_type, 
                             const char *warn_name, MYSQL_TIME *l_time)
{
  bool value;
  int error;
  enum_mysql_timestamp_type timestamp_type;

  timestamp_type= 
    str_to_datetime(str->ptr(), str->length(), l_time,
                    (TIME_FUZZY_DATE | MODE_INVALID_DATES |
                     (thd->variables.sql_mode &
                      (MODE_NO_ZERO_IN_DATE | MODE_NO_ZERO_DATE))),
                    &error);

  if (timestamp_type == MYSQL_TIMESTAMP_DATETIME || 
      timestamp_type == MYSQL_TIMESTAMP_DATE)
    /*
      Do not return yet, we may still want to throw a "trailing garbage"
      warning.
    */
    value= FALSE;
  else
  {
    value= TRUE;
    error= 1;                                   /* force warning */
  }

  if (error > 0)
    make_truncated_value_warning(thd, MYSQL_ERROR::WARN_LEVEL_WARN,
                                 str->ptr(), str->length(),
                                 warn_type, warn_name);

  return value;
}


/**
  @brief Convert date provided in a string to the int representation.

  @param[in]   thd        thread handle
  @param[in]   str        a string to convert
  @param[in]   warn_type  type of the timestamp for issuing the warning
  @param[in]   warn_name  field name for issuing the warning
  @param[out]  error_arg  could not extract a DATE or DATETIME

  @details Convert date provided in the string str to the int
    representation.  If the string contains wrong date or doesn't
    contain it at all then a warning is issued.  The warn_type and
    the warn_name arguments are used as the name and the type of the
    field when issuing the warning.

  @return
    converted value. 0 on error and on zero-dates -- check 'failure'
*/
static ulonglong get_date_from_str(THD *thd, String *str, 
                                   timestamp_type warn_type, 
                                   const char *warn_name, bool *error_arg)
{
  MYSQL_TIME l_time;
  *error_arg= get_mysql_time_from_str(thd, str, warn_type, warn_name, &l_time);

  if (*error_arg)
    return 0;
  return TIME_to_ulonglong_datetime(&l_time);
}


/*
  Check whether compare_datetime() can be used to compare items.

  SYNOPSIS
    Arg_comparator::can_compare_as_dates()
    a, b          [in]  items to be compared
    const_value   [out] converted value of the string constant, if any

  DESCRIPTION
    Check several cases when the DATE/DATETIME comparator should be used.
    The following cases are checked:
      1. Both a and b is a DATE/DATETIME field/function returning string or
         int result.
      2. Only a or b is a DATE/DATETIME field/function returning string or
         int result and the other item (b or a) is an item with string result.
         If the second item is a constant one then it's checked to be
         convertible to the DATE/DATETIME type. If the constant can't be
         converted to a DATE/DATETIME then the compare_datetime() comparator
         isn't used and the warning about wrong DATE/DATETIME value is issued.
      In all other cases (date-[int|real|decimal]/[int|real|decimal]-date)
      the comparison is handled by other comparators.
    If the datetime comparator can be used and one the operands of the
    comparison is a string constant that was successfully converted to a
    DATE/DATETIME type then the result of the conversion is returned in the
    const_value if it is provided.  If there is no constant or
    compare_datetime() isn't applicable then the *const_value remains
    unchanged.

  RETURN
    the found type of date comparison
*/

enum Arg_comparator::enum_date_cmp_type
Arg_comparator::can_compare_as_dates(Item *a, Item *b, ulonglong *const_value)
{
  enum enum_date_cmp_type cmp_type= CMP_DATE_DFLT;
  Item *str_arg= 0, *date_arg= 0;

  if (a->type() == Item::ROW_ITEM || b->type() == Item::ROW_ITEM)
    return CMP_DATE_DFLT;

  if (a->is_datetime())
  {
    if (b->is_datetime())
      cmp_type= CMP_DATE_WITH_DATE;
    else if (b->result_type() == STRING_RESULT)
    {
      cmp_type= CMP_DATE_WITH_STR;
      date_arg= a;
      str_arg= b;
    }
  }
  else if (b->is_datetime() && a->result_type() == STRING_RESULT)
  {
    cmp_type= CMP_STR_WITH_DATE;
    date_arg= b;
    str_arg= a;
  }

  if (cmp_type != CMP_DATE_DFLT)
  {
    THD *thd= current_thd;
    /*
      Do not cache GET_USER_VAR() function as its const_item() may return TRUE
      for the current thread but it still may change during the execution.
      Don't use cache while in the context analysis mode only (i.e. for 
      EXPLAIN/CREATE VIEW and similar queries). Cache is useless in such 
      cases and can cause problems. For example evaluating subqueries can 
      confuse storage engines since in context analysis mode tables 
      aren't locked.
    */
    if (!thd->lex->is_ps_or_view_context_analysis() &&
        cmp_type != CMP_DATE_WITH_DATE && str_arg->const_item() &&
        (str_arg->type() != Item::FUNC_ITEM ||
        ((Item_func*)str_arg)->functype() != Item_func::GUSERVAR_FUNC))
    {
      ulonglong value;
      bool error;
      String tmp, *str_val= 0;
      timestamp_type t_type= (date_arg->field_type() == MYSQL_TYPE_DATE ?
                              MYSQL_TIMESTAMP_DATE : MYSQL_TIMESTAMP_DATETIME);

      str_val= str_arg->val_str(&tmp);
      if (str_arg->null_value)
        return CMP_DATE_DFLT;
      value= get_date_from_str(thd, str_val, t_type, date_arg->name, &error);
      if (error)
        return CMP_DATE_DFLT;
      if (const_value)
        *const_value= value;
    }
  }
  return cmp_type;
}

/*
  Retrieves correct TIME value from the given item.

  SYNOPSIS
    get_time_value()
    thd                 thread handle
    item_arg   [in/out] item to retrieve TIME value from
    cache_arg  [in/out] pointer to place to store the cache item to
    warn_item  [in]     unused
    is_null    [out]    TRUE <=> the item_arg is null

  DESCRIPTION
    Retrieves the correct TIME value from given item for comparison by the
    compare_datetime() function.
    If item's result can be compared as longlong then its int value is used
    and a value returned by get_time function is used otherwise.
    If an item is a constant one then its value is cached and it isn't
    get parsed again. An Item_cache_int object is used for for cached values.
    It seamlessly substitutes the original item.  The cache item is marked as
    non-constant to prevent re-caching it again.

  RETURN
    obtained value
*/

longlong
get_time_value(THD *thd, Item ***item_arg, Item **cache_arg,
               Item *warn_item, bool *is_null)
{
  longlong value;
  Item *item= **item_arg;
  MYSQL_TIME ltime;

  if (item->result_as_longlong())
  {
    value= item->val_int();
    *is_null= item->null_value;
  }
  else
  {
    *is_null= item->get_time(&ltime);
    value= !*is_null ? (longlong) TIME_to_ulonglong_datetime(&ltime) : 0;
  }
  /*
    Do not cache GET_USER_VAR() function as its const_item() may return TRUE
    for the current thread but it still may change during the execution.
  */
  if (item->const_item() && cache_arg && (item->type() != Item::FUNC_ITEM ||
      ((Item_func*)item)->functype() != Item_func::GUSERVAR_FUNC))
  {
    Query_arena backup;
    Query_arena *save_arena= thd->switch_to_arena_for_cached_items(&backup);
    Item_cache_int *cache= new Item_cache_int();
    if (save_arena)
      thd->set_query_arena(save_arena);

    /* Mark the cache as non-const to prevent re-caching. */
    cache->set_used_tables(1);
    cache->store_longlong(item, value);
    *cache_arg= cache;
    *item_arg= cache_arg;
  }
  return value;
}


int Arg_comparator::set_cmp_func(Item_result_field *owner_arg,
                                        Item **a1, Item **a2,
                                        Item_result type)
{
  ulonglong const_value= (ulonglong)-1;
  thd= current_thd;
  owner= owner_arg;
  set_null= set_null && owner_arg;
  a= a1;
  b= a2;
  thd= current_thd;

  if (can_compare_as_dates(*a, *b, &const_value))
  {
    a_type= (*a)->field_type();
    b_type= (*b)->field_type();
    a_cache= 0;
    b_cache= 0;

    if (const_value != (ulonglong)-1)
    {
      /*
        cache_converted_constant can't be used here because it can't
        correctly convert a DATETIME value from string to int representation.
      */
      Query_arena backup;
      Query_arena *save_arena= thd->switch_to_arena_for_cached_items(&backup);
      Item_cache_int *cache= new Item_cache_int();
      if (save_arena)
        thd->set_query_arena(save_arena);

      /* Mark the cache as non-const to prevent re-caching. */
      cache->set_used_tables(1);
      if (!(*a)->is_datetime())
      {
        cache->store_longlong((*a), const_value);
        a_cache= cache;
        a= (Item **)&a_cache;
      }
      else
      {
        cache->store_longlong((*b), const_value);
        b_cache= cache;
        b= (Item **)&b_cache;
      }
    }
    is_nulls_eq= is_owner_equal_func();
    func= &Arg_comparator::compare_datetime;
    get_value_a_func= &get_datetime_value;
    get_value_b_func= &get_datetime_value;
    return 0;
  }
  else if (type == STRING_RESULT && (*a)->field_type() == MYSQL_TYPE_TIME &&
           (*b)->field_type() == MYSQL_TYPE_TIME)
  {
    /* Compare TIME values as integers. */
    a_cache= 0;
    b_cache= 0;
    is_nulls_eq= is_owner_equal_func();
    func= &Arg_comparator::compare_datetime;
    get_value_a_func= &get_time_value;
    get_value_b_func= &get_time_value;
    return 0;
  }
  else if (type == STRING_RESULT &&
           (*a)->result_type() == STRING_RESULT &&
           (*b)->result_type() == STRING_RESULT)
  {
    DTCollation coll;
    coll.set((*a)->collation.collation);
    if (agg_item_set_converter(coll, owner->func_name(),
                               b, 1, MY_COLL_CMP_CONV, 1))
      return 1;
  }
  else if (try_year_cmp_func(type))
    return 0;

  a= cache_converted_constant(thd, a, &a_cache, type);
  b= cache_converted_constant(thd, b, &b_cache, type);
  return set_compare_func(owner_arg, type);
}


/*
  Helper function to call from Arg_comparator::set_cmp_func()
*/

bool Arg_comparator::try_year_cmp_func(Item_result type)
{
  if (type == ROW_RESULT)
    return FALSE;

  bool a_is_year= (*a)->field_type() == MYSQL_TYPE_YEAR;
  bool b_is_year= (*b)->field_type() == MYSQL_TYPE_YEAR;

  if (!a_is_year && !b_is_year)
    return FALSE;

  if (a_is_year && b_is_year)
  {
    get_value_a_func= &get_year_value;
    get_value_b_func= &get_year_value;
  }
  else if (a_is_year && (*b)->is_datetime())
  {
    get_value_a_func= &get_year_value;
    get_value_b_func= &get_datetime_value;
  }
  else if (b_is_year && (*a)->is_datetime())
  {
    get_value_b_func= &get_year_value;
    get_value_a_func= &get_datetime_value;
  }
  else
    return FALSE;

  is_nulls_eq= is_owner_equal_func();
  func= &Arg_comparator::compare_datetime;

  return TRUE;
}

/**
  Convert and cache a constant.

  @param value      [in]  An item to cache
  @param cache_item [out] Placeholder for the cache item
  @param type       [in]  Comparison type

  @details
    When given item is a constant and its type differs from comparison type
    then cache its value to avoid type conversion of this constant on each
    evaluation. In this case the value is cached and the reference to the cache
    is returned.
    Original value is returned otherwise.

  @return cache item or original value.
*/

Item** Arg_comparator::cache_converted_constant(THD *thd_arg, Item **value,
                                                Item **cache_item,
                                                Item_result type)
{
  /* Don't need cache if doing context analysis only. */
  if (!thd->lex->is_ps_or_view_context_analysis() &&
      (*value)->const_item() && type != (*value)->result_type())
  {
    Item_cache *cache= Item_cache::get_cache(*value, type);
    cache->setup(*value);
    *cache_item= cache;
    return cache_item;
  }
  return value;
}


void Arg_comparator::set_datetime_cmp_func(Item_result_field *owner_arg,
                                           Item **a1, Item **b1)
{
  thd= current_thd;
  owner= owner_arg;
  a= a1;
  b= b1;
  a_type= (*a)->field_type();
  b_type= (*b)->field_type();
  a_cache= 0;
  b_cache= 0;
  is_nulls_eq= FALSE;
  func= &Arg_comparator::compare_datetime;
  get_value_a_func= &get_datetime_value;
  get_value_b_func= &get_datetime_value;
}


/*
  Retrieves correct DATETIME value from given item.

  SYNOPSIS
    get_datetime_value()
    thd                 thread handle
    item_arg   [in/out] item to retrieve DATETIME value from
    cache_arg  [in/out] pointer to place to store the caching item to
    warn_item  [in]     item for issuing the conversion warning
    is_null    [out]    TRUE <=> the item_arg is null

  DESCRIPTION
    Retrieves the correct DATETIME value from given item for comparison by the
    compare_datetime() function.
    If item's result can be compared as longlong then its int value is used
    and its string value is used otherwise. Strings are always parsed and
    converted to int values by the get_date_from_str() function.
    This allows us to compare correctly string dates with missed insignificant
    zeros. If an item is a constant one then its value is cached and it isn't
    get parsed again. An Item_cache_int object is used for caching values. It
    seamlessly substitutes the original item.  The cache item is marked as
    non-constant to prevent re-caching it again.  In order to compare
    correctly DATE and DATETIME items the result of the former are treated as
    a DATETIME with zero time (00:00:00).

  RETURN
    obtained value
*/

longlong
get_datetime_value(THD *thd, Item ***item_arg, Item **cache_arg,
                   Item *warn_item, bool *is_null)
{
  longlong value= 0;
  String buf, *str= 0;
  Item *item= **item_arg;

  if (item->result_as_longlong())
  {
    value= item->val_int();
    *is_null= item->null_value;
    enum_field_types f_type= item->field_type();
    /*
      Item_date_add_interval may return MYSQL_TYPE_STRING as the result
      field type. To detect that the DATE value has been returned we
      compare it with 100000000L - any DATE value should be less than it.
      Don't shift cached DATETIME values up for the second time.
    */
    if (f_type == MYSQL_TYPE_DATE ||
        (f_type != MYSQL_TYPE_DATETIME && value < 100000000L))
      value*= 1000000L;
  }
  else
  {
    str= item->val_str(&buf);
    *is_null= item->null_value;
  }
  if (*is_null)
    return ~(ulonglong) 0;
  /*
    Convert strings to the integer DATE/DATETIME representation.
    Even if both dates provided in strings we can't compare them directly as
    strings as there is no warranty that they are correct and do not miss
    some insignificant zeros.
  */
  if (str)
  {
    bool error;
    enum_field_types f_type= warn_item->field_type();
    timestamp_type t_type= f_type ==
      MYSQL_TYPE_DATE ? MYSQL_TIMESTAMP_DATE : MYSQL_TIMESTAMP_DATETIME;
    value= (longlong) get_date_from_str(thd, str, t_type, warn_item->name, &error);
    /*
      If str did not contain a valid date according to the current
      SQL_MODE, get_date_from_str() has already thrown a warning,
      and we don't want to throw NULL on invalid date (see 5.2.6
      "SQL modes" in the manual), so we're done here.
    */
  }
  /*
    Do not cache GET_USER_VAR() function as its const_item() may return TRUE
    for the current thread but it still may change during the execution.
  */
  if (item->const_item() && cache_arg && (item->type() != Item::FUNC_ITEM ||
      ((Item_func*)item)->functype() != Item_func::GUSERVAR_FUNC))
  {
    Query_arena backup;
    Query_arena *save_arena= thd->switch_to_arena_for_cached_items(&backup);
    Item_cache_int *cache= new Item_cache_int(MYSQL_TYPE_DATETIME);
    if (save_arena)
      thd->set_query_arena(save_arena);
      
    /* Mark the cache as non-const to prevent re-caching. */
    cache->set_used_tables(1);
    cache->store_longlong(item, value);
    *cache_arg= cache;
    *item_arg= cache_arg;
  }
  return value;
}


/*
  Retrieves YEAR value of 19XX-00-00 00:00:00 form from given item.

  SYNOPSIS
    get_year_value()
    thd                 thread handle
    item_arg   [in/out] item to retrieve YEAR value from
    cache_arg  [in/out] pointer to place to store the caching item to
    warn_item  [in]     item for issuing the conversion warning
    is_null    [out]    TRUE <=> the item_arg is null

  DESCRIPTION
    Retrieves the YEAR value of 19XX form from given item for comparison by the
    compare_datetime() function.
    Converts year to DATETIME of form YYYY-00-00 00:00:00 for the compatibility
    with the get_datetime_value function result.

  RETURN
    obtained value
*/

static longlong
get_year_value(THD *thd, Item ***item_arg, Item **cache_arg,
               Item *warn_item, bool *is_null)
{
  longlong value= 0;
  Item *item= **item_arg;

  value= item->val_int();
  *is_null= item->null_value;
  if (*is_null)
    return ~(ulonglong) 0;

  /*
    Coerce value to the 19XX form in order to correctly compare
    YEAR(2) & YEAR(4) types.
    Here we are converting all item values but YEAR(4) fields since
      1) YEAR(4) already has a regular YYYY form and
      2) we don't want to convert zero/bad YEAR(4) values to the
         value of 2000.
  */
  Item *real_item= item->real_item();
  Field *field= NULL;
  if (real_item->type() == Item::FIELD_ITEM)
    field= ((Item_field *)real_item)->field;
  else if (real_item->type() == Item::CACHE_ITEM)
    field= ((Item_cache *)real_item)->field();
  if (!(field && field->type() == MYSQL_TYPE_YEAR && field->field_length == 4))
  {
    if (value < 70)
      value+= 100;
    if (value <= 1900)
      value+= 1900;
  }
  /* Convert year to DATETIME of form YYYY-00-00 00:00:00 (YYYY0000000000). */
  value*= 10000000000LL;

  return value;
}


/*
  Compare items values as dates.

  SYNOPSIS
    Arg_comparator::compare_datetime()

  DESCRIPTION
    Compare items values as DATE/DATETIME for both EQUAL_FUNC and from other
    comparison functions. The correct DATETIME values are obtained
    with help of the get_datetime_value() function.

  RETURN
    If is_nulls_eq is TRUE:
       1    if items are equal or both are null
       0    otherwise
    If is_nulls_eq is FALSE:
      -1   a < b or at least one item is null
       0   a == b
       1   a > b
    See the table:
    is_nulls_eq | 1 | 1 | 1 | 1 | 0 | 0 | 0 | 0 |
    a_is_null   | 1 | 0 | 1 | 0 | 1 | 0 | 1 | 0 |
    b_is_null   | 1 | 1 | 0 | 0 | 1 | 1 | 0 | 0 |
    result      | 1 | 0 | 0 |0/1|-1 |-1 |-1 |-1/0/1|
*/

int Arg_comparator::compare_datetime()
{
  bool a_is_null, b_is_null;
  longlong a_value, b_value;

  /* Get DATE/DATETIME/TIME value of the 'a' item. */
  a_value= (*get_value_a_func)(thd, &a, &a_cache, *b, &a_is_null);
  if (!is_nulls_eq && a_is_null)
  {
    if (set_null)
      owner->null_value= 1;
    return -1;
  }

  /* Get DATE/DATETIME/TIME value of the 'b' item. */
  b_value= (*get_value_b_func)(thd, &b, &b_cache, *a, &b_is_null);
  if (a_is_null || b_is_null)
  {
    if (set_null)
      owner->null_value= is_nulls_eq ? 0 : 1;
    return is_nulls_eq ? (a_is_null == b_is_null) : -1;
  }

  /* Here we have two not-NULL values. */
  if (set_null)
    owner->null_value= 0;

  /* Compare values. */
  if (is_nulls_eq)
    return (a_value == b_value);
  return a_value < b_value ? -1 : (a_value > b_value ? 1 : 0);
}


int Arg_comparator::compare_string()
{
  String *res1,*res2;
  if ((res1= (*a)->val_str(&value1)))
  {
    if ((res2= (*b)->val_str(&value2)))
    {
      if (set_null)
        owner->null_value= 0;
      return sortcmp(res1,res2,cmp_collation.collation);
    }
  }
  if (set_null)
    owner->null_value= 1;
  return -1;
}


/**
  Compare strings byte by byte. End spaces are also compared.

  @retval
    <0  *a < *b
  @retval
     0  *b == *b
  @retval
    >0  *a > *b
*/

int Arg_comparator::compare_binary_string()
{
  String *res1,*res2;
  if ((res1= (*a)->val_str(&value1)))
  {
    if ((res2= (*b)->val_str(&value2)))
    {
      if (set_null)
        owner->null_value= 0;
      uint res1_length= res1->length();
      uint res2_length= res2->length();
      int cmp= memcmp(res1->ptr(), res2->ptr(), min(res1_length,res2_length));
      return cmp ? cmp : (int) (res1_length - res2_length);
    }
  }
  if (set_null)
    owner->null_value= 1;
  return -1;
}


/**
  Compare strings, but take into account that NULL == NULL.
*/


int Arg_comparator::compare_e_string()
{
  String *res1,*res2;
  res1= (*a)->val_str(&value1);
  res2= (*b)->val_str(&value2);
  if (!res1 || !res2)
    return test(res1 == res2);
  return test(sortcmp(res1, res2, cmp_collation.collation) == 0);
}


int Arg_comparator::compare_e_binary_string()
{
  String *res1,*res2;
  res1= (*a)->val_str(&value1);
  res2= (*b)->val_str(&value2);
  if (!res1 || !res2)
    return test(res1 == res2);
  return test(stringcmp(res1, res2) == 0);
}


int Arg_comparator::compare_real()
{
  /*
    Fix yet another manifestation of Bug#2338. 'Volatile' will instruct
    gcc to flush double values out of 80-bit Intel FPU registers before
    performing the comparison.
  */
  volatile double val1, val2;
  val1= (*a)->val_real();
  if (!(*a)->null_value)
  {
    val2= (*b)->val_real();
    if (!(*b)->null_value)
    {
      if (set_null)
        owner->null_value= 0;
      if (val1 < val2)	return -1;
      if (val1 == val2) return 0;
      return 1;
    }
  }
  if (set_null)
    owner->null_value= 1;
  return -1;
}

int Arg_comparator::compare_decimal()
{
  my_decimal decimal1;
  my_decimal *val1= (*a)->val_decimal(&decimal1);
  if (!(*a)->null_value)
  {
    my_decimal decimal2;
    my_decimal *val2= (*b)->val_decimal(&decimal2);
    if (!(*b)->null_value)
    {
      if (set_null)
        owner->null_value= 0;
      return my_decimal_cmp(val1, val2);
    }
  }
  if (set_null)
    owner->null_value= 1;
  return -1;
}

int Arg_comparator::compare_e_real()
{
  double val1= (*a)->val_real();
  double val2= (*b)->val_real();
  if ((*a)->null_value || (*b)->null_value)
    return test((*a)->null_value && (*b)->null_value);
  return test(val1 == val2);
}

int Arg_comparator::compare_e_decimal()
{
  my_decimal decimal1, decimal2;
  my_decimal *val1= (*a)->val_decimal(&decimal1);
  my_decimal *val2= (*b)->val_decimal(&decimal2);
  if ((*a)->null_value || (*b)->null_value)
    return test((*a)->null_value && (*b)->null_value);
  return test(my_decimal_cmp(val1, val2) == 0);
}


int Arg_comparator::compare_real_fixed()
{
  /*
    Fix yet another manifestation of Bug#2338. 'Volatile' will instruct
    gcc to flush double values out of 80-bit Intel FPU registers before
    performing the comparison.
  */
  volatile double val1, val2;
  val1= (*a)->val_real();
  if (!(*a)->null_value)
  {
    val2= (*b)->val_real();
    if (!(*b)->null_value)
    {
      if (set_null)
        owner->null_value= 0;
      if (val1 == val2 || fabs(val1 - val2) < precision)
        return 0;
      if (val1 < val2)
        return -1;
      return 1;
    }
  }
  if (set_null)
    owner->null_value= 1;
  return -1;
}


int Arg_comparator::compare_e_real_fixed()
{
  double val1= (*a)->val_real();
  double val2= (*b)->val_real();
  if ((*a)->null_value || (*b)->null_value)
    return test((*a)->null_value && (*b)->null_value);
  return test(val1 == val2 || fabs(val1 - val2) < precision);
}


int Arg_comparator::compare_int_signed()
{
  longlong val1= (*a)->val_int();
  if (!(*a)->null_value)
  {
    longlong val2= (*b)->val_int();
    if (!(*b)->null_value)
    {
      if (set_null)
        owner->null_value= 0;
      if (val1 < val2)	return -1;
      if (val1 == val2)   return 0;
      return 1;
    }
  }
  if (set_null)
    owner->null_value= 1;
  return -1;
}


/**
  Compare values as BIGINT UNSIGNED.
*/

int Arg_comparator::compare_int_unsigned()
{
  ulonglong val1= (*a)->val_int();
  if (!(*a)->null_value)
  {
    ulonglong val2= (*b)->val_int();
    if (!(*b)->null_value)
    {
      if (set_null)
        owner->null_value= 0;
      if (val1 < val2)	return -1;
      if (val1 == val2)   return 0;
      return 1;
    }
  }
  if (set_null)
    owner->null_value= 1;
  return -1;
}


/**
  Compare signed (*a) with unsigned (*B)
*/

int Arg_comparator::compare_int_signed_unsigned()
{
  longlong sval1= (*a)->val_int();
  if (!(*a)->null_value)
  {
    ulonglong uval2= (ulonglong)(*b)->val_int();
    if (!(*b)->null_value)
    {
      if (set_null)
        owner->null_value= 0;
      if (sval1 < 0 || (ulonglong)sval1 < uval2)
        return -1;
      if ((ulonglong)sval1 == uval2)
        return 0;
      return 1;
    }
  }
  if (set_null)
    owner->null_value= 1;
  return -1;
}


/**
  Compare unsigned (*a) with signed (*B)
*/

int Arg_comparator::compare_int_unsigned_signed()
{
  ulonglong uval1= (ulonglong)(*a)->val_int();
  if (!(*a)->null_value)
  {
    longlong sval2= (*b)->val_int();
    if (!(*b)->null_value)
    {
      if (set_null)
        owner->null_value= 0;
      if (sval2 < 0)
        return 1;
      if (uval1 < (ulonglong)sval2)
        return -1;
      if (uval1 == (ulonglong)sval2)
        return 0;
      return 1;
    }
  }
  if (set_null)
    owner->null_value= 1;
  return -1;
}


int Arg_comparator::compare_e_int()
{
  longlong val1= (*a)->val_int();
  longlong val2= (*b)->val_int();
  if ((*a)->null_value || (*b)->null_value)
    return test((*a)->null_value && (*b)->null_value);
  return test(val1 == val2);
}

/**
  Compare unsigned *a with signed *b or signed *a with unsigned *b.
*/
int Arg_comparator::compare_e_int_diff_signedness()
{
  longlong val1= (*a)->val_int();
  longlong val2= (*b)->val_int();
  if ((*a)->null_value || (*b)->null_value)
    return test((*a)->null_value && (*b)->null_value);
  return (val1 >= 0) && test(val1 == val2);
}

int Arg_comparator::compare_row()
{
  int res= 0;
  bool was_null= 0;
  (*a)->bring_value();
  (*b)->bring_value();

  if ((*a)->null_value || (*b)->null_value)
  {
    owner->null_value= 1;
    return -1;
  }

  uint n= (*a)->cols();
  for (uint i= 0; i<n; i++)
  {
    res= comparators[i].compare();
    /* Aggregate functions don't need special null handling. */
    if (owner->null_value && owner->type() == Item::FUNC_ITEM)
    {
      // NULL was compared
      switch (((Item_func*)owner)->functype()) {
      case Item_func::NE_FUNC:
        break; // NE never aborts on NULL even if abort_on_null is set
      case Item_func::LT_FUNC:
      case Item_func::LE_FUNC:
      case Item_func::GT_FUNC:
      case Item_func::GE_FUNC:
        return -1; // <, <=, > and >= always fail on NULL
      default: // EQ_FUNC
        if (((Item_bool_func2*)owner)->abort_on_null)
          return -1; // We do not need correct NULL returning
      }
      was_null= 1;
      owner->null_value= 0;
      res= 0;  // continue comparison (maybe we will meet explicit difference)
    }
    else if (res)
      return res;
  }
  if (was_null)
  {
    /*
      There was NULL(s) in comparison in some parts, but there was no
      explicit difference in other parts, so we have to return NULL.
    */
    owner->null_value= 1;
    return -1;
  }
  return 0;
}


int Arg_comparator::compare_e_row()
{
  (*a)->bring_value();
  (*b)->bring_value();
  uint n= (*a)->cols();
  for (uint i= 0; i<n; i++)
  {
    if (!comparators[i].compare())
      return 0;
  }
  return 1;
}


void Item_func_truth::fix_length_and_dec()
{
  maybe_null= 0;
  null_value= 0;
  decimals= 0;
  max_length= 1;
}


void Item_func_truth::print(String *str, enum_query_type query_type)
{
  str->append('(');
  args[0]->print(str, query_type);
  str->append(STRING_WITH_LEN(" is "));
  if (! affirmative)
    str->append(STRING_WITH_LEN("not "));
  if (value)
    str->append(STRING_WITH_LEN("true"));
  else
    str->append(STRING_WITH_LEN("false"));
  str->append(')');
}


bool Item_func_truth::val_bool()
{
  bool val= args[0]->val_bool();
  if (args[0]->null_value)
  {
    /*
      NULL val IS {TRUE, FALSE} --> FALSE
      NULL val IS NOT {TRUE, FALSE} --> TRUE
    */
    return (! affirmative);
  }

  if (affirmative)
  {
    /* {TRUE, FALSE} val IS {TRUE, FALSE} value */
    return (val == value);
  }

  /* {TRUE, FALSE} val IS NOT {TRUE, FALSE} value */
  return (val != value);
}


longlong Item_func_truth::val_int()
{
  return (val_bool() ? 1 : 0);
}


bool Item_in_optimizer::fix_left(THD *thd, Item **ref)
{
  if ((!args[0]->fixed && args[0]->fix_fields(thd, args)) ||
      (!cache && !(cache= Item_cache::get_cache(args[0]))))
    return 1;

  cache->setup(args[0]);
  if (cache->cols() == 1)
  {
    if ((used_tables_cache= args[0]->used_tables()))
      cache->set_used_tables(OUTER_REF_TABLE_BIT);
    else
      cache->set_used_tables(0);
  }
  else
  {
    uint n= cache->cols();
    for (uint i= 0; i < n; i++)
    {
      if (args[0]->element_index(i)->used_tables())
	((Item_cache *)cache->element_index(i))->set_used_tables(OUTER_REF_TABLE_BIT);
      else
	((Item_cache *)cache->element_index(i))->set_used_tables(0);
    }
    used_tables_cache= args[0]->used_tables();
  }
  not_null_tables_cache= args[0]->not_null_tables();
  with_sum_func= args[0]->with_sum_func;
  with_field= args[0]->with_field;
  if ((const_item_cache= args[0]->const_item()))
    cache->store(args[0]);
  return 0;
}


bool Item_in_optimizer::fix_fields(THD *thd, Item **ref)
{
  DBUG_ASSERT(fixed == 0);
  if (fix_left(thd, ref))
    return TRUE;
  if (args[0]->maybe_null)
    maybe_null=1;

  if (!args[1]->fixed && args[1]->fix_fields(thd, args+1))
    return TRUE;
  Item_in_subselect * sub= (Item_in_subselect *)args[1];
  if (args[0]->cols() != sub->engine->cols())
  {
    my_error(ER_OPERAND_COLUMNS, MYF(0), args[0]->cols());
    return TRUE;
  }
  if (args[1]->maybe_null)
    maybe_null=1;
  with_sum_func= with_sum_func || args[1]->with_sum_func;
  with_field= with_field || args[1]->with_field;
  used_tables_cache|= args[1]->used_tables();
  not_null_tables_cache|= args[1]->not_null_tables();
  const_item_cache&= args[1]->const_item();
  fixed= 1;
  return FALSE;
}


/**
  Add an expression cache for this subquery if it is needed

  @param thd_arg         Thread handle

  @details
  The function checks whether an expression cache is needed for this item
  and if if so wraps the item into an item of the class
  Item_exp_cache_wrapper with an appropriate expression cache set up there.

  @note
  used from Item::transform()

  @return
  new wrapper item if an expression cache is needed,
  this item - otherwise
*/

Item *Item_in_optimizer::expr_cache_insert_transformer(uchar *thd_arg)
{
  THD *thd= (THD*) thd_arg;
  DBUG_ENTER("Item_in_optimizer::expr_cache_insert_transformer");
  List<Item*> &depends_on= ((Item_subselect *)args[1])->depends_on;

  if (expr_cache)
    DBUG_RETURN(expr_cache);

  /* Add left expression to the list of the parameters of the subquery */
  if (args[0]->cols() == 1)
    depends_on.push_front((Item**)args);
  else
  {
    for (uint i= 0; i < args[0]->cols(); i++)
    {
      depends_on.push_front(args[0]->addr(i));
    }
  }

  if (args[1]->expr_cache_is_needed(thd) &&
      (expr_cache= set_expr_cache(thd, depends_on)))
    DBUG_RETURN(expr_cache);

  /* no cache => return list in original state just to be safe */
  for (uint i= 0; i < args[0]->cols(); i++)
    depends_on.pop();
  DBUG_RETURN(this);
}

/*
   The implementation of optimized \<outer expression\> [NOT] IN \<subquery\>
   predicates. The implementation works as follows.

   For the current value of the outer expression
   
   - If it contains only NULL values, the original (before rewrite by the
     Item_in_subselect rewrite methods) inner subquery is non-correlated and
     was previously executed, there is no need to re-execute it, and the
     previous return value is returned.

   - If it contains NULL values, check if there is a partial match for the
     inner query block by evaluating it. For clarity we repeat here the
     transformation previously performed on the sub-query. The expression

     <tt>
     ( oc_1, ..., oc_n ) 
     \<in predicate\>
     ( SELECT ic_1, ..., ic_n
       FROM \<table\>
       WHERE \<inner where\> 
     )
     </tt>

     was transformed into
     
     <tt>
     ( oc_1, ..., oc_n ) 
     \<in predicate\>
     ( SELECT ic_1, ..., ic_n 
       FROM \<table\> 
       WHERE \<inner where\> AND ... ( ic_k = oc_k OR ic_k IS NULL ) 
       HAVING ... NOT ic_k IS NULL
     )
     </tt>

     The evaluation will now proceed according to special rules set up
     elsewhere. These rules include:

     - The HAVING NOT \<inner column\> IS NULL conditions added by the
       aforementioned rewrite methods will detect whether they evaluated (and
       rejected) a NULL value and if so, will cause the subquery to evaluate
       to NULL. 

     - The added WHERE and HAVING conditions are present only for those inner
       columns that correspond to outer column that are not NULL at the moment.
     
     - If there is an eligible index for executing the subquery, the special
       access method "Full scan on NULL key" is employed which ensures that
       the inner query will detect if there are NULL values resulting from the
       inner query. This access method will quietly resort to table scan if it
       needs to find NULL values as well.

     - Under these conditions, the sub-query need only be evaluated in order to
       find out whether it produced any rows.
     
       - If it did, we know that there was a partial match since there are
         NULL values in the outer row expression.

       - If it did not, the result is FALSE or UNKNOWN. If at least one of the
         HAVING sub-predicates rejected a NULL value corresponding to an outer
         non-NULL, and hence the inner query block returns UNKNOWN upon
         evaluation, there was a partial match and the result is UNKNOWN.

   - If it contains no NULL values, the call is forwarded to the inner query
     block.

     @see Item_in_subselect::val_bool()
     @see Item_is_not_null_test::val_int()
 */

longlong Item_in_optimizer::val_int()
{
  bool tmp;
  DBUG_ASSERT(fixed == 1);
  cache->store(args[0]);
  cache->cache_value();
  
  if (cache->null_value)
  {
    /*
      We're evaluating 
      "<outer_value_list> [NOT] IN (SELECT <inner_value_list>...)" 
      where one or more of the outer values is NULL. 
    */
    if (((Item_in_subselect*)args[1])->is_top_level_item())
    {
      /*
        We're evaluating a top level item, e.g. 
	"<outer_value_list> IN (SELECT <inner_value_list>...)",
	and in this case a NULL value in the outer_value_list means
        that the result shall be NULL/FALSE (makes no difference for
        top level items). The cached value is NULL, so just return
        NULL.
      */
      null_value= 1;
    }
    else
    {
      /*
	We're evaluating an item where a NULL value in either the
        outer or inner value list does not automatically mean that we
        can return NULL/FALSE. An example of such a query is
        "<outer_value_list> NOT IN (SELECT <inner_value_list>...)" 
        The result when there is at least one NULL value is: NULL if the
        SELECT evaluated over the non-NULL values produces at least
        one row, FALSE otherwise
      */
      Item_in_subselect *item_subs=(Item_in_subselect*)args[1]; 
      bool all_left_cols_null= true;
      const uint ncols= cache->cols();

      /*
        Turn off the predicates that are based on column compares for
        which the left part is currently NULL
      */
      for (uint i= 0; i < ncols; i++)
      {
        if (cache->element_index(i)->null_value)
          item_subs->set_cond_guard_var(i, FALSE);
        else 
          all_left_cols_null= false;
      }

      if (!item_subs->is_correlated && 
          all_left_cols_null && result_for_null_param != UNKNOWN)
      {
        /* 
           This is a non-correlated subquery, all values in the outer
           value list are NULL, and we have already evaluated the
           subquery for all NULL values: Return the same result we
           did last time without evaluating the subquery.
        */
        null_value= result_for_null_param;
      } 
      else 
      {
        /* The subquery has to be evaluated */
        (void) item_subs->val_bool_result();
        if (item_subs->engine->no_rows())
          null_value= item_subs->null_value;
        else
          null_value= TRUE;
        if (all_left_cols_null)
          result_for_null_param= null_value;
      }

      /* Turn all predicates back on */
      for (uint i= 0; i < ncols; i++)
        item_subs->set_cond_guard_var(i, TRUE);
    }
    return 0;
  }
  tmp= args[1]->val_bool_result();
  null_value= args[1]->null_value;
  return tmp;
}


void Item_in_optimizer::keep_top_level_cache()
{
  cache->keep_array();
  save_cache= 1;
}


void Item_in_optimizer::cleanup()
{
  DBUG_ENTER("Item_in_optimizer::cleanup");
  Item_bool_func::cleanup();
  if (!save_cache)
    cache= 0;
  expr_cache= 0;
  DBUG_VOID_RETURN;
}


bool Item_in_optimizer::is_null()
{
  val_int();
  return null_value;
}


/**
  Transform an Item_in_optimizer and its arguments with a callback function.

  @param transformer the transformer callback function to be applied to the
         nodes of the tree of the object
  @param parameter to be passed to the transformer

  @detail
    Recursively transform the left and the right operand of this Item. The
    Right operand is an Item_in_subselect or its subclass. To avoid the
    creation of new Items, we use the fact the the left operand of the
    Item_in_subselect is the same as the one of 'this', so instead of
    transforming its operand, we just assign the left operand of the
    Item_in_subselect to be equal to the left operand of 'this'.
    The transformation is not applied further to the subquery operand
    if the IN predicate.

  @returns
    @retval pointer to the transformed item
    @retval NULL if an error occurred
*/

Item *Item_in_optimizer::transform(Item_transformer transformer, uchar *argument)
{
  Item *new_item;

  DBUG_ASSERT(!current_thd->is_stmt_prepare());
  DBUG_ASSERT(arg_count == 2);

  /* Transform the left IN operand. */
  new_item= (*args)->transform(transformer, argument);
  if (!new_item)
    return 0;
  /*
    THD::change_item_tree() should be called only if the tree was
    really transformed, i.e. when a new item has been created.
    Otherwise we'll be allocating a lot of unnecessary memory for
    change records at each execution.
  */
  if ((*args) != new_item)
    current_thd->change_item_tree(args, new_item);

  /*
    Transform the right IN operand which should be an Item_in_subselect or a
    subclass of it. The left operand of the IN must be the same as the left
    operand of this Item_in_optimizer, so in this case there is no further
    transformation, we only make both operands the same.
    TODO: is it the way it should be?
  */
  DBUG_ASSERT((args[1])->type() == Item::SUBSELECT_ITEM &&
              (((Item_subselect*)(args[1]))->substype() ==
               Item_subselect::IN_SUBS ||
               ((Item_subselect*)(args[1]))->substype() ==
               Item_subselect::ALL_SUBS ||
               ((Item_subselect*)(args[1]))->substype() ==
               Item_subselect::ANY_SUBS));

  Item_in_subselect *in_arg= (Item_in_subselect*)args[1];
  in_arg->left_expr= args[0];

  return (this->*transformer)(argument);
}


longlong Item_func_eq::val_int()
{
  DBUG_ASSERT(fixed == 1);
  int value= cmp.compare();
  return value == 0 ? 1 : 0;
}


/** Same as Item_func_eq, but NULL = NULL. */

void Item_func_equal::fix_length_and_dec()
{
  Item_bool_func2::fix_length_and_dec();
  maybe_null=null_value=0;
}

longlong Item_func_equal::val_int()
{
  DBUG_ASSERT(fixed == 1);
  return cmp.compare();
}

longlong Item_func_ne::val_int()
{
  DBUG_ASSERT(fixed == 1);
  int value= cmp.compare();
  return value != 0 && !null_value ? 1 : 0;
}


longlong Item_func_ge::val_int()
{
  DBUG_ASSERT(fixed == 1);
  int value= cmp.compare();
  return value >= 0 ? 1 : 0;
}


longlong Item_func_gt::val_int()
{
  DBUG_ASSERT(fixed == 1);
  int value= cmp.compare();
  return value > 0 ? 1 : 0;
}

longlong Item_func_le::val_int()
{
  DBUG_ASSERT(fixed == 1);
  int value= cmp.compare();
  return value <= 0 && !null_value ? 1 : 0;
}


longlong Item_func_lt::val_int()
{
  DBUG_ASSERT(fixed == 1);
  int value= cmp.compare();
  return value < 0 && !null_value ? 1 : 0;
}


longlong Item_func_strcmp::val_int()
{
  DBUG_ASSERT(fixed == 1);
  String *a=args[0]->val_str(&cmp.value1);
  String *b=args[1]->val_str(&cmp.value2);
  if (!a || !b)
  {
    null_value=1;
    return 0;
  }
  int value= sortcmp(a,b,cmp.cmp_collation.collation);
  null_value=0;
  return !value ? 0 : (value < 0 ? (longlong) -1 : (longlong) 1);
}


bool Item_func_opt_neg::eq(const Item *item, bool binary_cmp) const
{
  /* Assume we don't have rtti */
  if (this == item)
    return 1;
  if (item->type() != FUNC_ITEM)
    return 0;
  Item_func *item_func=(Item_func*) item;
  if (arg_count != item_func->arg_count ||
      functype() != item_func->functype())
    return 0;
  if (negated != ((Item_func_opt_neg *) item_func)->negated)
    return 0;
  for (uint i=0; i < arg_count ; i++)
    if (!args[i]->eq(item_func->arguments()[i], binary_cmp))
      return 0;
  return 1;
}


void Item_func_interval::fix_length_and_dec()
{
  uint rows= row->cols();
  
  use_decimal_comparison= ((row->element_index(0)->result_type() ==
                            DECIMAL_RESULT) ||
                           (row->element_index(0)->result_type() ==
                            INT_RESULT));
  if (rows > 8)
  {
    bool not_null_consts= TRUE;

    for (uint i= 1; not_null_consts && i < rows; i++)
    {
      Item *el= row->element_index(i);
      not_null_consts&= el->const_item() & !el->is_null();
    }

    if (not_null_consts &&
        (intervals=
          (interval_range*) sql_alloc(sizeof(interval_range) * (rows - 1))))
    {
      if (use_decimal_comparison)
      {
        for (uint i= 1; i < rows; i++)
        {
          Item *el= row->element_index(i);
          interval_range *range= intervals + (i-1);
          if ((el->result_type() == DECIMAL_RESULT) ||
              (el->result_type() == INT_RESULT))
          {
            range->type= DECIMAL_RESULT;
            range->dec.init();
            my_decimal *dec= el->val_decimal(&range->dec);
            if (dec != &range->dec)
            {
              range->dec= *dec;
              range->dec.fix_buffer_pointer();
            }
          }
          else
          {
            range->type= REAL_RESULT;
            range->dbl= el->val_real();
          }
        }
      }
      else
      {
        for (uint i= 1; i < rows; i++)
        {
          intervals[i-1].dbl= row->element_index(i)->val_real();
        }
      }
    }
  }
  maybe_null= 0;
  max_length= 2;
  used_tables_cache|= row->used_tables();
  not_null_tables_cache= row->not_null_tables();
  with_sum_func= with_sum_func || row->with_sum_func;
  with_field= with_field || row->with_field;
  const_item_cache&= row->const_item();
}


/**
  Execute Item_func_interval().

  @note
    If we are doing a decimal comparison, we are evaluating the first
    item twice.

  @return
    - -1 if null value,
    - 0 if lower than lowest
    - 1 - arg_count-1 if between args[n] and args[n+1]
    - arg_count if higher than biggest argument
*/

longlong Item_func_interval::val_int()
{
  DBUG_ASSERT(fixed == 1);
  double value;
  my_decimal dec_buf, *dec= NULL;
  uint i;

  if (use_decimal_comparison)
  {
    dec= row->element_index(0)->val_decimal(&dec_buf);
    if (row->element_index(0)->null_value)
      return -1;
    my_decimal2double(E_DEC_FATAL_ERROR, dec, &value);
  }
  else
  {
    value= row->element_index(0)->val_real();
    if (row->element_index(0)->null_value)
      return -1;
  }

  if (intervals)
  {					// Use binary search to find interval
    uint start,end;
    start= 0;
    end=   row->cols()-2;
    while (start != end)
    {
      uint mid= (start + end + 1) / 2;
      interval_range *range= intervals + mid;
      my_bool cmp_result;
      /*
        The values in the range intervall may have different types,
        Only do a decimal comparision of the first argument is a decimal
        and we are comparing against a decimal
      */
      if (dec && range->type == DECIMAL_RESULT)
        cmp_result= my_decimal_cmp(&range->dec, dec) <= 0;
      else
        cmp_result= (range->dbl <= value);
      if (cmp_result)
	start= mid;
      else
	end= mid - 1;
    }
    interval_range *range= intervals+start;
    return ((dec && range->type == DECIMAL_RESULT) ?
            my_decimal_cmp(dec, &range->dec) < 0 :
            value < range->dbl) ? 0 : start + 1;
  }

  for (i=1 ; i < row->cols() ; i++)
  {
    Item *el= row->element_index(i);
    if (use_decimal_comparison &&
        ((el->result_type() == DECIMAL_RESULT) ||
         (el->result_type() == INT_RESULT)))
    {
      my_decimal e_dec_buf, *e_dec= el->val_decimal(&e_dec_buf);
      /* Skip NULL ranges. */
      if (el->null_value)
        continue;
      if (my_decimal_cmp(e_dec, dec) > 0)
        return i - 1;
    }
    else 
    {
      double val= el->val_real();
      /* Skip NULL ranges. */
      if (el->null_value)
        continue;
      if (val > value)
        return i - 1;
    }
  }
  return i-1;
}


/**
  Perform context analysis of a BETWEEN item tree.

    This function performs context analysis (name resolution) and calculates
    various attributes of the item tree with Item_func_between as its root.
    The function saves in ref the pointer to the item or to a newly created
    item that is considered as a replacement for the original one.

  @param thd     reference to the global context of the query thread
  @param ref     pointer to Item* variable where pointer to resulting "fixed"
                 item is to be assigned

  @note
    Let T0(e)/T1(e) be the value of not_null_tables(e) when e is used on
    a predicate/function level. Then it's easy to show that:
    @verbatim
      T0(e BETWEEN e1 AND e2)     = union(T1(e),T1(e1),T1(e2))
      T1(e BETWEEN e1 AND e2)     = union(T1(e),intersection(T1(e1),T1(e2)))
      T0(e NOT BETWEEN e1 AND e2) = union(T1(e),intersection(T1(e1),T1(e2)))
      T1(e NOT BETWEEN e1 AND e2) = union(T1(e),intersection(T1(e1),T1(e2)))
    @endverbatim

  @retval
    0   ok
  @retval
    1   got error
*/

bool Item_func_between::fix_fields(THD *thd, Item **ref)
{
  if (Item_func_opt_neg::fix_fields(thd, ref))
    return 1;

  thd->lex->current_select->between_count++;

  /* not_null_tables_cache == union(T1(e),T1(e1),T1(e2)) */
  if (pred_level && !negated)
    return 0;

  /* not_null_tables_cache == union(T1(e), intersection(T1(e1),T1(e2))) */
  not_null_tables_cache= (args[0]->not_null_tables() |
                          (args[1]->not_null_tables() &
                           args[2]->not_null_tables()));

  return 0;
}


void Item_func_between::fix_length_and_dec()
{
  max_length= 1;
  int i;
  bool datetime_found= FALSE;
  int time_items_found= 0;
  compare_as_dates= TRUE;
  THD *thd= current_thd;

  /*
    As some compare functions are generated after sql_yacc,
    we have to check for out of memory conditions here
  */
  if (!args[0] || !args[1] || !args[2])
    return;
  if ( agg_cmp_type(&cmp_type, args, 3))
    return;
  if (cmp_type == STRING_RESULT &&
      agg_arg_charsets(cmp_collation, args, 3, MY_COLL_CMP_CONV, 1))
   return;

  /*
    Detect the comparison of DATE/DATETIME items.
    At least one of items should be a DATE/DATETIME item and other items
    should return the STRING result.
  */
  if (cmp_type == STRING_RESULT)
  {
    for (i= 0; i < 3; i++)
    {
      if (args[i]->is_datetime())
      {
        datetime_found= TRUE;
        continue;
      }
      if (args[i]->field_type() == MYSQL_TYPE_TIME &&
          args[i]->result_as_longlong())
        time_items_found++;
    }
  }
  if (!datetime_found)
    compare_as_dates= FALSE;

  if (compare_as_dates)
  {
    ge_cmp.set_datetime_cmp_func(this, args, args + 1);
    le_cmp.set_datetime_cmp_func(this, args, args + 2);
  }
  else if (time_items_found == 3)
  {
    /* Compare TIME items as integers. */
    cmp_type= INT_RESULT;
  }
  else if (args[0]->real_item()->type() == FIELD_ITEM &&
           thd->lex->sql_command != SQLCOM_CREATE_VIEW &&
           thd->lex->sql_command != SQLCOM_SHOW_CREATE)
  {
    Item_field *field_item= (Item_field*) (args[0]->real_item());
    if (field_item->field->can_be_compared_as_longlong())
    {
      /*
        The following can't be recoded with || as convert_constant_item
        changes the argument
      */
      if (convert_constant_item(thd, field_item, &args[1]))
        cmp_type=INT_RESULT;			// Works for all types.
      if (convert_constant_item(thd, field_item, &args[2]))
        cmp_type=INT_RESULT;			// Works for all types.
    }
  }
}


longlong Item_func_between::val_int()
{						// ANSI BETWEEN
  DBUG_ASSERT(fixed == 1);
  if (compare_as_dates)
  {
    int ge_res, le_res;

    ge_res= ge_cmp.compare();
    if ((null_value= args[0]->null_value))
      return 0;
    le_res= le_cmp.compare();

    if (!args[1]->null_value && !args[2]->null_value)
      return (longlong) ((ge_res >= 0 && le_res <=0) != negated);
    else if (args[1]->null_value)
    {
      null_value= le_res > 0;			// not null if false range.
    }
    else
    {
      null_value= ge_res < 0;
    }
  }
  else if (cmp_type == STRING_RESULT)
  {
    String *value,*a,*b;
    value=args[0]->val_str(&value0);
    if ((null_value=args[0]->null_value))
      return 0;
    a=args[1]->val_str(&value1);
    b=args[2]->val_str(&value2);
    if (!args[1]->null_value && !args[2]->null_value)
      return (longlong) ((sortcmp(value,a,cmp_collation.collation) >= 0 &&
                          sortcmp(value,b,cmp_collation.collation) <= 0) !=
                         negated);
    if (args[1]->null_value && args[2]->null_value)
      null_value=1;
    else if (args[1]->null_value)
    {
      // Set to not null if false range.
      null_value= sortcmp(value,b,cmp_collation.collation) <= 0;
    }
    else
    {
      // Set to not null if false range.
      null_value= sortcmp(value,a,cmp_collation.collation) >= 0;
    }
  }
  else if (cmp_type == INT_RESULT)
  {
    longlong value=args[0]->val_int(), a, b;
    if ((null_value=args[0]->null_value))
      return 0;					/* purecov: inspected */
    a=args[1]->val_int();
    b=args[2]->val_int();
    if (!args[1]->null_value && !args[2]->null_value)
      return (longlong) ((value >= a && value <= b) != negated);
    if (args[1]->null_value && args[2]->null_value)
      null_value=1;
    else if (args[1]->null_value)
    {
      null_value= value <= b;			// not null if false range.
    }
    else
    {
      null_value= value >= a;
    }
  }
  else if (cmp_type == DECIMAL_RESULT)
  {
    my_decimal dec_buf, *dec= args[0]->val_decimal(&dec_buf),
               a_buf, *a_dec, b_buf, *b_dec;
    if ((null_value=args[0]->null_value))
      return 0;					/* purecov: inspected */
    a_dec= args[1]->val_decimal(&a_buf);
    b_dec= args[2]->val_decimal(&b_buf);
    if (!args[1]->null_value && !args[2]->null_value)
      return (longlong) ((my_decimal_cmp(dec, a_dec) >= 0 &&
                          my_decimal_cmp(dec, b_dec) <= 0) != negated);
    if (args[1]->null_value && args[2]->null_value)
      null_value=1;
    else if (args[1]->null_value)
      null_value= (my_decimal_cmp(dec, b_dec) <= 0);
    else
      null_value= (my_decimal_cmp(dec, a_dec) >= 0);
  }
  else
  {
    double value= args[0]->val_real(),a,b;
    if ((null_value=args[0]->null_value))
      return 0;					/* purecov: inspected */
    a= args[1]->val_real();
    b= args[2]->val_real();
    if (!args[1]->null_value && !args[2]->null_value)
      return (longlong) ((value >= a && value <= b) != negated);
    if (args[1]->null_value && args[2]->null_value)
      null_value=1;
    else if (args[1]->null_value)
    {
      null_value= value <= b;			// not null if false range.
    }
    else
    {
      null_value= value >= a;
    }
  }
  return (longlong) (!null_value && negated);
}


void Item_func_between::print(String *str, enum_query_type query_type)
{
  str->append('(');
  args[0]->print(str, query_type);
  if (negated)
    str->append(STRING_WITH_LEN(" not"));
  str->append(STRING_WITH_LEN(" between "));
  args[1]->print(str, query_type);
  str->append(STRING_WITH_LEN(" and "));
  args[2]->print(str, query_type);
  str->append(')');
}

void
Item_func_ifnull::fix_length_and_dec()
{
  agg_result_type(&hybrid_type, args, 2);
  maybe_null=args[1]->maybe_null;
  decimals= max(args[0]->decimals, args[1]->decimals);
  unsigned_flag= args[0]->unsigned_flag && args[1]->unsigned_flag;

  if (hybrid_type == DECIMAL_RESULT || hybrid_type == INT_RESULT) 
  {
    int len0= args[0]->max_length - args[0]->decimals
      - (args[0]->unsigned_flag ? 0 : 1);

    int len1= args[1]->max_length - args[1]->decimals
      - (args[1]->unsigned_flag ? 0 : 1);

    max_length= max(len0, len1) + decimals + (unsigned_flag ? 0 : 1);
  }
  else
    max_length= max(args[0]->max_length, args[1]->max_length);

  switch (hybrid_type) {
  case STRING_RESULT:
    agg_arg_charsets(collation, args, arg_count, MY_COLL_CMP_CONV, 1);
    break;
  case DECIMAL_RESULT:
  case REAL_RESULT:
    break;
  case INT_RESULT:
    decimals= 0;
    break;
  case ROW_RESULT:
  default:
    DBUG_ASSERT(0);
  }
  cached_field_type= agg_field_type(args, 2);
}


uint Item_func_ifnull::decimal_precision() const
{
  int arg0_int_part= args[0]->decimal_int_part();
  int arg1_int_part= args[1]->decimal_int_part();
  int max_int_part= max(arg0_int_part, arg1_int_part);
  int precision= max_int_part + decimals;
  return min(precision, DECIMAL_MAX_PRECISION);
}


enum_field_types Item_func_ifnull::field_type() const 
{
  return cached_field_type;
}

Field *Item_func_ifnull::tmp_table_field(TABLE *table)
{
  return tmp_table_field_from_field_type(table, 0);
}

double
Item_func_ifnull::real_op()
{
  DBUG_ASSERT(fixed == 1);
  double value= args[0]->val_real();
  if (!args[0]->null_value)
  {
    null_value=0;
    return value;
  }
  value= args[1]->val_real();
  if ((null_value=args[1]->null_value))
    return 0.0;
  return value;
}

longlong
Item_func_ifnull::int_op()
{
  DBUG_ASSERT(fixed == 1);
  longlong value=args[0]->val_int();
  if (!args[0]->null_value)
  {
    null_value=0;
    return value;
  }
  value=args[1]->val_int();
  if ((null_value=args[1]->null_value))
    return 0;
  return value;
}


my_decimal *Item_func_ifnull::decimal_op(my_decimal *decimal_value)
{
  DBUG_ASSERT(fixed == 1);
  my_decimal *value= args[0]->val_decimal(decimal_value);
  if (!args[0]->null_value)
  {
    null_value= 0;
    return value;
  }
  value= args[1]->val_decimal(decimal_value);
  if ((null_value= args[1]->null_value))
    return 0;
  return value;
}


String *
Item_func_ifnull::str_op(String *str)
{
  DBUG_ASSERT(fixed == 1);
  String *res  =args[0]->val_str(str);
  if (!args[0]->null_value)
  {
    null_value=0;
    res->set_charset(collation.collation);
    return res;
  }
  res=args[1]->val_str(str);
  if ((null_value=args[1]->null_value))
    return 0;
  res->set_charset(collation.collation);
  return res;
}


/**
  Perform context analysis of an IF item tree.

    This function performs context analysis (name resolution) and calculates
    various attributes of the item tree with Item_func_if as its root.
    The function saves in ref the pointer to the item or to a newly created
    item that is considered as a replacement for the original one.

  @param thd     reference to the global context of the query thread
  @param ref     pointer to Item* variable where pointer to resulting "fixed"
                 item is to be assigned

  @note
    Let T0(e)/T1(e) be the value of not_null_tables(e) when e is used on
    a predicate/function level. Then it's easy to show that:
    @verbatim
      T0(IF(e,e1,e2)  = T1(IF(e,e1,e2))
      T1(IF(e,e1,e2)) = intersection(T1(e1),T1(e2))
    @endverbatim

  @retval
    0   ok
  @retval
    1   got error
*/

bool
Item_func_if::fix_fields(THD *thd, Item **ref)
{
  DBUG_ASSERT(fixed == 0);
  args[0]->top_level_item();

  if (Item_func::fix_fields(thd, ref))
    return 1;

  not_null_tables_cache= (args[1]->not_null_tables() &
                          args[2]->not_null_tables());

  return 0;
}


void
Item_func_if::fix_length_and_dec()
{
  maybe_null=args[1]->maybe_null || args[2]->maybe_null;
  decimals= max(args[1]->decimals, args[2]->decimals);
  unsigned_flag=args[1]->unsigned_flag && args[2]->unsigned_flag;

  enum Item_result arg1_type=args[1]->result_type();
  enum Item_result arg2_type=args[2]->result_type();
  bool null1=args[1]->const_item() && args[1]->null_value;
  bool null2=args[2]->const_item() && args[2]->null_value;

  if (null1)
  {
    cached_result_type= arg2_type;
    collation.set(args[2]->collation.collation);
    cached_field_type= args[2]->field_type();
  }
  else if (null2)
  {
    cached_result_type= arg1_type;
    collation.set(args[1]->collation.collation);
    cached_field_type= args[1]->field_type();
  }
  else
  {
    agg_result_type(&cached_result_type, args+1, 2);
    if (cached_result_type == STRING_RESULT)
    {
      if (agg_arg_charsets(collation, args+1, 2, MY_COLL_ALLOW_CONV, 1))
        return;
    }
    else
    {
      collation.set(&my_charset_bin);	// Number
    }
    cached_field_type= agg_field_type(args + 1, 2);
  }

  if ((cached_result_type == DECIMAL_RESULT )
      || (cached_result_type == INT_RESULT))
  {
    int len1= args[1]->max_length - args[1]->decimals
      - (args[1]->unsigned_flag ? 0 : 1);

    int len2= args[2]->max_length - args[2]->decimals
      - (args[2]->unsigned_flag ? 0 : 1);

    max_length=max(len1, len2) + decimals + (unsigned_flag ? 0 : 1);
  }
  else
    max_length= max(args[1]->max_length, args[2]->max_length);
}


uint Item_func_if::decimal_precision() const
{
  int arg1_prec= args[1]->decimal_int_part();
  int arg2_prec= args[2]->decimal_int_part();
  int precision=max(arg1_prec,arg2_prec) + decimals;
  return min(precision, DECIMAL_MAX_PRECISION);
}


double
Item_func_if::val_real()
{
  DBUG_ASSERT(fixed == 1);
  Item *arg= args[0]->val_bool() ? args[1] : args[2];
  double value= arg->val_real();
  null_value=arg->null_value;
  return value;
}

longlong
Item_func_if::val_int()
{
  DBUG_ASSERT(fixed == 1);
  Item *arg= args[0]->val_bool() ? args[1] : args[2];
  longlong value=arg->val_int();
  null_value=arg->null_value;
  return value;
}

String *
Item_func_if::val_str(String *str)
{
  DBUG_ASSERT(fixed == 1);
  Item *arg= args[0]->val_bool() ? args[1] : args[2];
  String *res=arg->val_str(str);
  if (res)
    res->set_charset(collation.collation);
  null_value=arg->null_value;
  return res;
}


my_decimal *
Item_func_if::val_decimal(my_decimal *decimal_value)
{
  DBUG_ASSERT(fixed == 1);
  Item *arg= args[0]->val_bool() ? args[1] : args[2];
  my_decimal *value= arg->val_decimal(decimal_value);
  null_value= arg->null_value;
  return value;
}


void
Item_func_nullif::fix_length_and_dec()
{
  Item_bool_func2::fix_length_and_dec();
  maybe_null=1;
  if (args[0])					// Only false if EOM
  {
    max_length=args[0]->max_length;
    decimals=args[0]->decimals;
    unsigned_flag= args[0]->unsigned_flag;
    cached_result_type= args[0]->result_type();
    if (cached_result_type == STRING_RESULT &&
        agg_arg_charsets(collation, args, arg_count, MY_COLL_CMP_CONV, 1))
      return;
  }
}


/**
  @note
  Note that we have to evaluate the first argument twice as the compare
  may have been done with a different type than return value
  @return
    NULL  if arguments are equal
  @return
    the first argument if not equal
*/

double
Item_func_nullif::val_real()
{
  DBUG_ASSERT(fixed == 1);
  double value;
  if (!cmp.compare())
  {
    null_value=1;
    return 0.0;
  }
  value= args[0]->val_real();
  null_value=args[0]->null_value;
  return value;
}

longlong
Item_func_nullif::val_int()
{
  DBUG_ASSERT(fixed == 1);
  longlong value;
  if (!cmp.compare())
  {
    null_value=1;
    return 0;
  }
  value=args[0]->val_int();
  null_value=args[0]->null_value;
  return value;
}

String *
Item_func_nullif::val_str(String *str)
{
  DBUG_ASSERT(fixed == 1);
  String *res;
  if (!cmp.compare())
  {
    null_value=1;
    return 0;
  }
  res=args[0]->val_str(str);
  null_value=args[0]->null_value;
  return res;
}


my_decimal *
Item_func_nullif::val_decimal(my_decimal * decimal_value)
{
  DBUG_ASSERT(fixed == 1);
  my_decimal *res;
  if (!cmp.compare())
  {
    null_value=1;
    return 0;
  }
  res= args[0]->val_decimal(decimal_value);
  null_value= args[0]->null_value;
  return res;
}


bool
Item_func_nullif::is_null()
{
  return (null_value= (!cmp.compare() ? 1 : args[0]->null_value)); 
}


/**
    Find and return matching items for CASE or ELSE item if all compares
    are failed or NULL if ELSE item isn't defined.

  IMPLEMENTATION
    In order to do correct comparisons of the CASE expression (the expression
    between CASE and the first WHEN) with each WHEN expression several
    comparators are used. One for each result type. CASE expression can be
    evaluated up to # of different result types are used. To check whether
    the CASE expression already was evaluated for a particular result type
    a bit mapped variable value_added_map is used. Result types are mapped
    to it according to their int values i.e. STRING_RESULT is mapped to bit
    0, REAL_RESULT to bit 1, so on.

  @retval
    NULL  Nothing found and there is no ELSE expression defined
  @retval
    item  Found item or ELSE item if defined and all comparisons are
           failed
*/

Item *Item_func_case::find_item(String *str)
{
  uint value_added_map= 0;

  if (first_expr_num == -1)
  {
    for (uint i=0 ; i < ncases ; i+=2)
    {
      // No expression between CASE and the first WHEN
      if (args[i]->val_bool())
	return args[i+1];
      continue;
    }
  }
  else
  {
    /* Compare every WHEN argument with it and return the first match */
    for (uint i=0 ; i < ncases ; i+=2)
    {
      if (args[i]->real_item()->type() == NULL_ITEM)
        continue;
      cmp_type= item_cmp_type(left_result_type, args[i]->result_type());
      DBUG_ASSERT(cmp_type != ROW_RESULT);
      DBUG_ASSERT(cmp_items[(uint)cmp_type]);
      if (!(value_added_map & (1<<(uint)cmp_type)))
      {
        cmp_items[(uint)cmp_type]->store_value(args[first_expr_num]);
        if ((null_value=args[first_expr_num]->null_value))
          return else_expr_num != -1 ? args[else_expr_num] : 0;
        value_added_map|= 1<<(uint)cmp_type;
      }
      if (!cmp_items[(uint)cmp_type]->cmp(args[i]) && !args[i]->null_value)
        return args[i + 1];
    }
  }
  // No, WHEN clauses all missed, return ELSE expression
  return else_expr_num != -1 ? args[else_expr_num] : 0;
}


String *Item_func_case::val_str(String *str)
{
  DBUG_ASSERT(fixed == 1);
  String *res;
  Item *item=find_item(str);

  if (!item)
  {
    null_value=1;
    return 0;
  }
  null_value= 0;
  if (!(res=item->val_str(str)))
    null_value= 1;
  return res;
}


longlong Item_func_case::val_int()
{
  DBUG_ASSERT(fixed == 1);
  char buff[MAX_FIELD_WIDTH];
  String dummy_str(buff,sizeof(buff),default_charset());
  Item *item=find_item(&dummy_str);
  longlong res;

  if (!item)
  {
    null_value=1;
    return 0;
  }
  res=item->val_int();
  null_value=item->null_value;
  return res;
}

double Item_func_case::val_real()
{
  DBUG_ASSERT(fixed == 1);
  char buff[MAX_FIELD_WIDTH];
  String dummy_str(buff,sizeof(buff),default_charset());
  Item *item=find_item(&dummy_str);
  double res;

  if (!item)
  {
    null_value=1;
    return 0;
  }
  res= item->val_real();
  null_value=item->null_value;
  return res;
}


my_decimal *Item_func_case::val_decimal(my_decimal *decimal_value)
{
  DBUG_ASSERT(fixed == 1);
  char buff[MAX_FIELD_WIDTH];
  String dummy_str(buff, sizeof(buff), default_charset());
  Item *item= find_item(&dummy_str);
  my_decimal *res;

  if (!item)
  {
    null_value=1;
    return 0;
  }

  res= item->val_decimal(decimal_value);
  null_value= item->null_value;
  return res;
}


bool Item_func_case::fix_fields(THD *thd, Item **ref)
{
  /*
    buff should match stack usage from
    Item_func_case::val_int() -> Item_func_case::find_item()
  */
#ifndef EMBEDDED_LIBRARY
  uchar buff[MAX_FIELD_WIDTH*2+sizeof(String)*2+sizeof(String*)*2+sizeof(double)*2+sizeof(longlong)*2];
#endif
  bool res= Item_func::fix_fields(thd, ref);
  /*
    Call check_stack_overrun after fix_fields to be sure that stack variable
    is not optimized away
  */
  if (check_stack_overrun(thd, STACK_MIN_SIZE, buff))
    return TRUE;				// Fatal error flag is set!
  return res;
}


void Item_func_case::agg_str_lengths(Item* arg)
{
  set_if_bigger(max_length, arg->max_length);
  set_if_bigger(decimals, arg->decimals);
  unsigned_flag= unsigned_flag && arg->unsigned_flag;
}


void Item_func_case::agg_num_lengths(Item *arg)
{
  uint len= my_decimal_length_to_precision(arg->max_length, arg->decimals,
                                           arg->unsigned_flag) - arg->decimals;
  set_if_bigger(max_length, len); 
  set_if_bigger(decimals, arg->decimals);
  unsigned_flag= unsigned_flag && arg->unsigned_flag; 
}


void Item_func_case::fix_length_and_dec()
{
  Item **agg;
  uint nagg;
  uint found_types= 0;
  if (!(agg= (Item**) sql_alloc(sizeof(Item*)*(ncases+1))))
    return;
  
  /*
    Aggregate all THEN and ELSE expression types
    and collations when string result
  */
  
  for (nagg= 0 ; nagg < ncases/2 ; nagg++)
    agg[nagg]= args[nagg*2+1];
  
  if (else_expr_num != -1)
    agg[nagg++]= args[else_expr_num];
  
  agg_result_type(&cached_result_type, agg, nagg);
  if ((cached_result_type == STRING_RESULT) &&
      agg_arg_charsets(collation, agg, nagg, MY_COLL_ALLOW_CONV, 1))
    return;
  
  cached_field_type= agg_field_type(agg, nagg);
  /*
    Aggregate first expression and all THEN expression types
    and collations when string comparison
  */
  if (first_expr_num != -1)
  {
    uint i;
    agg[0]= args[first_expr_num];
    left_result_type= agg[0]->result_type();

    for (nagg= 0; nagg < ncases/2 ; nagg++)
      agg[nagg+1]= args[nagg*2];
    nagg++;
    if (!(found_types= collect_cmp_types(agg, nagg)))
      return;
    if (with_sum_func || current_thd->lex->current_select->group_list.elements)
    {
      /*
        See TODO commentary in the setup_copy_fields function:
        item in a group may be wrapped with an Item_copy_string item.
        That item has a STRING_RESULT result type, so we need
        to take this type into account.
      */
      found_types |= (1 << item_cmp_type(left_result_type, STRING_RESULT));
    }

    for (i= 0; i <= (uint)DECIMAL_RESULT; i++)
    {
      if (found_types & (1 << i) && !cmp_items[i])
      {
        DBUG_ASSERT((Item_result)i != ROW_RESULT);
        if ((Item_result)i == STRING_RESULT &&
            agg_arg_charsets(cmp_collation, agg, nagg, MY_COLL_CMP_CONV, 1))
          return;
        if (!(cmp_items[i]=
            cmp_item::get_comparator((Item_result)i,
                                     cmp_collation.collation)))
          return;
      }
    }
  }

  if (else_expr_num == -1 || args[else_expr_num]->maybe_null)
    maybe_null=1;
  
  max_length=0;
  decimals=0;
  unsigned_flag= TRUE;
  if (cached_result_type == STRING_RESULT)
  {
    for (uint i= 0; i < ncases; i+= 2)
      agg_str_lengths(args[i + 1]);
    if (else_expr_num != -1)
      agg_str_lengths(args[else_expr_num]);
  }
  else
  {
    for (uint i= 0; i < ncases; i+= 2)
      agg_num_lengths(args[i + 1]);
    if (else_expr_num != -1) 
      agg_num_lengths(args[else_expr_num]);
    max_length= my_decimal_precision_to_length(max_length + decimals, decimals,
                                               unsigned_flag);
  }
}


uint Item_func_case::decimal_precision() const
{
  int max_int_part=0;
  for (uint i=0 ; i < ncases ; i+=2)
    set_if_bigger(max_int_part, args[i+1]->decimal_int_part());

  if (else_expr_num != -1) 
    set_if_bigger(max_int_part, args[else_expr_num]->decimal_int_part());
  return min(max_int_part + decimals, DECIMAL_MAX_PRECISION);
}


/**
  @todo
    Fix this so that it prints the whole CASE expression
*/

void Item_func_case::print(String *str, enum_query_type query_type)
{
  str->append(STRING_WITH_LEN("(case "));
  if (first_expr_num != -1)
  {
    args[first_expr_num]->print(str, query_type);
    str->append(' ');
  }
  for (uint i=0 ; i < ncases ; i+=2)
  {
    str->append(STRING_WITH_LEN("when "));
    args[i]->print(str, query_type);
    str->append(STRING_WITH_LEN(" then "));
    args[i+1]->print(str, query_type);
    str->append(' ');
  }
  if (else_expr_num != -1)
  {
    str->append(STRING_WITH_LEN("else "));
    args[else_expr_num]->print(str, query_type);
    str->append(' ');
  }
  str->append(STRING_WITH_LEN("end)"));
}


void Item_func_case::cleanup()
{
  uint i;
  DBUG_ENTER("Item_func_case::cleanup");
  Item_func::cleanup();
  for (i= 0; i <= (uint)DECIMAL_RESULT; i++)
  {
    delete cmp_items[i];
    cmp_items[i]= 0;
  }
  DBUG_VOID_RETURN;
}


/**
  Coalesce - return first not NULL argument.
*/

String *Item_func_coalesce::str_op(String *str)
{
  DBUG_ASSERT(fixed == 1);
  null_value=0;
  for (uint i=0 ; i < arg_count ; i++)
  {
    String *res;
    if ((res=args[i]->val_str(str)))
      return res;
  }
  null_value=1;
  return 0;
}

longlong Item_func_coalesce::int_op()
{
  DBUG_ASSERT(fixed == 1);
  null_value=0;
  for (uint i=0 ; i < arg_count ; i++)
  {
    longlong res=args[i]->val_int();
    if (!args[i]->null_value)
      return res;
  }
  null_value=1;
  return 0;
}

double Item_func_coalesce::real_op()
{
  DBUG_ASSERT(fixed == 1);
  null_value=0;
  for (uint i=0 ; i < arg_count ; i++)
  {
    double res= args[i]->val_real();
    if (!args[i]->null_value)
      return res;
  }
  null_value=1;
  return 0;
}


my_decimal *Item_func_coalesce::decimal_op(my_decimal *decimal_value)
{
  DBUG_ASSERT(fixed == 1);
  null_value= 0;
  for (uint i= 0; i < arg_count; i++)
  {
    my_decimal *res= args[i]->val_decimal(decimal_value);
    if (!args[i]->null_value)
      return res;
  }
  null_value=1;
  return 0;
}


void Item_func_coalesce::fix_length_and_dec()
{
  cached_field_type= agg_field_type(args, arg_count);
  agg_result_type(&hybrid_type, args, arg_count);
  switch (hybrid_type) {
  case STRING_RESULT:
    count_only_length();
    decimals= NOT_FIXED_DEC;
    agg_arg_charsets(collation, args, arg_count, MY_COLL_ALLOW_CONV, 1);
    break;
  case DECIMAL_RESULT:
    count_decimal_length();
    break;
  case REAL_RESULT:
    count_real_length();
    break;
  case INT_RESULT:
    count_only_length();
    decimals= 0;
    break;
  case ROW_RESULT:
  default:
    DBUG_ASSERT(0);
  }
}

/****************************************************************************
 Classes and function for the IN operator
****************************************************************************/

/*
  Determine which of the signed longlong arguments is bigger

  SYNOPSIS
    cmp_longs()
      a_val     left argument
      b_val     right argument

  DESCRIPTION
    This function will compare two signed longlong arguments
    and will return -1, 0, or 1 if left argument is smaller than,
    equal to or greater than the right argument.

  RETURN VALUE
    -1          left argument is smaller than the right argument.
    0           left argument is equal to the right argument.
    1           left argument is greater than the right argument.
*/
static inline int cmp_longs (longlong a_val, longlong b_val)
{
  return a_val < b_val ? -1 : a_val == b_val ? 0 : 1;
}


/*
  Determine which of the unsigned longlong arguments is bigger

  SYNOPSIS
    cmp_ulongs()
      a_val     left argument
      b_val     right argument

  DESCRIPTION
    This function will compare two unsigned longlong arguments
    and will return -1, 0, or 1 if left argument is smaller than,
    equal to or greater than the right argument.

  RETURN VALUE
    -1          left argument is smaller than the right argument.
    0           left argument is equal to the right argument.
    1           left argument is greater than the right argument.
*/
static inline int cmp_ulongs (ulonglong a_val, ulonglong b_val)
{
  return a_val < b_val ? -1 : a_val == b_val ? 0 : 1;
}


/*
  Compare two integers in IN value list format (packed_longlong) 

  SYNOPSIS
    cmp_longlong()
      cmp_arg   an argument passed to the calling function (my_qsort2)
      a         left argument
      b         right argument

  DESCRIPTION
    This function will compare two integer arguments in the IN value list
    format and will return -1, 0, or 1 if left argument is smaller than,
    equal to or greater than the right argument.
    It's used in sorting the IN values list and finding an element in it.
    Depending on the signedness of the arguments cmp_longlong() will
    compare them as either signed (using cmp_longs()) or unsigned (using
    cmp_ulongs()).

  RETURN VALUE
    -1          left argument is smaller than the right argument.
    0           left argument is equal to the right argument.
    1           left argument is greater than the right argument.
*/
int cmp_longlong(void *cmp_arg, 
                 in_longlong::packed_longlong *a,
                 in_longlong::packed_longlong *b)
{
  if (a->unsigned_flag != b->unsigned_flag)
  { 
    /* 
      One of the args is unsigned and is too big to fit into the 
      positive signed range. Report no match.
    */  
    if ((a->unsigned_flag && ((ulonglong) a->val) > (ulonglong) LONGLONG_MAX)
        ||
        (b->unsigned_flag && ((ulonglong) b->val) > (ulonglong) LONGLONG_MAX))
      return a->unsigned_flag ? 1 : -1;
    /*
      Although the signedness differs both args can fit into the signed 
      positive range. Make them signed and compare as usual.
    */  
    return cmp_longs(a->val, b->val);
  }
  if (a->unsigned_flag)
    return cmp_ulongs((ulonglong) a->val, (ulonglong) b->val);
  return cmp_longs(a->val, b->val);
}

static int cmp_double(void *cmp_arg, double *a,double *b)
{
  return *a < *b ? -1 : *a == *b ? 0 : 1;
}

static int cmp_row(void *cmp_arg, cmp_item_row *a, cmp_item_row *b)
{
  return a->compare(b);
}


static int cmp_decimal(void *cmp_arg, my_decimal *a, my_decimal *b)
{
  /*
    We need call of fixing buffer pointer, because fast sort just copy
    decimal buffers in memory and pointers left pointing on old buffer place
  */
  a->fix_buffer_pointer();
  b->fix_buffer_pointer();
  return my_decimal_cmp(a, b);
}


int in_vector::find(Item *item)
{
  uchar *result=get_value(item);
  if (!result || !used_count)
    return 0;				// Null value

  uint start,end;
  start=0; end=used_count-1;
  while (start != end)
  {
    uint mid=(start+end+1)/2;
    int res;
    if ((res=(*compare)(collation, base+mid*size, result)) == 0)
      return 1;
    if (res < 0)
      start=mid;
    else
      end=mid-1;
  }
  return (int) ((*compare)(collation, base+start*size, result) == 0);
}

in_string::in_string(uint elements,qsort2_cmp cmp_func, CHARSET_INFO *cs)
  :in_vector(elements, sizeof(String), cmp_func, cs),
   tmp(buff, sizeof(buff), &my_charset_bin)
{}

in_string::~in_string()
{
  if (base)
  {
    // base was allocated with help of sql_alloc => following is OK
    for (uint i=0 ; i < count ; i++)
      ((String*) base)[i].free();
  }
}

void in_string::set(uint pos,Item *item)
{
  String *str=((String*) base)+pos;
  String *res=item->val_str(str);
  if (res && res != str)
  {
    if (res->uses_buffer_owned_by(str))
      res->copy();
    if (item->type() == Item::FUNC_ITEM)
      str->copy(*res);
    else
      *str= *res;
  }
  if (!str->charset())
  {
    CHARSET_INFO *cs;
    if (!(cs= item->collation.collation))
      cs= &my_charset_bin;		// Should never happen for STR items
    str->set_charset(cs);
  }
}


uchar *in_string::get_value(Item *item)
{
  return (uchar*) item->val_str(&tmp);
}

in_row::in_row(uint elements, Item * item)
{
  base= (char*) new cmp_item_row[count= elements];
  size= sizeof(cmp_item_row);
  compare= (qsort2_cmp) cmp_row;
  /*
    We need to reset these as otherwise we will call sort() with
    uninitialized (even if not used) elements
  */
  used_count= elements;
  collation= 0;
}

in_row::~in_row()
{
  if (base)
    delete [] (cmp_item_row*) base;
}

uchar *in_row::get_value(Item *item)
{
  tmp.store_value(item);
  if (item->is_null())
    return 0;
  return (uchar *)&tmp;
}

void in_row::set(uint pos, Item *item)
{
  DBUG_ENTER("in_row::set");
  DBUG_PRINT("enter", ("pos: %u  item: 0x%lx", pos, (ulong) item));
  ((cmp_item_row*) base)[pos].store_value_by_template(&tmp, item);
  DBUG_VOID_RETURN;
}

in_longlong::in_longlong(uint elements)
  :in_vector(elements,sizeof(packed_longlong),(qsort2_cmp) cmp_longlong, 0)
{}

void in_longlong::set(uint pos,Item *item)
{
  struct packed_longlong *buff= &((packed_longlong*) base)[pos];
  
  buff->val= item->val_int();
  buff->unsigned_flag= item->unsigned_flag;
}

uchar *in_longlong::get_value(Item *item)
{
  tmp.val= item->val_int();
  if (item->null_value)
    return 0;
  tmp.unsigned_flag= item->unsigned_flag;
  return (uchar*) &tmp;
}

void in_datetime::set(uint pos,Item *item)
{
  Item **tmp_item= &item;
  bool is_null;
  struct packed_longlong *buff= &((packed_longlong*) base)[pos];

  buff->val= get_datetime_value(thd, &tmp_item, 0, warn_item, &is_null);
  buff->unsigned_flag= 1L;
}

uchar *in_datetime::get_value(Item *item)
{
  bool is_null;
  Item **tmp_item= lval_cache ? &lval_cache : &item;
  tmp.val= get_datetime_value(thd, &tmp_item, &lval_cache, warn_item, &is_null);
  if (item->null_value)
    return 0;
  tmp.unsigned_flag= 1L;
  return (uchar*) &tmp;
}

in_double::in_double(uint elements)
  :in_vector(elements,sizeof(double),(qsort2_cmp) cmp_double, 0)
{}

void in_double::set(uint pos,Item *item)
{
  ((double*) base)[pos]= item->val_real();
}

uchar *in_double::get_value(Item *item)
{
  tmp= item->val_real();
  if (item->null_value)
    return 0;					/* purecov: inspected */
  return (uchar*) &tmp;
}


in_decimal::in_decimal(uint elements)
  :in_vector(elements, sizeof(my_decimal),(qsort2_cmp) cmp_decimal, 0)
{}


void in_decimal::set(uint pos, Item *item)
{
  /* as far as 'item' is constant, we can store reference on my_decimal */
  my_decimal *dec= ((my_decimal *)base) + pos;
  dec->len= DECIMAL_BUFF_LENGTH;
  dec->fix_buffer_pointer();
  my_decimal *res= item->val_decimal(dec);
  /* if item->val_decimal() is evaluated to NULL then res == 0 */ 
  if (!item->null_value && res != dec)
    my_decimal2decimal(res, dec);
}


uchar *in_decimal::get_value(Item *item)
{
  my_decimal *result= item->val_decimal(&val);
  if (item->null_value)
    return 0;
  return (uchar *)result;
}


cmp_item* cmp_item::get_comparator(Item_result type,
                                   CHARSET_INFO *cs)
{
  switch (type) {
  case STRING_RESULT:
    return new cmp_item_sort_string(cs);
  case INT_RESULT:
    return new cmp_item_int;
  case REAL_RESULT:
    return new cmp_item_real;
  case ROW_RESULT:
    return new cmp_item_row;
  case DECIMAL_RESULT:
    return new cmp_item_decimal;
  default:
    DBUG_ASSERT(0);
    break;
  }
  return 0; // to satisfy compiler :)
}


cmp_item* cmp_item_sort_string::make_same()
{
  return new cmp_item_sort_string_in_static(cmp_charset);
}

cmp_item* cmp_item_int::make_same()
{
  return new cmp_item_int();
}

cmp_item* cmp_item_real::make_same()
{
  return new cmp_item_real();
}

cmp_item* cmp_item_row::make_same()
{
  return new cmp_item_row();
}


cmp_item_row::~cmp_item_row()
{
  DBUG_ENTER("~cmp_item_row");
  DBUG_PRINT("enter",("this: 0x%lx", (long) this));
  if (comparators)
  {
    for (uint i= 0; i < n; i++)
    {
      if (comparators[i])
	delete comparators[i];
    }
  }
  DBUG_VOID_RETURN;
}


void cmp_item_row::alloc_comparators()
{
  if (!comparators)
    comparators= (cmp_item **) current_thd->calloc(sizeof(cmp_item *)*n);
}


void cmp_item_row::store_value(Item *item)
{
  DBUG_ENTER("cmp_item_row::store_value");
  n= item->cols();
  alloc_comparators();
  if (comparators)
  {
    item->bring_value();
    item->null_value= 0;
    for (uint i=0; i < n; i++)
    {
      if (!comparators[i])
        if (!(comparators[i]=
              cmp_item::get_comparator(item->element_index(i)->result_type(),
                                       item->element_index(i)->collation.collation)))
	  break;					// new failed
      comparators[i]->store_value(item->element_index(i));
      item->null_value|= item->element_index(i)->null_value;
    }
  }
  DBUG_VOID_RETURN;
}


void cmp_item_row::store_value_by_template(cmp_item *t, Item *item)
{
  cmp_item_row *tmpl= (cmp_item_row*) t;
  if (tmpl->n != item->cols())
  {
    my_error(ER_OPERAND_COLUMNS, MYF(0), tmpl->n);
    return;
  }
  n= tmpl->n;
  if ((comparators= (cmp_item **) sql_alloc(sizeof(cmp_item *)*n)))
  {
    item->bring_value();
    item->null_value= 0;
    for (uint i=0; i < n; i++)
    {
      if (!(comparators[i]= tmpl->comparators[i]->make_same()))
	break;					// new failed
      comparators[i]->store_value_by_template(tmpl->comparators[i],
					      item->element_index(i));
      item->null_value|= item->element_index(i)->null_value;
    }
  }
}


int cmp_item_row::cmp(Item *arg)
{
  arg->null_value= 0;
  if (arg->cols() != n)
  {
    my_error(ER_OPERAND_COLUMNS, MYF(0), n);
    return 1;
  }
  bool was_null= 0;
  arg->bring_value();
  for (uint i=0; i < n; i++)
  {
    if (comparators[i]->cmp(arg->element_index(i)))
    {
      if (!arg->element_index(i)->null_value)
	return 1;
      was_null= 1;
    }
  }
  return (arg->null_value= was_null);
}


int cmp_item_row::compare(cmp_item *c)
{
  cmp_item_row *l_cmp= (cmp_item_row *) c;
  for (uint i=0; i < n; i++)
  {
    int res;
    if ((res= comparators[i]->compare(l_cmp->comparators[i])))
      return res;
  }
  return 0;
}


void cmp_item_decimal::store_value(Item *item)
{
  my_decimal *val= item->val_decimal(&value);
  /* val may be zero if item is nnull */
  if (val && val != &value)
    my_decimal2decimal(val, &value);
}


int cmp_item_decimal::cmp(Item *arg)
{
  my_decimal tmp_buf, *tmp= arg->val_decimal(&tmp_buf);
  if (arg->null_value)
    return 1;
  return my_decimal_cmp(&value, tmp);
}


int cmp_item_decimal::compare(cmp_item *arg)
{
  cmp_item_decimal *l_cmp= (cmp_item_decimal*) arg;
  return my_decimal_cmp(&value, &l_cmp->value);
}


cmp_item* cmp_item_decimal::make_same()
{
  return new cmp_item_decimal();
}


void cmp_item_datetime::store_value(Item *item)
{
  bool is_null;
  Item **tmp_item= lval_cache ? &lval_cache : &item;
  value= get_datetime_value(thd, &tmp_item, &lval_cache, warn_item, &is_null);
}


int cmp_item_datetime::cmp(Item *arg)
{
  bool is_null;
  Item **tmp_item= &arg;
  return value !=
    get_datetime_value(thd, &tmp_item, 0, warn_item, &is_null);
}


int cmp_item_datetime::compare(cmp_item *ci)
{
  cmp_item_datetime *l_cmp= (cmp_item_datetime *)ci;
  return (value < l_cmp->value) ? -1 : ((value == l_cmp->value) ? 0 : 1);
}


cmp_item *cmp_item_datetime::make_same()
{
  return new cmp_item_datetime(warn_item);
}


bool Item_func_in::nulls_in_row()
{
  Item **arg,**arg_end;
  for (arg= args+1, arg_end= args+arg_count; arg != arg_end ; arg++)
  {
    if ((*arg)->null_inside())
      return 1;
  }
  return 0;
}


/**
  Perform context analysis of an IN item tree.

    This function performs context analysis (name resolution) and calculates
    various attributes of the item tree with Item_func_in as its root.
    The function saves in ref the pointer to the item or to a newly created
    item that is considered as a replacement for the original one.

  @param thd     reference to the global context of the query thread
  @param ref     pointer to Item* variable where pointer to resulting "fixed"
                 item is to be assigned

  @note
    Let T0(e)/T1(e) be the value of not_null_tables(e) when e is used on
    a predicate/function level. Then it's easy to show that:
    @verbatim
      T0(e IN(e1,...,en))     = union(T1(e),intersection(T1(ei)))
      T1(e IN(e1,...,en))     = union(T1(e),intersection(T1(ei)))
      T0(e NOT IN(e1,...,en)) = union(T1(e),union(T1(ei)))
      T1(e NOT IN(e1,...,en)) = union(T1(e),intersection(T1(ei)))
    @endverbatim

  @retval
    0   ok
  @retval
    1   got error
*/

bool
Item_func_in::fix_fields(THD *thd, Item **ref)
{
  Item **arg, **arg_end;

  if (Item_func_opt_neg::fix_fields(thd, ref))
    return 1;

  /* not_null_tables_cache == union(T1(e),union(T1(ei))) */
  if (pred_level && negated)
    return 0;

  /* not_null_tables_cache = union(T1(e),intersection(T1(ei))) */
  not_null_tables_cache= ~(table_map) 0;
  for (arg= args + 1, arg_end= args + arg_count; arg != arg_end; arg++)
    not_null_tables_cache&= (*arg)->not_null_tables();
  not_null_tables_cache|= (*args)->not_null_tables();
  return 0;
}


static int srtcmp_in(CHARSET_INFO *cs, const String *x,const String *y)
{
  return cs->coll->strnncollsp(cs,
                               (uchar *) x->ptr(),x->length(),
                               (uchar *) y->ptr(),y->length(), 0);
}


void Item_func_in::fix_length_and_dec()
{
  Item **arg, **arg_end;
  bool const_itm= 1;
  THD *thd= current_thd;
  bool datetime_found= FALSE;
  /* TRUE <=> arguments values will be compared as DATETIMEs. */
  bool compare_as_datetime= FALSE;
  Item *date_arg= 0;
  uint found_types= 0;
  uint type_cnt= 0, i;
  Item_result cmp_type= STRING_RESULT;
  left_result_type= args[0]->result_type();
  if (!(found_types= collect_cmp_types(args, arg_count, true)))
    return;
  
  for (arg= args + 1, arg_end= args + arg_count; arg != arg_end ; arg++)
  {
    if (!arg[0]->const_item())
    {
      const_itm= 0;
      break;
    }
  }
  for (i= 0; i <= (uint)DECIMAL_RESULT; i++)
  {
    if (found_types & 1 << i)
    {
      (type_cnt)++;
      cmp_type= (Item_result) i;
    }
  }

  if (type_cnt == 1)
  {
    if (cmp_type == STRING_RESULT && 
        agg_arg_charsets(cmp_collation, args, arg_count, MY_COLL_CMP_CONV, 1))
      return;
    arg_types_compatible= TRUE;
  }
  if (type_cnt == 1)
  {
    /*
      When comparing rows create the row comparator object beforehand to ease
      the DATETIME comparison detection procedure.
    */
    if (cmp_type == ROW_RESULT)
    {
      cmp_item_row *cmp= 0;
      if (const_itm && !nulls_in_row())
      {
        array= new in_row(arg_count-1, 0);
        cmp= &((in_row*)array)->tmp;
      }
      else
      {
        if (!(cmp= new cmp_item_row))
          return;
        cmp_items[ROW_RESULT]= cmp;
      }
      cmp->n= args[0]->cols();
      cmp->alloc_comparators();
    }
    /* All DATE/DATETIME fields/functions has the STRING result type. */
    if (cmp_type == STRING_RESULT || cmp_type == ROW_RESULT)
    {
      uint col, cols= args[0]->cols();

      for (col= 0; col < cols; col++)
      {
        bool skip_column= FALSE;
        /*
          Check that all items to be compared has the STRING result type and at
          least one of them is a DATE/DATETIME item.
        */
        for (arg= args, arg_end= args + arg_count; arg != arg_end ; arg++)
        {
          Item *itm= ((cmp_type == STRING_RESULT) ? arg[0] :
                      arg[0]->element_index(col));
          if (itm->result_type() != STRING_RESULT)
          {
            skip_column= TRUE;
            break;
          }
          else if (itm->is_datetime())
          {
            datetime_found= TRUE;
            /*
              Internally all DATE/DATETIME values are converted to the DATETIME
              type. So try to find a DATETIME item to issue correct warnings.
            */
            if (!date_arg)
              date_arg= itm;
            else if (itm->field_type() == MYSQL_TYPE_DATETIME)
            {
              date_arg= itm;
              /* All arguments are already checked to have the STRING result. */
              if (cmp_type == STRING_RESULT)
                break;
            }
          }
        }
        if (skip_column)
          continue;
        if (datetime_found)
        {
          if (cmp_type == ROW_RESULT)
          {
            cmp_item **cmp= 0;
            if (array)
              cmp= ((in_row*)array)->tmp.comparators + col;
            else
              cmp= ((cmp_item_row*)cmp_items[ROW_RESULT])->comparators + col;
            *cmp= new cmp_item_datetime(date_arg);
            /* Reset variables for the next column. */
            date_arg= 0;
            datetime_found= FALSE;
          }
          else
            compare_as_datetime= TRUE;
        }
      }
    }
  }
  /*
    Row item with NULLs inside can return NULL or FALSE =>
    they can't be processed as static
  */
  if (type_cnt == 1 && const_itm && !nulls_in_row())
  {
    if (compare_as_datetime)
      array= new in_datetime(date_arg, arg_count - 1);
    else
    {
      /*
        IN must compare INT columns and constants as int values (the same
        way as equality does).
        So we must check here if the column on the left and all the constant 
        values on the right can be compared as integers and adjust the 
        comparison type accordingly.
      */  
      if (args[0]->real_item()->type() == FIELD_ITEM &&
          thd->lex->sql_command != SQLCOM_CREATE_VIEW &&
          thd->lex->sql_command != SQLCOM_SHOW_CREATE &&
          cmp_type != INT_RESULT)
      {
        Item_field *field_item= (Item_field*) (args[0]->real_item());
        if (field_item->field->can_be_compared_as_longlong())
        {
          bool all_converted= TRUE;
          for (arg=args+1, arg_end=args+arg_count; arg != arg_end ; arg++)
          {
            if (!convert_constant_item (thd, field_item, &arg[0]))
              all_converted= FALSE;
          }
          if (all_converted)
            cmp_type= INT_RESULT;
        }
      }
      switch (cmp_type) {
      case STRING_RESULT:
        array=new in_string(arg_count-1,(qsort2_cmp) srtcmp_in, 
                            cmp_collation.collation);
        break;
      case INT_RESULT:
        array= new in_longlong(arg_count-1);
        break;
      case REAL_RESULT:
        array= new in_double(arg_count-1);
        break;
      case ROW_RESULT:
        /*
          The row comparator was created at the beginning but only DATETIME
          items comparators were initialized. Call store_value() to setup
          others.
        */
        ((in_row*)array)->tmp.store_value(args[0]);
        break;
      case DECIMAL_RESULT:
        array= new in_decimal(arg_count - 1);
        break;
      default:
        DBUG_ASSERT(0);
        return;
      }
    }
    if (array && !(thd->is_fatal_error))		// If not EOM
    {
      uint j=0;
      for (uint i=1 ; i < arg_count ; i++)
      {
	if (!args[i]->null_value)			// Skip NULL values
        {
          array->set(j,args[i]);
	  j++;
        }
	else
	  have_null= 1;
      }
      if ((array->used_count= j))
	array->sort();
    }
  }
  else
  {
    if (compare_as_datetime)
      cmp_items[STRING_RESULT]= new cmp_item_datetime(date_arg);
    else
    {
      for (i= 0; i <= (uint) DECIMAL_RESULT; i++)
      {
        if (found_types & (1 << i) && !cmp_items[i])
        {
          if ((Item_result)i == STRING_RESULT &&
              agg_arg_charsets(cmp_collation, args, arg_count,
                               MY_COLL_CMP_CONV, 1))
            return;
          if (!cmp_items[i] && !(cmp_items[i]=
              cmp_item::get_comparator((Item_result)i,
                                       cmp_collation.collation)))
            return;
        }
      }
    }
  }
  max_length= 1;
}


void Item_func_in::print(String *str, enum_query_type query_type)
{
  str->append('(');
  args[0]->print(str, query_type);
  if (negated)
    str->append(STRING_WITH_LEN(" not"));
  str->append(STRING_WITH_LEN(" in ("));
  print_args(str, 1, query_type);
  str->append(STRING_WITH_LEN("))"));
}


/*
  Evaluate the function and return its value.

  SYNOPSIS
    val_int()

  DESCRIPTION
    Evaluate the function and return its value.

  IMPLEMENTATION
    If the array object is defined then the value of the function is
    calculated by means of this array.
    Otherwise several cmp_item objects are used in order to do correct
    comparison of left expression and an expression from the values list.
    One cmp_item object correspond to one used comparison type. Left
    expression can be evaluated up to number of different used comparison
    types. A bit mapped variable value_added_map is used to check whether
    the left expression already was evaluated for a particular result type.
    Result types are mapped to it according to their integer values i.e.
    STRING_RESULT is mapped to bit 0, REAL_RESULT to bit 1, so on.

  RETURN
    Value of the function
*/

longlong Item_func_in::val_int()
{
  cmp_item *in_item;
  DBUG_ASSERT(fixed == 1);
  uint value_added_map= 0;
  if (array)
  {
    int tmp=array->find(args[0]);
    null_value=args[0]->null_value || (!tmp && have_null);
    return (longlong) (!null_value && tmp != negated);
  }

  if ((null_value= args[0]->real_item()->type() == NULL_ITEM))
    return 0;

  have_null= 0;
  for (uint i= 1 ; i < arg_count ; i++)
  {
    if (args[i]->real_item()->type() == NULL_ITEM)
    {
      have_null= TRUE;
      continue;
    }
    Item_result cmp_type= item_cmp_type(left_result_type, args[i]->result_type());
    in_item= cmp_items[(uint)cmp_type];
    DBUG_ASSERT(in_item);
    if (!(value_added_map & (1 << (uint)cmp_type)))
    {
      in_item->store_value(args[0]);
      if ((null_value= args[0]->null_value))
        return 0;
      value_added_map|= 1 << (uint)cmp_type;
    }
    if (!in_item->cmp(args[i]) && !args[i]->null_value)
      return (longlong) (!negated);
    have_null|= args[i]->null_value;
  }

  null_value= have_null;
  return (longlong) (!null_value && negated);
}


longlong Item_func_bit_or::val_int()
{
  DBUG_ASSERT(fixed == 1);
  ulonglong arg1= (ulonglong) args[0]->val_int();
  if (args[0]->null_value)
  {
    null_value=1; /* purecov: inspected */
    return 0; /* purecov: inspected */
  }
  ulonglong arg2= (ulonglong) args[1]->val_int();
  if (args[1]->null_value)
  {
    null_value=1;
    return 0;
  }
  null_value=0;
  return (longlong) (arg1 | arg2);
}


longlong Item_func_bit_and::val_int()
{
  DBUG_ASSERT(fixed == 1);
  ulonglong arg1= (ulonglong) args[0]->val_int();
  if (args[0]->null_value)
  {
    null_value=1; /* purecov: inspected */
    return 0; /* purecov: inspected */
  }
  ulonglong arg2= (ulonglong) args[1]->val_int();
  if (args[1]->null_value)
  {
    null_value=1; /* purecov: inspected */
    return 0; /* purecov: inspected */
  }
  null_value=0;
  return (longlong) (arg1 & arg2);
}

Item_cond::Item_cond(THD *thd, Item_cond *item)
  :Item_bool_func(thd, item),
   abort_on_null(item->abort_on_null),
   and_tables_cache(item->and_tables_cache)
{
  /*
    item->list will be copied by copy_andor_arguments() call
  */
}


void Item_cond::copy_andor_arguments(THD *thd, Item_cond *item)
{
  List_iterator_fast<Item> li(item->list);
  while (Item *it= li++)
    list.push_back(it->copy_andor_structure(thd));
}


bool
Item_cond::fix_fields(THD *thd, Item **ref)
{
  DBUG_ASSERT(fixed == 0);
  List_iterator<Item> li(list);
  Item *item;
  TABLE_LIST *save_emb_on_expr_nest= thd->thd_marker.emb_on_expr_nest;
#ifndef EMBEDDED_LIBRARY
  uchar buff[sizeof(char*)];			// Max local vars in function
#endif
  not_null_tables_cache= used_tables_cache= 0;
  const_item_cache= 1;

  if (functype() != COND_AND_FUNC)
    thd->thd_marker.emb_on_expr_nest= NULL;
  /*
    and_table_cache is the value that Item_cond_or() returns for
    not_null_tables()
  */
  and_tables_cache= ~(table_map) 0;

  if (check_stack_overrun(thd, STACK_MIN_SIZE, buff))
    return TRUE;				// Fatal error flag is set!
  /*
    The following optimization reduces the depth of an AND-OR tree.
    E.g. a WHERE clause like
      F1 AND (F2 AND (F2 AND F4))
    is parsed into a tree with the same nested structure as defined
    by braces. This optimization will transform such tree into
      AND (F1, F2, F3, F4).
    Trees of OR items are flattened as well:
      ((F1 OR F2) OR (F3 OR F4))   =>   OR (F1, F2, F3, F4)
    Items for removed AND/OR levels will dangle until the death of the
    entire statement.
    The optimization is currently prepared statements and stored procedures
    friendly as it doesn't allocate any memory and its effects are durable
    (i.e. do not depend on PS/SP arguments).
  */
  while ((item=li++))
  {
    table_map tmp_table_map;
    while (item->type() == Item::COND_ITEM &&
	   ((Item_cond*) item)->functype() == functype() &&
           !((Item_cond*) item)->list.is_empty())
    {						// Identical function
      li.replace(((Item_cond*) item)->list);
      ((Item_cond*) item)->list.empty();
      item= *li.ref();				// new current item
    }
    if (abort_on_null)
      item->top_level_item();

    // item can be substituted in fix_fields
    if ((!item->fixed &&
	 item->fix_fields(thd, li.ref())) ||
	(item= *li.ref())->check_cols(1))
      return TRUE; /* purecov: inspected */
    used_tables_cache|=     item->used_tables();
    if (item->const_item())
      and_tables_cache= (table_map) 0;
    else
    {
      tmp_table_map= item->not_null_tables();
      not_null_tables_cache|= tmp_table_map;
      and_tables_cache&= tmp_table_map;
      const_item_cache= FALSE;
    }  
    with_sum_func=	    with_sum_func || item->with_sum_func;
    with_field=             with_field || item->with_field;
    with_subselect|=        item->with_subselect;
    if (item->maybe_null)
      maybe_null=1;
  }
  thd->lex->current_select->cond_count+= list.elements;
  thd->thd_marker.emb_on_expr_nest= save_emb_on_expr_nest;
  fix_length_and_dec();
  fixed= 1;
  return FALSE;
}


void Item_cond::fix_after_pullout(st_select_lex *new_parent, Item **ref)
{
  List_iterator<Item> li(list);
  Item *item;

  used_tables_cache=0;
  const_item_cache=1;

  and_tables_cache= ~(table_map) 0; // Here and below we do as fix_fields does
  not_null_tables_cache= 0;

  while ((item=li++))
  {
    table_map tmp_table_map;
    item->fix_after_pullout(new_parent, li.ref());
    item= *li.ref();
    used_tables_cache|= item->used_tables();
    const_item_cache&= item->const_item();

    if (item->const_item())
      and_tables_cache= (table_map) 0;
    else
    {
      tmp_table_map= item->not_null_tables();
      not_null_tables_cache|= tmp_table_map;
      and_tables_cache&= tmp_table_map;
      const_item_cache= FALSE;
    }  
  }
}


bool Item_cond::walk(Item_processor processor, bool walk_subquery, uchar *arg)
{
  List_iterator_fast<Item> li(list);
  Item *item;
  while ((item= li++))
    if (item->walk(processor, walk_subquery, arg))
      return 1;
  return Item_func::walk(processor, walk_subquery, arg);
}


/**
  Transform an Item_cond object with a transformer callback function.
  
    The function recursively applies the transform method to each
     member item of the condition list.
    If the call of the method for a member item returns a new item
    the old item is substituted for a new one.
    After this the transformer is applied to the root node
    of the Item_cond object. 
     
  @param transformer   the transformer callback function to be applied to
                       the nodes of the tree of the object
  @param arg           parameter to be passed to the transformer

  @return
    Item returned as the result of transformation of the root node 
*/

Item *Item_cond::transform(Item_transformer transformer, uchar *arg)
{
  DBUG_ASSERT(!current_thd->is_stmt_prepare());

  List_iterator<Item> li(list);
  Item *item;
  while ((item= li++))
  {
    Item *new_item= item->transform(transformer, arg);
    if (!new_item)
      return 0;

    /*
      THD::change_item_tree() should be called only if the tree was
      really transformed, i.e. when a new item has been created.
      Otherwise we'll be allocating a lot of unnecessary memory for
      change records at each execution.
    */
    if (new_item != item)
      current_thd->change_item_tree(li.ref(), new_item);
  }
  return Item_func::transform(transformer, arg);
}


/**
  Compile Item_cond object with a processor and a transformer
  callback functions.
  
    First the function applies the analyzer to the root node of
    the Item_func object. Then if the analyzer succeeeds (returns TRUE)
    the function recursively applies the compile method to member
    item of the condition list.
    If the call of the method for a member item returns a new item
    the old item is substituted for a new one.
    After this the transformer is applied to the root node
    of the Item_cond object. 
     
  @param analyzer      the analyzer callback function to be applied to the
                       nodes of the tree of the object
  @param[in,out] arg_p parameter to be passed to the analyzer
  @param transformer   the transformer callback function to be applied to the
                       nodes of the tree of the object
  @param arg_t         parameter to be passed to the transformer

  @return
    Item returned as the result of transformation of the root node 
*/

Item *Item_cond::compile(Item_analyzer analyzer, uchar **arg_p,
                         Item_transformer transformer, uchar *arg_t)
{
  if (!(this->*analyzer)(arg_p))
    return 0;
  
  List_iterator<Item> li(list);
  Item *item;
  while ((item= li++))
  {
    /* 
      The same parameter value of arg_p must be passed
      to analyze any argument of the condition formula.
    */   
    uchar *arg_v= *arg_p;
    Item *new_item= item->compile(analyzer, &arg_v, transformer, arg_t);
    if (new_item && new_item != item)
      current_thd->change_item_tree(li.ref(), new_item);
  }
  return Item_func::transform(transformer, arg_t);
}

void Item_cond::traverse_cond(Cond_traverser traverser,
                              void *arg, traverse_order order)
{
  List_iterator<Item> li(list);
  Item *item;

  switch(order) {
  case(PREFIX):
    (*traverser)(this, arg);
    while ((item= li++))
    {
      item->traverse_cond(traverser, arg, order);
    }
    (*traverser)(NULL, arg);
    break;
  case(POSTFIX):
    while ((item= li++))
    {
      item->traverse_cond(traverser, arg, order);
    }
    (*traverser)(this, arg);
  }
}

/**
  Move SUM items out from item tree and replace with reference.

  The split is done to get an unique item for each SUM function
  so that we can easily find and calculate them.
  (Calculation done by update_sum_func() and copy_sum_funcs() in
  sql_select.cc)

  @param thd			Thread handler
  @param ref_pointer_array	Pointer to array of reference fields
  @param fields		All fields in select

  @note
    This function is run on all expression (SELECT list, WHERE, HAVING etc)
    that have or refer (HAVING) to a SUM expression.
*/

void Item_cond::split_sum_func(THD *thd, Item **ref_pointer_array,
                               List<Item> &fields)
{
  List_iterator<Item> li(list);
  Item *item;
  while ((item= li++))
    item->split_sum_func2(thd, ref_pointer_array, fields, li.ref(), TRUE);
}


table_map
Item_cond::used_tables() const
{						// This caches used_tables
  return used_tables_cache;
}


void Item_cond::update_used_tables()
{
  List_iterator_fast<Item> li(list);
  Item *item;

  used_tables_cache=0;
  const_item_cache=1;
  while ((item=li++))
  {
    item->update_used_tables();
    used_tables_cache|= item->used_tables();
    const_item_cache&= item->const_item();
  }
}


void Item_cond::print(String *str, enum_query_type query_type)
{
  str->append('(');
  List_iterator_fast<Item> li(list);
  Item *item;
  if ((item=li++))
    item->print(str, query_type);
  while ((item=li++))
  {
    str->append(' ');
    str->append(func_name());
    str->append(' ');
    item->print(str, query_type);
  }
  str->append(')');
}


void Item_cond::neg_arguments(THD *thd)
{
  List_iterator<Item> li(list);
  Item *item;
  while ((item= li++))		/* Apply not transformation to the arguments */
  {
    Item *new_item= item->neg_transformer(thd);
    if (!new_item)
    {
      if (!(new_item= new Item_func_not(item)))
	return;					// Fatal OEM error
    }
    VOID(li.replace(new_item));
  }
}


/**
  Evaluation of AND(expr, expr, expr ...).

  @note
    abort_if_null is set for AND expressions for which we don't care if the
    result is NULL or 0. This is set for:
    - WHERE clause
    - HAVING clause
    - IF(expression)

  @retval
    1  If all expressions are true
  @retval
    0  If all expressions are false or if we find a NULL expression and
       'abort_on_null' is set.
  @retval
    NULL if all expression are either 1 or NULL
*/


longlong Item_cond_and::val_int()
{
  DBUG_ASSERT(fixed == 1);
  List_iterator_fast<Item> li(list);
  Item *item;
  null_value= 0;
  while ((item=li++))
  {
    if (!item->val_bool())
    {
      if (abort_on_null || !(null_value= item->null_value))
	return 0;				// return FALSE
    }
  }
  return null_value ? 0 : 1;
}


longlong Item_cond_or::val_int()
{
  DBUG_ASSERT(fixed == 1);
  List_iterator_fast<Item> li(list);
  Item *item;
  null_value=0;
  while ((item=li++))
  {
    if (item->val_bool())
    {
      null_value=0;
      return 1;
    }
    if (item->null_value)
      null_value=1;
  }
  return 0;
}

/**
  Create an AND expression from two expressions.

  @param a	expression or NULL
  @param b    	expression.
  @param org_item	Don't modify a if a == *org_item.
                        If a == NULL, org_item is set to point at b,
                        to ensure that future calls will not modify b.

  @note
    This will not modify item pointed to by org_item or b
    The idea is that one can call this in a loop and create and
    'and' over all items without modifying any of the original items.

  @retval
    NULL	Error
  @retval
    Item
*/

Item *and_expressions(Item *a, Item *b, Item **org_item)
{
  if (!a)
    return (*org_item= (Item*) b);
  if (a == *org_item)
  {
    Item_cond *res;
    if ((res= new Item_cond_and(a, (Item*) b)))
    {
      res->used_tables_cache= a->used_tables() | b->used_tables();
      res->not_null_tables_cache= a->not_null_tables() | b->not_null_tables();
    }
    return res;
  }
  if (((Item_cond_and*) a)->add((Item*) b))
    return 0;
  ((Item_cond_and*) a)->used_tables_cache|= b->used_tables();
  ((Item_cond_and*) a)->not_null_tables_cache|= b->not_null_tables();
  return a;
}


longlong Item_func_isnull::val_int()
{
  DBUG_ASSERT(fixed == 1);
  /*
    Handle optimization if the argument can't be null
    This has to be here because of the test in update_used_tables().
  */
  if (!used_tables_cache && !with_subselect)
    return cached_value;
  return args[0]->is_null() ? 1: 0;
}

longlong Item_is_not_null_test::val_int()
{
  DBUG_ASSERT(fixed == 1);
  DBUG_ENTER("Item_is_not_null_test::val_int");
  if (!used_tables_cache && !with_subselect)
  {
    owner->was_null|= (!cached_value);
    DBUG_PRINT("info", ("cached: %ld", (long) cached_value));
    DBUG_RETURN(cached_value);
  }
  if (args[0]->is_null())
  {
    DBUG_PRINT("info", ("null"));
    owner->was_null|= 1;
    DBUG_RETURN(0);
  }
  else
    DBUG_RETURN(1);
}

/**
  Optimize case of not_null_column IS NULL.
*/
void Item_is_not_null_test::update_used_tables()
{
  if (!args[0]->maybe_null)
  {
    used_tables_cache= 0;			/* is always true */
    cached_value= (longlong) 1;
  }
  else
  {
    args[0]->update_used_tables();
    if (!(used_tables_cache=args[0]->used_tables()) && !with_subselect)
    {
      /* Remember if the value is always NULL or never NULL */
      cached_value= (longlong) !args[0]->is_null();
    }
  }
}


longlong Item_func_isnotnull::val_int()
{
  DBUG_ASSERT(fixed == 1);
  return args[0]->is_null() ? 0 : 1;
}


void Item_func_isnotnull::print(String *str, enum_query_type query_type)
{
  str->append('(');
  args[0]->print(str, query_type);
  str->append(STRING_WITH_LEN(" is not null)"));
}


longlong Item_func_like::val_int()
{
  DBUG_ASSERT(fixed == 1);
  String* res = args[0]->val_str(&cmp.value1);
  if (args[0]->null_value)
  {
    null_value=1;
    return 0;
  }
  String* res2 = args[1]->val_str(&cmp.value2);
  if (args[1]->null_value)
  {
    null_value=1;
    return 0;
  }
  null_value=0;
  if (canDoTurboBM)
    return turboBM_matches(res->ptr(), res->length()) ? 1 : 0;
  return my_wildcmp(cmp.cmp_collation.collation,
		    res->ptr(),res->ptr()+res->length(),
		    res2->ptr(),res2->ptr()+res2->length(),
		    escape,wild_one,wild_many) ? 0 : 1;
}


/**
  We can optimize a where if first character isn't a wildcard
*/

Item_func::optimize_type Item_func_like::select_optimize() const
{
  if (args[1]->const_item())
  {
    String* res2= args[1]->val_str((String *)&cmp.value2);
    const char *ptr2;

    if (!res2 || !(ptr2= res2->ptr()))
      return OPTIMIZE_NONE;

    if (*ptr2 != wild_many)
    {
      if (args[0]->result_type() != STRING_RESULT || *ptr2 != wild_one)
	return OPTIMIZE_OP;
    }
  }
  return OPTIMIZE_NONE;
}


bool Item_func_like::fix_fields(THD *thd, Item **ref)
{
  DBUG_ASSERT(fixed == 0);
  if (Item_bool_func2::fix_fields(thd, ref) ||
      escape_item->fix_fields(thd, &escape_item))
    return TRUE;

  if (!escape_item->const_during_execution())
  {
    my_error(ER_WRONG_ARGUMENTS,MYF(0),"ESCAPE");
    return TRUE;
  }
  
  if (escape_item->const_item())
  {
    /* If we are on execution stage */
    String *escape_str= escape_item->val_str(&cmp.value1);
    if (escape_str)
    {
      const char *escape_str_ptr= escape_str->ptr();
      if (escape_used_in_parsing && (
             (((thd->variables.sql_mode & MODE_NO_BACKSLASH_ESCAPES) &&
                escape_str->numchars() != 1) ||
               escape_str->numchars() > 1)))
      {
        my_error(ER_WRONG_ARGUMENTS,MYF(0),"ESCAPE");
        return TRUE;
      }

      if (use_mb(cmp.cmp_collation.collation))
      {
        CHARSET_INFO *cs= escape_str->charset();
        my_wc_t wc;
        int rc= cs->cset->mb_wc(cs, &wc,
                                (const uchar*) escape_str_ptr,
                                (const uchar*) escape_str_ptr +
                                escape_str->length());
        escape= (int) (rc > 0 ? wc : '\\');
      }
      else
      {
        /*
          In the case of 8bit character set, we pass native
          code instead of Unicode code as "escape" argument.
          Convert to "cs" if charset of escape differs.
        */
        CHARSET_INFO *cs= cmp.cmp_collation.collation;
        uint32 unused;
        if (escape_str->needs_conversion(escape_str->length(),
                                         escape_str->charset(), cs, &unused))
        {
          char ch;
          uint errors;
          uint32 cnvlen= copy_and_convert(&ch, 1, cs, escape_str_ptr,
                                          escape_str->length(),
                                          escape_str->charset(), &errors);
          escape= cnvlen ? ch : '\\';
        }
        else
          escape= escape_str_ptr ? *escape_str_ptr : '\\';
      }
    }
    else
      escape= '\\';

    /*
      We could also do boyer-more for non-const items, but as we would have to
      recompute the tables for each row it's not worth it.
    */
    if (args[1]->const_item() && !use_strnxfrm(collation.collation))
    {
      String* res2 = args[1]->val_str(&cmp.value2);
      if (!res2)
        return FALSE;				// Null argument
      
      const size_t len   = res2->length();
      const char*  first = res2->ptr();
      const char*  last  = first + len - 1;
      /*
        len must be > 2 ('%pattern%')
        heuristic: only do TurboBM for pattern_len > 2
      */
      
      if (len > MIN_TURBOBM_PATTERN_LEN + 2 &&
          *first == wild_many &&
          *last  == wild_many)
      {
        const char* tmp = first + 1;
        for (; *tmp != wild_many && *tmp != wild_one && *tmp != escape; tmp++) ;
        canDoTurboBM = (tmp == last) && !use_mb(args[0]->collation.collation);
      }
      if (canDoTurboBM)
      {
        pattern     = first + 1;
        pattern_len = (int) len - 2;
        DBUG_PRINT("info", ("Initializing pattern: '%s'", first));
        int *suff = (int*) thd->alloc((int) (sizeof(int)*
                                      ((pattern_len + 1)*2+
                                      alphabet_size)));
        bmGs      = suff + pattern_len + 1;
        bmBc      = bmGs + pattern_len + 1;
        turboBM_compute_good_suffix_shifts(suff);
        turboBM_compute_bad_character_shifts();
        DBUG_PRINT("info",("done"));
      }
    }
  }
  return FALSE;
}

void Item_func_like::cleanup()
{
  canDoTurboBM= FALSE;
  Item_bool_func2::cleanup();
}

#ifdef USE_REGEX

/**
  @brief Compile regular expression.

  @param[in]    send_error     send error message if any.

  @details Make necessary character set conversion then 
  compile regular expression passed in the args[1].

  @retval    0     success.
  @retval    1     error occurred.
  @retval   -1     given null regular expression.
 */

int Item_func_regex::regcomp(bool send_error)
{
  char buff[MAX_FIELD_WIDTH];
  String tmp(buff,sizeof(buff),&my_charset_bin);
  String *res= args[1]->val_str(&tmp);
  int error;

  if (args[1]->null_value)
    return -1;

  if (regex_compiled)
  {
    if (!stringcmp(res, &prev_regexp))
      return 0;
    prev_regexp.copy(*res);
    my_regfree(&preg);
    regex_compiled= 0;
  }

  if (cmp_collation.collation != regex_lib_charset)
  {
    /* Convert UCS2 strings to UTF8 */
    uint dummy_errors;
    if (conv.copy(res->ptr(), res->length(), res->charset(),
                  regex_lib_charset, &dummy_errors))
      return 1;
    res= &conv;
  }

  if ((error= my_regcomp(&preg, res->c_ptr_safe(),
                         regex_lib_flags, regex_lib_charset)))
  {
    if (send_error)
    {
      (void) my_regerror(error, &preg, buff, sizeof(buff));
      my_error(ER_REGEXP_ERROR, MYF(0), buff);
    }
    return 1;
  }
  regex_compiled= 1;
  return 0;
}


bool
Item_func_regex::fix_fields(THD *thd, Item **ref)
{
  DBUG_ASSERT(fixed == 0);
  if ((!args[0]->fixed &&
       args[0]->fix_fields(thd, args)) || args[0]->check_cols(1) ||
      (!args[1]->fixed &&
       args[1]->fix_fields(thd, args + 1)) || args[1]->check_cols(1))
    return TRUE;				/* purecov: inspected */
  with_sum_func=args[0]->with_sum_func || args[1]->with_sum_func;
  with_field= args[0]->with_field || args[1]->with_field;
  max_length= 1;
  decimals= 0;

  if (agg_arg_charsets(cmp_collation, args, 2, MY_COLL_CMP_CONV, 1))
    return TRUE;

  regex_lib_flags= (cmp_collation.collation->state &
                    (MY_CS_BINSORT | MY_CS_CSSORT)) ?
                   REG_EXTENDED | REG_NOSUB :
                   REG_EXTENDED | REG_NOSUB | REG_ICASE;
  /*
    If the case of UCS2 and other non-ASCII character sets,
    we will convert patterns and strings to UTF8.
  */
  regex_lib_charset= (cmp_collation.collation->mbminlen > 1) ?
                     &my_charset_utf8_general_ci :
                     cmp_collation.collation;

  used_tables_cache=args[0]->used_tables() | args[1]->used_tables();
  not_null_tables_cache= (args[0]->not_null_tables() |
			  args[1]->not_null_tables());
  const_item_cache=args[0]->const_item() && args[1]->const_item();
  if (!regex_compiled && args[1]->const_item())
  {
    int comp_res= regcomp(TRUE);
    if (comp_res == -1)
    {						// Will always return NULL
      maybe_null=1;
      fixed= 1;
      return FALSE;
    }
    else if (comp_res)
      return TRUE;
    regex_is_const= 1;
    maybe_null= args[0]->maybe_null;
  }
  else
    maybe_null=1;
  fixed= 1;
  return FALSE;
}


longlong Item_func_regex::val_int()
{
  DBUG_ASSERT(fixed == 1);
  char buff[MAX_FIELD_WIDTH];
  String tmp(buff,sizeof(buff),&my_charset_bin);
  String *res= args[0]->val_str(&tmp);

  if ((null_value= (args[0]->null_value ||
                    (!regex_is_const && regcomp(FALSE)))))
    return 0;

  if (cmp_collation.collation != regex_lib_charset)
  {
    /* Convert UCS2 strings to UTF8 */
    uint dummy_errors;
    if (conv.copy(res->ptr(), res->length(), res->charset(),
                  regex_lib_charset, &dummy_errors))
    {
      null_value= 1;
      return 0;
    }
    res= &conv;
  }
  return my_regexec(&preg,res->c_ptr_safe(),0,(my_regmatch_t*) 0,0) ? 0 : 1;
}


void Item_func_regex::cleanup()
{
  DBUG_ENTER("Item_func_regex::cleanup");
  Item_bool_func::cleanup();
  if (regex_compiled)
  {
    my_regfree(&preg);
    regex_compiled=0;
    prev_regexp.length(0);
  }
  DBUG_VOID_RETURN;
}


#endif /* USE_REGEX */


#ifdef LIKE_CMP_TOUPPER
#define likeconv(cs,A) (uchar) (cs)->toupper(A)
#else
#define likeconv(cs,A) (uchar) (cs)->sort_order[(uchar) (A)]
#endif


/**
  Precomputation dependent only on pattern_len.
*/

void Item_func_like::turboBM_compute_suffixes(int *suff)
{
  const int   plm1 = pattern_len - 1;
  int            f = 0;
  int            g = plm1;
  int *const splm1 = suff + plm1;
  CHARSET_INFO	*cs= cmp.cmp_collation.collation;

  *splm1 = pattern_len;

  if (!cs->sort_order)
  {
    int i;
    for (i = pattern_len - 2; i >= 0; i--)
    {
      int tmp = *(splm1 + i - f);
      if (g < i && tmp < i - g)
	suff[i] = tmp;
      else
      {
	if (i < g)
	  g = i; // g = min(i, g)
	f = i;
	while (g >= 0 && pattern[g] == pattern[g + plm1 - f])
	  g--;
	suff[i] = f - g;
      }
    }
  }
  else
  {
    int i;
    for (i = pattern_len - 2; 0 <= i; --i)
    {
      int tmp = *(splm1 + i - f);
      if (g < i && tmp < i - g)
	suff[i] = tmp;
      else
      {
	if (i < g)
	  g = i; // g = min(i, g)
	f = i;
	while (g >= 0 &&
	       likeconv(cs, pattern[g]) == likeconv(cs, pattern[g + plm1 - f]))
	  g--;
	suff[i] = f - g;
      }
    }
  }
}


/**
  Precomputation dependent only on pattern_len.
*/

void Item_func_like::turboBM_compute_good_suffix_shifts(int *suff)
{
  turboBM_compute_suffixes(suff);

  int *end = bmGs + pattern_len;
  int *k;
  for (k = bmGs; k < end; k++)
    *k = pattern_len;

  int tmp;
  int i;
  int j          = 0;
  const int plm1 = pattern_len - 1;
  for (i = plm1; i > -1; i--)
  {
    if (suff[i] == i + 1)
    {
      for (tmp = plm1 - i; j < tmp; j++)
      {
	int *tmp2 = bmGs + j;
	if (*tmp2 == pattern_len)
	  *tmp2 = tmp;
      }
    }
  }

  int *tmp2;
  for (tmp = plm1 - i; j < tmp; j++)
  {
    tmp2 = bmGs + j;
    if (*tmp2 == pattern_len)
      *tmp2 = tmp;
  }

  tmp2 = bmGs + plm1;
  for (i = 0; i <= pattern_len - 2; i++)
    *(tmp2 - suff[i]) = plm1 - i;
}


/**
   Precomputation dependent on pattern_len.
*/

void Item_func_like::turboBM_compute_bad_character_shifts()
{
  int *i;
  int *end = bmBc + alphabet_size;
  int j;
  const int plm1 = pattern_len - 1;
  CHARSET_INFO	*cs= cmp.cmp_collation.collation;

  for (i = bmBc; i < end; i++)
    *i = pattern_len;

  if (!cs->sort_order)
  {
    for (j = 0; j < plm1; j++)
      bmBc[(uint) (uchar) pattern[j]] = plm1 - j;
  }
  else
  {
    for (j = 0; j < plm1; j++)
      bmBc[(uint) likeconv(cs,pattern[j])] = plm1 - j;
  }
}


/**
  Search for pattern in text.

  @return
    returns true/false for match/no match
*/

bool Item_func_like::turboBM_matches(const char* text, int text_len) const
{
  register int bcShift;
  register int turboShift;
  int shift = pattern_len;
  int j     = 0;
  int u     = 0;
  CHARSET_INFO	*cs= cmp.cmp_collation.collation;

  const int plm1=  pattern_len - 1;
  const int tlmpl= text_len - pattern_len;

  /* Searching */
  if (!cs->sort_order)
  {
    while (j <= tlmpl)
    {
      register int i= plm1;
      while (i >= 0 && pattern[i] == text[i + j])
      {
	i--;
	if (i == plm1 - shift)
	  i-= u;
      }
      if (i < 0)
	return 1;

      register const int v = plm1 - i;
      turboShift = u - v;
      bcShift    = bmBc[(uint) (uchar) text[i + j]] - plm1 + i;
      shift      = max(turboShift, bcShift);
      shift      = max(shift, bmGs[i]);
      if (shift == bmGs[i])
	u = min(pattern_len - shift, v);
      else
      {
	if (turboShift < bcShift)
	  shift = max(shift, u + 1);
	u = 0;
      }
      j+= shift;
    }
    return 0;
  }
  else
  {
    while (j <= tlmpl)
    {
      register int i = plm1;
      while (i >= 0 && likeconv(cs,pattern[i]) == likeconv(cs,text[i + j]))
      {
	i--;
	if (i == plm1 - shift)
	  i-= u;
      }
      if (i < 0)
	return 1;

      register const int v = plm1 - i;
      turboShift = u - v;
      bcShift    = bmBc[(uint) likeconv(cs, text[i + j])] - plm1 + i;
      shift      = max(turboShift, bcShift);
      shift      = max(shift, bmGs[i]);
      if (shift == bmGs[i])
	u = min(pattern_len - shift, v);
      else
      {
	if (turboShift < bcShift)
	  shift = max(shift, u + 1);
	u = 0;
      }
      j+= shift;
    }
    return 0;
  }
}


/**
  Make a logical XOR of the arguments.

  If either operator is NULL, return NULL.

  @todo
    (low priority) Change this to be optimized as: @n
    A XOR B   ->  (A) == 1 AND (B) <> 1) OR (A <> 1 AND (B) == 1) @n
    To be able to do this, we would however first have to extend the MySQL
    range optimizer to handle OR better.

  @note
    As we don't do any index optimization on XOR this is not going to be
    very fast to use.
*/

longlong Item_cond_xor::val_int()
{
  DBUG_ASSERT(fixed == 1);
  List_iterator<Item> li(list);
  Item *item;
  int result=0;	
  null_value=0;
  while ((item=li++))
  {
    result^= (item->val_int() != 0);
    if (item->null_value)
    {
      null_value=1;
      return 0;
    }
  }
  return (longlong) result;
}

/**
  Apply NOT transformation to the item and return a new one.


    Transform the item using next rules:
    @verbatim
       a AND b AND ...    -> NOT(a) OR NOT(b) OR ...
       a OR b OR ...      -> NOT(a) AND NOT(b) AND ...
       NOT(a)             -> a
       a = b              -> a != b
       a != b             -> a = b
       a < b              -> a >= b
       a >= b             -> a < b
       a > b              -> a <= b
       a <= b             -> a > b
       IS NULL(a)         -> IS NOT NULL(a)
       IS NOT NULL(a)     -> IS NULL(a)
    @endverbatim

  @param thd		thread handler

  @return
    New item or
    NULL if we cannot apply NOT transformation (see Item::neg_transformer()).
*/

Item *Item_func_not::neg_transformer(THD *thd)	/* NOT(x)  ->  x */
{
  return args[0];
}


Item *Item_bool_rowready_func2::neg_transformer(THD *thd)
{
  Item *item= negated_item();
  return item;
}


/**
  a IS NULL  ->  a IS NOT NULL.
*/
Item *Item_func_isnull::neg_transformer(THD *thd)
{
  Item *item= new Item_func_isnotnull(args[0]);
  return item;
}


/**
  a IS NOT NULL  ->  a IS NULL.
*/
Item *Item_func_isnotnull::neg_transformer(THD *thd)
{
  Item *item= new Item_func_isnull(args[0]);
  return item;
}


Item *Item_cond_and::neg_transformer(THD *thd)	/* NOT(a AND b AND ...)  -> */
					/* NOT a OR NOT b OR ... */
{
  neg_arguments(thd);
  Item *item= new Item_cond_or(list);
  return item;
}


Item *Item_cond_or::neg_transformer(THD *thd)	/* NOT(a OR b OR ...)  -> */
					/* NOT a AND NOT b AND ... */
{
  neg_arguments(thd);
  Item *item= new Item_cond_and(list);
  return item;
}


Item *Item_func_nop_all::neg_transformer(THD *thd)
{
  /* "NOT (e $cmp$ ANY (SELECT ...)) -> e $rev_cmp$" ALL (SELECT ...) */
  Item_func_not_all *new_item= new Item_func_not_all(args[0]);
  Item_allany_subselect *allany= (Item_allany_subselect*)args[0];
  allany->func= allany->func_creator(FALSE);
  allany->all= !allany->all;
  allany->upper_item= new_item;
  return new_item;
}

Item *Item_func_not_all::neg_transformer(THD *thd)
{
  /* "NOT (e $cmp$ ALL (SELECT ...)) -> e $rev_cmp$" ANY (SELECT ...) */
  Item_func_nop_all *new_item= new Item_func_nop_all(args[0]);
  Item_allany_subselect *allany= (Item_allany_subselect*)args[0];
  allany->all= !allany->all;
  allany->func= allany->func_creator(TRUE);
  allany->upper_item= new_item;
  return new_item;
}

Item *Item_func_eq::negated_item()		/* a = b  ->  a != b */
{
  return new Item_func_ne(args[0], args[1]);
}


Item *Item_func_ne::negated_item()		/* a != b  ->  a = b */
{
  return new Item_func_eq(args[0], args[1]);
}


Item *Item_func_lt::negated_item()		/* a < b  ->  a >= b */
{
  return new Item_func_ge(args[0], args[1]);
}


Item *Item_func_ge::negated_item()		/* a >= b  ->  a < b */
{
  return new Item_func_lt(args[0], args[1]);
}


Item *Item_func_gt::negated_item()		/* a > b  ->  a <= b */
{
  return new Item_func_le(args[0], args[1]);
}


Item *Item_func_le::negated_item()		/* a <= b  ->  a > b */
{
  return new Item_func_gt(args[0], args[1]);
}

/**
  just fake method, should never be called.
*/
Item *Item_bool_rowready_func2::negated_item()
{
  DBUG_ASSERT(0);
  return 0;
}


/**
  Construct a minimal multiple equality item

  @param f1               the first equal item
  @param f2               the second equal item
  @param with_const_item  TRUE if the first item is constant

  @details
  The constructor builds a new item equal object for the equality f1=f2.
  One of the equal items can be constant. If this is the case it is passed
  always as the first parameter and the parameter with_const_item serves
  as an indicator of this case.
  Currently any non-constant parameter items must point to an item of the
  of the type Item_field or Item_direct_view_ref(Item_field). 
*/

Item_equal::Item_equal(Item *f1, Item *f2, bool with_const_item)
  : Item_bool_func(), eval_item(0), cond_false(0)
{
  const_item_cache= 0;
  with_const= with_const_item;
  compare_as_dates= with_const_item && f2->is_datetime();
  equal_items.push_back(f1);
  equal_items.push_back(f2);
}


/**
  Copy constructor for a multiple equality
  
  @param item_equal   source item for the constructor

  @details
  The function creates a copy of an Item_equal object.
  This constructor is used when an item belongs to a multiple equality
  of an upper level (an upper AND/OR level or an upper level of a nested
  outer join).
*/

Item_equal::Item_equal(Item_equal *item_equal)
  : Item_bool_func(), eval_item(0), cond_false(0)
{
  const_item_cache= 0;
  List_iterator_fast<Item> li(item_equal->equal_items);
  Item *item;
  while ((item= li++))
  {
    equal_items.push_back(item);
  }
  with_const= item_equal->with_const;
  compare_as_dates= item_equal->compare_as_dates;
  cond_false= item_equal->cond_false;
}


/*
  @brief
  Add a constant item to the Item_equal object

  @param[in]  c  the constant to add
  @param[in]  f  item from the list equal_items the item c is equal to
                 (this parameter is optional)

  @details
  The method adds the constant item c to the equal_items list. If the list
  doesn't have any constant item yet the item c is just put in the front
  the list. Otherwise the value of c is compared with the value of the
  constant item from equal_items. If they are not equal cond_false is set
  to TRUE. This serves as an indicator that this Item_equal is always FALSE.
  The optional parameter f is used to adjust the flag compare_as_dates.
*/

void Item_equal::add_const(Item *c, Item *f)
{
  if (cond_false)
    return;
  if (!with_const)
  {
    with_const= TRUE;
    if (f)
      compare_as_dates= f->is_datetime();
    equal_items.push_front(c);
    return;
  }
  Item *const_item= get_const();
  if (compare_as_dates)
  {
    cmp.set_datetime_cmp_func(this, &c, &const_item);
    cond_false= cmp.compare();
  }
  else
  {
    Item_func_eq *func= new Item_func_eq(c, const_item);
    func->set_cmp_func();
    func->quick_fix_field();
    cond_false= !func->val_int();
  }
  if (cond_false)
    const_item_cache= 1;
}


/**
  @brief
  Check whether a field is referred to in the multiple equality

  @param field   field whose occurrence is to be checked

  @details
  The function checks whether field is referred to by one of the
  items from the equal_items list.

  @retval
    1       if multiple equality contains a reference to field
  @retval
    0       otherwise    
*/

bool Item_equal::contains(Field *field)
{
  Item_equal_fields_iterator it(*this);
  while (it++)
  {
    if (field->eq(it.get_curr_field()))
        return 1;
  }
  return 0;
}


/**
  @brief
  Join members of another Item_equal object
  
  @param item    multiple equality whose members are to be joined

  @details
  The function actually merges two multiple equalities. After this operation
  the Item_equal object additionally contains the field items of another item of
  the type Item_equal.
  If the optional constant items are not equal the cond_false flag is set to TRUE.

  @notes
  The function is called for any equality f1=f2 such that f1 and f2 are items
  of the type Item_field or Item_direct_view_ref(Item_field), and, f1->field is
  referred to in the list this->equal_items, while the list item->equal_items
  contains a reference to f2->field.  
*/

void Item_equal::merge(Item_equal *item)
{
  Item *c= item->get_const();
  if (c)
    item->equal_items.pop();
  equal_items.concat(&item->equal_items);
  if (c)
  {
    /* 
      The flag cond_false will be set to TRUE after this if 
      the multiple equality already contains a constant and its 
      value is not equal to the value of c.
    */
    add_const(c);
  }
  cond_false|= item->cond_false;
} 


/**
  @brief
  Order equal items of the  multiple equality according to a sorting criteria

  @param compare      function to compare items from the equal_items list
  @param arg          context extra parameter for the cmp function

  @details
  The function performs ordering of the items from the equal_items list
  according to the criteria determined by the cmp callback parameter.
  If cmp(item1,item2,arg)<0 than item1 must be placed after item2.

  @notes
  The function sorts equal items by the bubble sort algorithm.
  The list of field items is looked through and whenever two neighboring
  members follow in a wrong order they are swapped. This is performed
  again and again until we get all members in a right order.
*/

void Item_equal::sort(Item_field_cmpfunc compare, void *arg)
{
  bubble_sort<Item>(&equal_items, compare, arg);
}


/**
  @brief
  Check appearance of new constant items in the multiple equality object

  @details
  The function checks appearance of new constant items among the members
  of the equal_items list. Each new constant item is compared with
  the constant item from the list if there is any. If there is none the first
  new constant item is placed at the very beginning of the list and
  with_const is set to TRUE. If it happens that the compared constant items
  are unequal then the flag cond_false is set to TRUE.

  @notes 
  Currently this function is called only after substitution of constant tables.
*/

void Item_equal::update_const()
{
  List_iterator<Item> it(equal_items);
  if (with_const)
    it++;
  Item *item= it++;
  while (item)
  {
    if (item->const_item())
    {
      it.remove();
      Item *next_item= it++;
      add_const(item);
      item= next_item;
    }
    else
      item= it++;
  }
}


/**
  @brief
  Fix fields in a completely built multiple equality

  @param  thd     currently not used thread handle 
  @param  ref     not used

  @details
  This function is called once the multiple equality has been built out of 
  the WHERE/ON condition and no new members are expected to be added to the
  equal_items list anymore.
  As any implementation of the virtual fix_fields method the function
  calculates the cached values of not_null_tables_cache, used_tables_cache,
  const_item_cache and calls fix_length_and_dec().
  Additionally the function sets a reference to the Item_equal object in
  the non-constant items of the equal_items list unless such a reference has
  been already set.

  @notes 
  Currently this function is called only in the function
  build_equal_items_for_cond.
  
  @retval
  FALSE   always
*/

bool Item_equal::fix_fields(THD *thd, Item **ref)
{ 
  DBUG_ASSERT(fixed == 0);
  Item_equal_fields_iterator it(*this);
  Item *item;
  not_null_tables_cache= used_tables_cache= 0;
  const_item_cache= 0;
  while ((item= it++))
  {
    table_map tmp_table_map;
    used_tables_cache|= item->used_tables();
    tmp_table_map= item->not_null_tables();
    not_null_tables_cache|= tmp_table_map;
    if (item->maybe_null)
      maybe_null= 1;
    if (!item->get_item_equal())
      item->set_item_equal(this);
  }
  fix_length_and_dec();
  fixed= 1;
  return FALSE;
}


/**
  Update the value of the used table attribute and other attributes
 */

void Item_equal::update_used_tables()
{
  not_null_tables_cache= used_tables_cache= 0;
  if ((const_item_cache= cond_false))
    return;
  Item_equal_fields_iterator it(*this);
  Item *item;
  const_item_cache= 1;
  while ((item= it++))
  {
    item->update_used_tables();
    used_tables_cache|= item->used_tables();
    const_item_cache&= item->const_item();
  }
}



/**
  @brief
  Evaluate multiple equality

  @details
  The function evaluate multiple equality to a boolean value.
  The function ignores non-constant items from the equal_items list.
  The function returns 1 if all constant items from the list are equal. 
  It returns 0 if there are unequal constant items in the list or 
  one of the constant items is evaluated to NULL. 
  
  @notes 
  Currently this function can be called only at the optimization
  stage after the constant table substitution, since all Item_equals
  are eliminated before the execution stage.
  
  @retval
     0     multiple equality is always FALSE or NULL
     1     otherwise
*/

longlong Item_equal::val_int()
{
  if (cond_false)
    return 0;
  Item *item= get_const();
  Item_equal_fields_iterator it(*this);
  if (!item)
    item= it++;
  eval_item->store_value(item);
  if ((null_value= item->null_value))
    return 0;
  while ((item= it++))
  {
    Field *field= it.get_curr_field();
    /* Skip fields of non-const tables. They haven't been read yet */
    if (field->table->const_table)
    {
      if (eval_item->cmp(item) || (null_value= item->null_value))
        return 0;
    }
  }
  return 1;
}


void Item_equal::fix_length_and_dec()
{
  Item *item= get_first(NULL);
  eval_item= cmp_item::get_comparator(item->result_type(),
                                      item->collation.collation);
}


bool Item_equal::walk(Item_processor processor, bool walk_subquery, uchar *arg)
{
  Item *item;
  Item_equal_fields_iterator it(*this);
  while ((item= it++))
  {
    if (item->walk(processor, walk_subquery, arg))
      return 1;
  }
  return Item_func::walk(processor, walk_subquery, arg);
}


Item *Item_equal::transform(Item_transformer transformer, uchar *arg)
{
  DBUG_ASSERT(!current_thd->is_stmt_prepare());

  Item *item;
  Item_equal_fields_iterator it(*this);
  while ((item= it++))
  {
    Item *new_item= item->transform(transformer, arg);
    if (!new_item)
      return 0;

    /*
      THD::change_item_tree() should be called only if the tree was
      really transformed, i.e. when a new item has been created.
      Otherwise we'll be allocating a lot of unnecessary memory for
      change records at each execution.
    */
    if (new_item != item)
      current_thd->change_item_tree((Item **) it.ref(), new_item);
  }
  return Item_func::transform(transformer, arg);
}


void Item_equal::print(String *str, enum_query_type query_type)
{
  str->append(func_name());
  str->append('(');
  List_iterator_fast<Item> it(equal_items);
  Item *item;
  item= it++;
  item->print(str, query_type);
  while ((item= it++))
  {
    str->append(',');
    str->append(' ');
    item->print(str, query_type);
  }
  str->append(')');
}


CHARSET_INFO *Item_equal::compare_collation()
{ 
  Item_equal_fields_iterator it(*this);
  Item *item= it++;
  return item->collation.collation;
}


/*
  @brief Get the first equal field of multiple equality.
  @param[in] field   the field to get equal field to

  @details Get the first field of multiple equality that is equal to the
  given field. In order to make semi-join materialization strategy work
  correctly we can't propagate equal fields from upper select to a
  materialized semi-join.
  Thus the fields is returned according to following rules:

  1) If the given field belongs to a semi-join then the first field in
     multiple equality which belong to the same semi-join is returned.
     Otherwise NULL is returned.
  2) If the given field doesn't belong to a semi-join then
     the first field in the multiple equality that doesn't belong to any
     semi-join is returned.
     If all fields in the equality are belong to semi-join(s) then NULL
     is returned.
  3) If no field is given then the first field in the multiple equality
     is returned without regarding whether it belongs to a semi-join or not.

  @retval Found first field in the multiple equality.
  @retval 0 if no field found.
*/

Item* Item_equal::get_first(Item *field_item)
{
  Item_equal_fields_iterator it(*this);
  Item *item;
  JOIN_TAB *field_tab;
  if (!field_item)
    return (it++);
  Field *field= ((Item_field *) (field_item->real_item()))->field;

  /*
    Of all equal fields, return the first one we can use. Normally, this is the
    field which belongs to the table that is the first in the join order.

    There is one exception to this: When semi-join materialization strategy is
    used, and the given field belongs to a table within the semi-join nest, we
    must pick the first field in the semi-join nest.

    Example: suppose we have a join order:

       ot1 ot2  SJ-Mat(it1  it2  it3)  ot3

    and equality ot2.col = it1.col = it2.col
    If we're looking for best substitute for 'it2.col', we should pick it1.col
    and not ot2.col.
    
    eliminate_item_equal() also has code that deals with equality substitution
    in presense of SJM nests.
  */

  field_tab= field->table->reginfo.join_tab;

  TABLE_LIST *emb_nest= field->table->pos_in_table_list->embedding;

  if (emb_nest && emb_nest->sj_mat_info && emb_nest->sj_mat_info->is_used)
  {
    /*
      It's a field from an materialized semi-join. We can substitute it only
      for a field from the same semi-join. Find the first of such items.
    */

    while ((item= it++))
    {
<<<<<<< HEAD
      if (it.get_curr_field()->table->reginfo.join_tab >= first)
=======
      if (item->field->table->pos_in_table_list->embedding == emb_nest)
>>>>>>> 81c6f73f
      {
        /*
          If we found given field then return NULL to avoid unnecessary
          substitution.
        */
        return (item != field_item) ? item : NULL;
      }
    }
  }
  else
  {
    /*
      The field is not in SJ-Materialization nest. We must return the first
      field in the join order. The field may be inside a semi-join nest, i.e 
      a join order may look like this:

          SJ-Mat(it1  it2)  ot1  ot2

      where we're looking what to substitute ot2.col for. In this case we must 
      still return it1.col, here's a proof why:

      First let's note that either it1.col or it2.col participates in 
      subquery's IN-equality. It can't be otherwise, because materialization is
      only applicable to uncorrelated subqueries, so the only way we could
      infer "it1.col=ot1.col" is from the IN-equality. Ok, so IN-eqality has 
      it1.col or it2.col on its inner side. it1.col is first such item in the
      join order, so it's not possible for SJ-Mat to be
      SJ-Materialization-lookup, it is SJ-Materialization-Scan. The scan part
      of this strategy will unpack value of it1.col=it2.col into it1.col
      (that's the first equal item inside the subquery), and we'll be able to
      get it from there. qed.
    */
<<<<<<< HEAD
    while ((item= it++))
    {
      Item_field *fld_item= (Item_field *) (item->real_item());
      TABLE_LIST *emb_nest= fld_item->field->table->pos_in_table_list->embedding;
      if (!emb_nest || !emb_nest->sj_mat_info || 
          !emb_nest->sj_mat_info->is_used)
      {
        return item;
      }
    }
#endif
    return equal_items.head();
=======
    return fields.head();
>>>>>>> 81c6f73f
  }
  // Shouldn't get here.
  DBUG_ASSERT(0);
  return NULL;
}<|MERGE_RESOLUTION|>--- conflicted
+++ resolved
@@ -6013,11 +6013,7 @@
 
     while ((item= it++))
     {
-<<<<<<< HEAD
-      if (it.get_curr_field()->table->reginfo.join_tab >= first)
-=======
-      if (item->field->table->pos_in_table_list->embedding == emb_nest)
->>>>>>> 81c6f73f
+      if (it.get_curr_field()->table->pos_in_table_list->embedding == emb_nest)
       {
         /*
           If we found given field then return NULL to avoid unnecessary
@@ -6050,22 +6046,8 @@
       (that's the first equal item inside the subquery), and we'll be able to
       get it from there. qed.
     */
-<<<<<<< HEAD
-    while ((item= it++))
-    {
-      Item_field *fld_item= (Item_field *) (item->real_item());
-      TABLE_LIST *emb_nest= fld_item->field->table->pos_in_table_list->embedding;
-      if (!emb_nest || !emb_nest->sj_mat_info || 
-          !emb_nest->sj_mat_info->is_used)
-      {
-        return item;
-      }
-    }
-#endif
+
     return equal_items.head();
-=======
-    return fields.head();
->>>>>>> 81c6f73f
   }
   // Shouldn't get here.
   DBUG_ASSERT(0);
