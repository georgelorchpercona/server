/* Copyright (c) 2010, 2015, Oracle and/or its affiliates.
   Copyright (c) 2011, 2016, MariaDB

   This program is free software; you can redistribute it and/or modify
   it under the terms of the GNU General Public License as published by
   the Free Software Foundation; version 2 of the License.

   This program is distributed in the hope that it will be useful,
   but WITHOUT ANY WARRANTY; without even the implied warranty of
   MERCHANTABILITY or FITNESS FOR A PARTICULAR PURPOSE.  See the
   GNU General Public License for more details.

   You should have received a copy of the GNU General Public License
   along with this program; if not, write to the Free Software
   Foundation, Inc., 51 Franklin St, Fifth Floor, Boston, MA 02110-1301  USA */

#include "sql_class.h"                       // THD and my_global.h
#include "keycaches.h"                       // get_key_cache
#include "sql_base.h"                        // Open_table_context
#include "lock.h"                            // MYSQL_OPEN_*
#include "sql_handler.h"                     // mysql_ha_rm_tables
#include "partition_element.h"               // PART_ADMIN
#include "sql_partition.h"                   // set_part_state
#include "transaction.h"                     // trans_rollback_stmt
#include "sql_view.h"                        // view_checksum
#include "sql_table.h"                       // mysql_recreate_table
#include "debug_sync.h"                      // DEBUG_SYNC
#include "sql_acl.h"                         // *_ACL
#include "sp.h"                              // Sroutine_hash_entry
#include "sql_parse.h"                       // check_table_access
#include "strfunc.h"
#include "sql_admin.h"
#include "sql_statistics.h"

/* Prepare, run and cleanup for mysql_recreate_table() */

static bool admin_recreate_table(THD *thd, TABLE_LIST *table_list)
{
  bool result_code;
  DBUG_ENTER("admin_recreate_table");

  trans_rollback_stmt(thd);
  trans_rollback(thd);
  close_thread_tables(thd);
  thd->mdl_context.release_transactional_locks();

  /*
    table_list->table has been closed and freed. Do not reference
    uninitialized data. open_tables() could fail.
  */
  table_list->table= NULL;
  /* Same applies to MDL ticket. */
  table_list->mdl_request.ticket= NULL;

  DEBUG_SYNC(thd, "ha_admin_try_alter");
  tmp_disable_binlog(thd); // binlogging is done by caller if wanted
  result_code= (thd->open_temporary_tables(table_list) ||
                mysql_recreate_table(thd, table_list, false));
  reenable_binlog(thd);
  /*
    mysql_recreate_table() can push OK or ERROR.
    Clear 'OK' status. If there is an error, keep it:
    we will store the error message in a result set row 
    and then clear.
  */
  if (thd->get_stmt_da()->is_ok())
    thd->get_stmt_da()->reset_diagnostics_area();
  table_list->table= NULL;
  result_code= result_code ? HA_ADMIN_FAILED : HA_ADMIN_OK;
  DBUG_RETURN(result_code);
}


static int send_check_errmsg(THD *thd, TABLE_LIST* table,
			     const char* operator_name, const char* errmsg)

{
  Protocol *protocol= thd->protocol;
  protocol->prepare_for_resend();
  protocol->store(table->alias, system_charset_info);
  protocol->store((char*) operator_name, system_charset_info);
  protocol->store(STRING_WITH_LEN("error"), system_charset_info);
  protocol->store(errmsg, system_charset_info);
  thd->clear_error();
  if (protocol->write())
    return -1;
  return 1;
}


static int prepare_for_repair(THD *thd, TABLE_LIST *table_list,
			      HA_CHECK_OPT *check_opt)
{
  int error= 0;
  TABLE tmp_table, *table;
  TABLE_LIST *pos_in_locked_tables= 0;
  TABLE_SHARE *share;
  bool has_mdl_lock= FALSE;
  char from[FN_REFLEN],tmp[FN_REFLEN+32];
  const char **ext;
  MY_STAT stat_info;
  Open_table_context ot_ctx(thd, (MYSQL_OPEN_IGNORE_FLUSH |
                                  MYSQL_OPEN_HAS_MDL_LOCK |
                                  MYSQL_LOCK_IGNORE_TIMEOUT));
  DBUG_ENTER("prepare_for_repair");

  if (!(check_opt->sql_flags & TT_USEFRM))
    DBUG_RETURN(0);

  if (!(table= table_list->table))
  {
    /*
      If the table didn't exist, we have a shared metadata lock
      on it that is left from mysql_admin_table()'s attempt to 
      open it. Release the shared metadata lock before trying to
      acquire the exclusive lock to satisfy MDL asserts and avoid
      deadlocks.
    */
    thd->mdl_context.release_transactional_locks();
    /*
      Attempt to do full-blown table open in mysql_admin_table() has failed.
      Let us try to open at least a .FRM for this table.
    */

    table_list->mdl_request.init(MDL_key::TABLE,
                                 table_list->db, table_list->table_name,
                                 MDL_EXCLUSIVE, MDL_TRANSACTION);

    if (lock_table_names(thd, table_list, table_list->next_global,
                         thd->variables.lock_wait_timeout, 0))
      DBUG_RETURN(0);
    has_mdl_lock= TRUE;

    share= tdc_acquire_share(thd, table_list, GTS_TABLE);
    if (share == NULL)
      DBUG_RETURN(0);				// Can't open frm file

    if (open_table_from_share(thd, share, "", 0, 0, 0, &tmp_table, FALSE))
    {
      tdc_release_share(share);
      DBUG_RETURN(0);                           // Out of memory
    }
    table= &tmp_table;
  }

  /*
    REPAIR TABLE ... USE_FRM for temporary tables makes little sense.
  */
  if (table->s->tmp_table)
  {
    error= send_check_errmsg(thd, table_list, "repair",
			     "Cannot repair temporary table from .frm file");
    goto end;
  }

  /*
    User gave us USE_FRM which means that the header in the index file is
    trashed.
    In this case we will try to fix the table the following way:
    - Rename the data file to a temporary name
    - Truncate the table
    - Replace the new data file with the old one
    - Run a normal repair using the new index file and the old data file
  */

  if (table->s->frm_version < FRM_VER_TRUE_VARCHAR &&
      table->s->varchar_fields)
  {
    error= send_check_errmsg(thd, table_list, "repair",
                             "Failed repairing a very old .frm file as the data file format has changed between versions. Please dump the table in your old system with mysqldump and read it into this system with mysql or mysqlimport");
    goto end;
  }

  /*
    Check if this is a table type that stores index and data separately,
    like ISAM or MyISAM. We assume fixed order of engine file name
    extentions array. First element of engine file name extentions array
    is meta/index file extention. Second element - data file extention. 
  */
  ext= table->file->bas_ext();
  if (!ext[0] || !ext[1])
    goto end;					// No data file

  /* A MERGE table must not come here. */
  DBUG_ASSERT(table->file->ht->db_type != DB_TYPE_MRG_MYISAM);

  // Name of data file
  strxmov(from, table->s->normalized_path.str, ext[1], NullS);
  if (!mysql_file_stat(key_file_misc, from, &stat_info, MYF(0)))
    goto end;				// Can't use USE_FRM flag

  my_snprintf(tmp, sizeof(tmp), "%s-%lx_%lx",
	      from, current_pid, thd->thread_id);

  if (table_list->table)
  {
    /*
      Table was successfully open in mysql_admin_table(). Now we need
      to close it, but leave it protected by exclusive metadata lock.
    */
    pos_in_locked_tables= table->pos_in_locked_tables;
    if (wait_while_table_is_used(thd, table, HA_EXTRA_PREPARE_FOR_FORCED_CLOSE))
      goto end;
    /* Close table but don't remove from locked list */
    close_all_tables_for_name(thd, table_list->table->s,
                              HA_EXTRA_NOT_USED, NULL);
    table_list->table= 0;
  }
  /*
    After this point we have an exclusive metadata lock on our table
    in both cases when table was successfully open in mysql_admin_table()
    and when it was open in prepare_for_repair().
  */

  if (my_rename(from, tmp, MYF(MY_WME)))
  {
    error= send_check_errmsg(thd, table_list, "repair",
			     "Failed renaming data file");
    goto end;
  }
  if (dd_recreate_table(thd, table_list->db, table_list->table_name))
  {
    error= send_check_errmsg(thd, table_list, "repair",
			     "Failed generating table from .frm file");
    goto end;
  }
  /*
    'FALSE' for 'using_transactions' means don't postpone
    invalidation till the end of a transaction, but do it
    immediately.
  */
  query_cache_invalidate3(thd, table_list, FALSE);
  if (mysql_file_rename(key_file_misc, tmp, from, MYF(MY_WME)))
  {
    error= send_check_errmsg(thd, table_list, "repair",
			     "Failed restoring .MYD file");
    goto end;
  }

  if (thd->locked_tables_list.locked_tables())
  {
    if (thd->locked_tables_list.reopen_tables(thd))
      goto end;
    /* Restore the table in the table list with the new opened table */
    table_list->table= pos_in_locked_tables->table;
  }
  else
  {
    /*
      Now we should be able to open the partially repaired table
      to finish the repair in the handler later on.
    */
    if (open_table(thd, table_list, &ot_ctx))
    {
      error= send_check_errmsg(thd, table_list, "repair",
                               "Failed to open partially repaired table");
      goto end;
    }
  }

end:
  thd->locked_tables_list.unlink_all_closed_tables(thd, NULL, 0);
  if (table == &tmp_table)
  {
    closefrm(table);
    tdc_release_share(table->s);
  }
  /* In case of a temporary table there will be no metadata lock. */
  if (error && has_mdl_lock)
    thd->mdl_context.release_transactional_locks();

  DBUG_RETURN(error);
}


/**
  Check if a given error is something that could occur during
  open_and_lock_tables() that does not indicate table corruption.

  @param  sql_errno  Error number to check.

  @retval TRUE       Error does not indicate table corruption.
  @retval FALSE      Error could indicate table corruption.
*/

static inline bool table_not_corrupt_error(uint sql_errno)
{
  return (sql_errno == ER_NO_SUCH_TABLE ||
          sql_errno == ER_NO_SUCH_TABLE_IN_ENGINE ||
          sql_errno == ER_FILE_NOT_FOUND ||
          sql_errno == ER_LOCK_WAIT_TIMEOUT ||
          sql_errno == ER_LOCK_DEADLOCK ||
          sql_errno == ER_CANT_LOCK_LOG_TABLE ||
          sql_errno == ER_OPEN_AS_READONLY ||
          sql_errno == ER_WRONG_OBJECT);
}


static bool open_only_one_table(THD* thd, TABLE_LIST* table,
                                bool repair_table_use_frm,
                                bool is_view_operator_func)
{
  LEX *lex= thd->lex;
  SELECT_LEX *select= &lex->select_lex;
  TABLE_LIST *save_next_global, *save_next_local;
  bool open_error;
  save_next_global= table->next_global;
  table->next_global= 0;
  save_next_local= table->next_local;
  table->next_local= 0;
  select->table_list.first= table;
  /*
    Time zone tables and SP tables can be add to lex->query_tables list,
    so it have to be prepared.
    TODO: Investigate if we can put extra tables into argument instead of
    using lex->query_tables
  */
  lex->query_tables= table;
  lex->query_tables_last= &table->next_global;
  lex->query_tables_own_last= 0;

  /*
    CHECK TABLE command is allowed for views as well. Check on alter flags
    to differentiate from ALTER TABLE...CHECK PARTITION on which view is not
    allowed.
  */
  if (lex->alter_info.flags & Alter_info::ALTER_ADMIN_PARTITION ||
      !is_view_operator_func)
  {
    table->required_type=FRMTYPE_TABLE;
    DBUG_ASSERT(!lex->only_view);
  }
  else if (lex->only_view)
  {
    table->required_type= FRMTYPE_VIEW;
  }
  else if (!lex->only_view && lex->sql_command == SQLCOM_REPAIR)
  {
    table->required_type= FRMTYPE_TABLE;
  }

  if (lex->sql_command == SQLCOM_CHECK ||
      lex->sql_command == SQLCOM_REPAIR ||
      lex->sql_command == SQLCOM_ANALYZE ||
      lex->sql_command == SQLCOM_OPTIMIZE)
    thd->prepare_derived_at_open= TRUE;
  if (!thd->locked_tables_mode && repair_table_use_frm)
  {
    /*
      If we're not under LOCK TABLES and we're executing REPAIR TABLE
      USE_FRM, we need to ignore errors from open_and_lock_tables().
      REPAIR TABLE USE_FRM is a heavy weapon used when a table is
      critically damaged, so open_and_lock_tables() will most likely
      report errors. Those errors are not interesting for the user
      because it's already known that the table is badly damaged.
    */

    Diagnostics_area *da= thd->get_stmt_da();
    Warning_info tmp_wi(thd->query_id, false, true);

    da->push_warning_info(&tmp_wi);

    open_error= (thd->open_temporary_tables(table) ||
                 open_and_lock_tables(thd, table, TRUE, 0));

    da->pop_warning_info();
  }
  else
  {
    /*
      It's assumed that even if it is REPAIR TABLE USE_FRM, the table
      can be opened if we're under LOCK TABLES (otherwise LOCK TABLES
      would fail). Thus, the only errors we could have from
      open_and_lock_tables() are logical ones, like incorrect locking
      mode. It does make sense for the user to see such errors.
    */

    open_error= (thd->open_temporary_tables(table) ||
                 open_and_lock_tables(thd, table, TRUE, 0));
  }
  thd->prepare_derived_at_open= FALSE;

  table->next_global= save_next_global;
  table->next_local= save_next_local;

  return open_error;
}


/*
  RETURN VALUES
    FALSE Message sent to net (admin operation went ok)
    TRUE  Message should be sent by caller 
          (admin operation or network communication failed)
*/
static bool mysql_admin_table(THD* thd, TABLE_LIST* tables,
                              HA_CHECK_OPT* check_opt,
                              const char *operator_name,
                              thr_lock_type lock_type,
                              bool open_for_modify,
                              bool repair_table_use_frm,
                              uint extra_open_options,
                              int (*prepare_func)(THD *, TABLE_LIST *,
                                                  HA_CHECK_OPT *),
                              int (handler::*operator_func)(THD *,
                                                            HA_CHECK_OPT *),
                              int (view_operator_func)(THD *, TABLE_LIST*,
                                                       HA_CHECK_OPT *))
{
  TABLE_LIST *table;
  List<Item> field_list;
  Item *item;
  Protocol *protocol= thd->protocol;
  LEX *lex= thd->lex;
  int result_code;
  int compl_result_code;
  bool need_repair_or_alter= 0;
  wait_for_commit* suspended_wfc;

  DBUG_ENTER("mysql_admin_table");
  DBUG_PRINT("enter", ("extra_open_options: %u", extra_open_options));

  field_list.push_back(item= new (thd->mem_root)
                       Item_empty_string(thd, "Table",
                                         NAME_CHAR_LEN * 2), thd->mem_root);
  item->maybe_null = 1;
  field_list.push_back(item= new (thd->mem_root)
                       Item_empty_string(thd, "Op", 10), thd->mem_root);
  item->maybe_null = 1;
  field_list.push_back(item= new (thd->mem_root)
                       Item_empty_string(thd, "Msg_type", 10), thd->mem_root);
  item->maybe_null = 1;
  field_list.push_back(item= new (thd->mem_root)
                       Item_empty_string(thd, "Msg_text",
                                         SQL_ADMIN_MSG_TEXT_SIZE),
                       thd->mem_root);
  item->maybe_null = 1;
  if (protocol->send_result_set_metadata(&field_list,
                            Protocol::SEND_NUM_ROWS | Protocol::SEND_EOF))
    DBUG_RETURN(TRUE);

  /*
    This function calls trans_commit() during its operation, but that does not
    imply that the operation is complete or binlogged. So we have to suspend
    temporarily the wakeup_subsequent_commits() calls (if used).
  */
  suspended_wfc= thd->suspend_subsequent_commits();

  mysql_ha_rm_tables(thd, tables);

  /*
    Close all temporary tables which were pre-open to simplify
    privilege checking. Clear all references to closed tables.
  */
  close_thread_tables(thd);
  for (table= tables; table; table= table->next_local)
    table->table= NULL;

  for (table= tables; table; table= table->next_local)
  {
    char table_name[SAFE_NAME_LEN*2+2];
    char* db = table->db;
    bool fatal_error=0;
    bool open_error;
    bool collect_eis=  FALSE;

    DBUG_PRINT("admin", ("table: '%s'.'%s'", table->db, table->table_name));
    strxmov(table_name, db, ".", table->table_name, NullS);
    thd->open_options|= extra_open_options;
    table->lock_type= lock_type;
    /*
      To make code safe for re-execution we need to reset type of MDL
      request as code below may change it.
      To allow concurrent execution of read-only operations we acquire
      weak metadata lock for them.
    */
    table->mdl_request.set_type(lex->sql_command == SQLCOM_REPAIR
                                ? MDL_SHARED_NO_READ_WRITE
                                : lock_type >= TL_WRITE_ALLOW_WRITE
                                ? MDL_SHARED_WRITE : MDL_SHARED_READ);

    /* open only one table from local list of command */
    while (1)
    {
<<<<<<< HEAD
      open_error= open_only_one_table(thd, table,
                                      repair_table_use_frm,
                                      (view_operator_func != NULL));
=======
      TABLE_LIST *save_next_global, *save_next_local;
      save_next_global= table->next_global;
      table->next_global= 0;
      save_next_local= table->next_local;
      table->next_local= 0;
      select->table_list.first= table;
      /*
        Time zone tables and SP tables can be add to lex->query_tables list,
        so it have to be prepared.
        TODO: Investigate if we can put extra tables into argument instead of
        using lex->query_tables
      */
      lex->query_tables= table;
      lex->query_tables_last= &table->next_global;
      lex->query_tables_own_last= 0;

      /*
        CHECK TABLE command is allowed for views as well. Check on alter flags
        to differentiate from ALTER TABLE...CHECK PARTITION on which view is not
        allowed.
      */
      if (lex->alter_info.flags & Alter_info::ALTER_ADMIN_PARTITION ||
          view_operator_func == NULL)
      {
        table->required_type=FRMTYPE_TABLE;
        DBUG_ASSERT(!lex->only_view);
      }
      else if (lex->only_view)
      {
        table->required_type= FRMTYPE_VIEW;
      }
      else if (!lex->only_view && lex->sql_command == SQLCOM_REPAIR)
      {
        table->required_type= FRMTYPE_TABLE;
      }

      if (lex->sql_command == SQLCOM_CHECK ||
          lex->sql_command == SQLCOM_REPAIR ||
          lex->sql_command == SQLCOM_ANALYZE ||
          lex->sql_command == SQLCOM_OPTIMIZE)
	thd->prepare_derived_at_open= TRUE;
      if (!thd->locked_tables_mode && repair_table_use_frm)
      {
        /*
          If we're not under LOCK TABLES and we're executing REPAIR TABLE
          USE_FRM, we need to ignore errors from open_and_lock_tables().
          REPAIR TABLE USE_FRM is a heavy weapon used when a table is
          critically damaged, so open_and_lock_tables() will most likely
          report errors. Those errors are not interesting for the user
          because it's already known that the table is badly damaged.
        */

        Diagnostics_area *da= thd->get_stmt_da();
        Warning_info tmp_wi(thd->query_id, false, true);

        da->push_warning_info(&tmp_wi);

        open_error= (open_temporary_tables(thd, table) ||
                     open_and_lock_tables(thd, table, TRUE, 0));

        da->pop_warning_info();
      }
      else
      {
        /*
          It's assumed that even if it is REPAIR TABLE USE_FRM, the table
          can be opened if we're under LOCK TABLES (otherwise LOCK TABLES
          would fail). Thus, the only errors we could have from
          open_and_lock_tables() are logical ones, like incorrect locking
          mode. It does make sense for the user to see such errors.
        */

        open_error= (open_temporary_tables(thd, table) ||
                     open_and_lock_tables(thd, table, TRUE, 0));
      }
      thd->prepare_derived_at_open= FALSE;

      /*
        MERGE engine may adjust table->next_global chain, thus we have to
        append save_next_global after merge children.
      */
      if (save_next_global)
      {
        TABLE_LIST *table_list_iterator= table;
        while (table_list_iterator->next_global)
          table_list_iterator= table_list_iterator->next_global;
        table_list_iterator->next_global= save_next_global;
        save_next_global->prev_global= &table_list_iterator->next_global;
      }

      table->next_local= save_next_local;
>>>>>>> c13b5011
      thd->open_options&= ~extra_open_options;

      /*
        If open_and_lock_tables() failed, close_thread_tables() will close
        the table and table->table can therefore be invalid.
      */
      if (open_error)
        table->table= NULL;

      /*
        Under locked tables, we know that the table can be opened,
        so any errors opening the table are logical errors.
        In these cases it does not make sense to try to repair.
      */
      if (open_error && thd->locked_tables_mode)
      {
        result_code= HA_ADMIN_FAILED;
        goto send_result;
      }

      if (!table->table || table->mdl_request.type != MDL_SHARED_WRITE ||
          table->table->file->ha_table_flags() & HA_CONCURRENT_OPTIMIZE)
        break;

      trans_rollback_stmt(thd);
      trans_rollback(thd);
      close_thread_tables(thd);
      table->table= NULL;
      thd->mdl_context.release_transactional_locks();
      table->mdl_request.init(MDL_key::TABLE, table->db, table->table_name,
                              MDL_SHARED_NO_READ_WRITE, MDL_TRANSACTION);
    }

#ifdef WITH_PARTITION_STORAGE_ENGINE
      if (table->table)
      {
        /*
          Set up which partitions that should be processed
          if ALTER TABLE t ANALYZE/CHECK/OPTIMIZE/REPAIR PARTITION ..
          CACHE INDEX/LOAD INDEX for specified partitions
        */
        Alter_info *alter_info= &lex->alter_info;

        if (alter_info->flags & Alter_info::ALTER_ADMIN_PARTITION)
        {
          if (!table->table->part_info)
          {
            my_error(ER_PARTITION_MGMT_ON_NONPARTITIONED, MYF(0));
            goto err2;
          }
          if (set_part_state(alter_info, table->table->part_info, PART_ADMIN))
          {
            char buff[FN_REFLEN + MYSQL_ERRMSG_SIZE];
            size_t length;
            DBUG_PRINT("admin", ("sending non existent partition error"));
            protocol->prepare_for_resend();
            protocol->store(table_name, system_charset_info);
            protocol->store(operator_name, system_charset_info);
            protocol->store(STRING_WITH_LEN("error"), system_charset_info);
            length= my_snprintf(buff, sizeof(buff),
                                ER_THD(thd, ER_DROP_PARTITION_NON_EXISTENT),
                                table_name);
            protocol->store(buff, length, system_charset_info);
            if(protocol->write())
              goto err;
            my_eof(thd);
            goto err;
          }
        }
      }
#endif
    DBUG_PRINT("admin", ("table: 0x%lx", (long) table->table));

    if (prepare_func)
    {
      DBUG_PRINT("admin", ("calling prepare_func"));
      switch ((*prepare_func)(thd, table, check_opt)) {
      case  1:           // error, message written to net
        trans_rollback_stmt(thd);
        trans_rollback(thd);
        close_thread_tables(thd);
        thd->mdl_context.release_transactional_locks();
        DBUG_PRINT("admin", ("simple error, admin next table"));
        continue;
      case -1:           // error, message could be written to net
        /* purecov: begin inspected */
        DBUG_PRINT("admin", ("severe error, stop"));
        goto err;
        /* purecov: end */
      default:           // should be 0 otherwise
        DBUG_PRINT("admin", ("prepare_func succeeded"));
        ;
      }
    }

    /*
      CHECK/REPAIR TABLE command is only command where VIEW allowed here and
      this command use only temporary table method for VIEWs resolving =>
      there can't be VIEW tree substitition of join view => if opening table
      succeed then table->table will have real TABLE pointer as value (in
      case of join view substitution table->table can be 0, but here it is
      impossible)
    */
    if (!table->table)
    {
      DBUG_PRINT("admin", ("open table failed"));
      if (thd->get_stmt_da()->is_warning_info_empty())
        push_warning(thd, Sql_condition::WARN_LEVEL_WARN,
                     ER_CHECK_NO_SUCH_TABLE,
                     ER_THD(thd, ER_CHECK_NO_SUCH_TABLE));
      /* if it was a view will check md5 sum */
      if (table->view &&
          view_check(thd, table, check_opt) == HA_ADMIN_WRONG_CHECKSUM)
        push_warning(thd, Sql_condition::WARN_LEVEL_WARN,
                     ER_VIEW_CHECKSUM, ER_THD(thd, ER_VIEW_CHECKSUM));
      if (thd->get_stmt_da()->is_error() &&
          table_not_corrupt_error(thd->get_stmt_da()->sql_errno()))
        result_code= HA_ADMIN_FAILED;
      else
        /* Default failure code is corrupt table */
        result_code= HA_ADMIN_CORRUPT;
      goto send_result;
    }

    if (table->view)
    {
      DBUG_PRINT("admin", ("calling view_operator_func"));
      result_code= (*view_operator_func)(thd, table, check_opt);
      goto send_result;
    }

    if (table->schema_table)
    {
      result_code= HA_ADMIN_NOT_IMPLEMENTED;
      goto send_result;
    }

    if ((table->table->db_stat & HA_READ_ONLY) && open_for_modify)
    {
      /* purecov: begin inspected */
      char buff[FN_REFLEN + MYSQL_ERRMSG_SIZE];
      size_t length;
      enum_sql_command save_sql_command= lex->sql_command;
      DBUG_PRINT("admin", ("sending error message"));
      protocol->prepare_for_resend();
      protocol->store(table_name, system_charset_info);
      protocol->store(operator_name, system_charset_info);
      protocol->store(STRING_WITH_LEN("error"), system_charset_info);
      length= my_snprintf(buff, sizeof(buff), ER_THD(thd, ER_OPEN_AS_READONLY),
                          table_name);
      protocol->store(buff, length, system_charset_info);
      trans_commit_stmt(thd);
      trans_commit(thd);
      close_thread_tables(thd);
      thd->mdl_context.release_transactional_locks();
      lex->reset_query_tables_list(FALSE);
      /*
        Restore Query_tables_list::sql_command value to make statement
        safe for re-execution.
      */
      lex->sql_command= save_sql_command;
      table->table=0;				// For query cache
      if (protocol->write())
	goto err;
      thd->get_stmt_da()->reset_diagnostics_area();
      continue;
      /* purecov: end */
    }

    /*
      Close all instances of the table to allow MyISAM "repair"
      (which is internally also used from "optimize") to rename files.
      @todo: This code does not close all instances of the table.
      It only closes instances in other connections, but if this
      connection has LOCK TABLE t1 a READ, t1 b WRITE,
      both t1 instances will be kept open.

      Note that this code is only executed for engines that request
      MDL_SHARED_NO_READ_WRITE lock (MDL_SHARED_WRITE cannot be upgraded)
      by *not* having HA_CONCURRENT_OPTIMIZE table_flag.
    */
    if (lock_type == TL_WRITE && !table->table->s->tmp_table &&
                        table->mdl_request.type > MDL_SHARED_WRITE)
    {
      if (wait_while_table_is_used(thd, table->table,
                                   HA_EXTRA_PREPARE_FOR_RENAME))
        goto err;
      DEBUG_SYNC(thd, "after_admin_flush");
      /* Flush entries in the query cache involving this table. */
      query_cache_invalidate3(thd, table->table, 0);
      /*
        XXX: hack: switch off open_for_modify to skip the
        flush that is made later in the execution flow. 
      */
      open_for_modify= 0;
    }

    if (table->table->s->crashed && operator_func == &handler::ha_check)
    {
      /* purecov: begin inspected */
      DBUG_PRINT("admin", ("sending crashed warning"));
      protocol->prepare_for_resend();
      protocol->store(table_name, system_charset_info);
      protocol->store(operator_name, system_charset_info);
      protocol->store(STRING_WITH_LEN("warning"), system_charset_info);
      protocol->store(STRING_WITH_LEN("Table is marked as crashed"),
                      system_charset_info);
      if (protocol->write())
        goto err;
      /* purecov: end */
    }

    if (operator_func == &handler::ha_repair &&
        !(check_opt->sql_flags & TT_USEFRM))
    {
      handler *file= table->table->file;
      int check_old_types=   file->check_old_types();
      int check_for_upgrade= file->ha_check_for_upgrade(check_opt);

      if (check_old_types == HA_ADMIN_NEEDS_ALTER ||
          check_for_upgrade == HA_ADMIN_NEEDS_ALTER)
      {
        /* We use extra_open_options to be able to open crashed tables */
        thd->open_options|= extra_open_options;
        result_code= admin_recreate_table(thd, table);
        thd->open_options&= ~extra_open_options;
        goto send_result;
      }
      if (check_old_types || check_for_upgrade)
      {
        /* If repair is not implemented for the engine, run ALTER TABLE */
        need_repair_or_alter= 1;
      }
    }

    result_code= compl_result_code= HA_ADMIN_OK;

    if (operator_func == &handler::ha_analyze)
    {
      TABLE *tab= table->table;

      if (lex->with_persistent_for_clause &&
          tab->s->table_category != TABLE_CATEGORY_USER)
      {
        compl_result_code= result_code= HA_ADMIN_INVALID;
      }
      collect_eis=
        (table->table->s->table_category == TABLE_CATEGORY_USER &&
         (get_use_stat_tables_mode(thd) > NEVER ||
          lex->with_persistent_for_clause));


      if (!lex->index_list)
      {
        tab->keys_in_use_for_query.init(tab->s->keys);
      }
      else
      {
        int pos;
        LEX_STRING *index_name;
        List_iterator_fast<LEX_STRING> it(*lex->index_list);
   
        tab->keys_in_use_for_query.clear_all();  
        while ((index_name= it++))
	{
          if (tab->s->keynames.type_names == 0 ||
              (pos= find_type(&tab->s->keynames, index_name->str,
                              index_name->length, 1)) <= 0)
          {
            compl_result_code= result_code= HA_ADMIN_INVALID;
            break;
          }
          tab->keys_in_use_for_query.set_bit(--pos);
        }  
      }
    }

    if (result_code == HA_ADMIN_OK)
    {    
      DBUG_PRINT("admin", ("calling operator_func '%s'", operator_name));
      THD_STAGE_INFO(thd, stage_executing);
      result_code = (table->table->file->*operator_func)(thd, check_opt);
      THD_STAGE_INFO(thd, stage_sending_data);
      DBUG_PRINT("admin", ("operator_func returned: %d", result_code));
    }

    if (compl_result_code == HA_ADMIN_OK && collect_eis)
    {
      /*
        Here we close and reopen table in read mode because operation of
        collecting statistics is long and it will be better do not block
        the table completely.
        InnoDB/XtraDB will allow read/write and MyISAM read/insert.
      */
      trans_commit_stmt(thd);
      trans_commit(thd);
      thd->open_options|= extra_open_options;
      close_thread_tables(thd);
      table->table= NULL;
      thd->mdl_context.release_transactional_locks();
      table->mdl_request.init(MDL_key::TABLE, table->db, table->table_name,
                              MDL_SHARED_NO_READ_WRITE, MDL_TRANSACTION);
      table->mdl_request.set_type(MDL_SHARED_READ);

      table->lock_type= TL_READ;
      DBUG_ASSERT(view_operator_func == NULL);
      open_error= open_only_one_table(thd, table,
                                      repair_table_use_frm, FALSE);
      thd->open_options&= ~extra_open_options;

      TABLE *tab= table->table;
      Field **field_ptr= tab->field;
      if (!lex->column_list)
      {
        bitmap_clear_all(tab->read_set);
        for (uint fields= 0; *field_ptr; field_ptr++, fields++)
        {
          enum enum_field_types type= (*field_ptr)->type();
          if (type < MYSQL_TYPE_MEDIUM_BLOB ||
              type > MYSQL_TYPE_BLOB)
            bitmap_set_bit(tab->read_set, fields);
          else
            push_warning_printf(thd, Sql_condition::WARN_LEVEL_WARN,
                                ER_NO_EIS_FOR_FIELD,
                                ER_THD(thd, ER_NO_EIS_FOR_FIELD),
                                (*field_ptr)->field_name);
        }
      }
      else
      {
        int pos;
        LEX_STRING *column_name;
        List_iterator_fast<LEX_STRING> it(*lex->column_list);

        bitmap_clear_all(tab->read_set);
        while ((column_name= it++))
        {
          if (tab->s->fieldnames.type_names == 0 ||
              (pos= find_type(&tab->s->fieldnames, column_name->str,
                              column_name->length, 1)) <= 0)
          {
            compl_result_code= result_code= HA_ADMIN_INVALID;
            break;
          }
          pos--;
          enum enum_field_types type= tab->field[pos]->type();
          if (type < MYSQL_TYPE_MEDIUM_BLOB ||
              type > MYSQL_TYPE_BLOB)
            bitmap_set_bit(tab->read_set, pos);
          else
            push_warning_printf(thd, Sql_condition::WARN_LEVEL_WARN,
                                ER_NO_EIS_FOR_FIELD,
                                ER_THD(thd, ER_NO_EIS_FOR_FIELD),
                                column_name->str);
        }
        tab->file->column_bitmaps_signal();
      }
      if (!open_error &&
          !(compl_result_code=
            alloc_statistics_for_table(thd, table->table)) &&
          !(compl_result_code=
            collect_statistics_for_table(thd, table->table)))
        compl_result_code= update_statistics_for_table(thd, table->table);
      if (compl_result_code)
        result_code= HA_ADMIN_FAILED;
      else
      {
        protocol->prepare_for_resend();
        protocol->store(table_name, system_charset_info); 
        protocol->store(operator_name, system_charset_info);
        protocol->store(STRING_WITH_LEN("status"), system_charset_info);
	protocol->store(STRING_WITH_LEN("Engine-independent statistics collected"), 
                        system_charset_info);
        if (protocol->write())
          goto err;
      }
    }

    if (result_code == HA_ADMIN_NOT_IMPLEMENTED && need_repair_or_alter)
    {
      /*
        repair was not implemented and we need to upgrade the table
        to a new version so we recreate the table with ALTER TABLE
      */
      result_code= admin_recreate_table(thd, table);
    }
send_result:

    lex->cleanup_after_one_table_open();
    thd->clear_error();  // these errors shouldn't get client
    {
      Diagnostics_area::Sql_condition_iterator it=
        thd->get_stmt_da()->sql_conditions();
      const Sql_condition *err;
      while ((err= it++))
      {
        protocol->prepare_for_resend();
        protocol->store(table_name, system_charset_info);
        protocol->store((char*) operator_name, system_charset_info);
        protocol->store(warning_level_names[err->get_level()].str,
                        warning_level_names[err->get_level()].length,
                        system_charset_info);
        protocol->store(err->get_message_text(), system_charset_info);
        if (protocol->write())
          goto err;
      }
      thd->get_stmt_da()->clear_warning_info(thd->query_id);
    }
    protocol->prepare_for_resend();
    protocol->store(table_name, system_charset_info);
    protocol->store(operator_name, system_charset_info);

send_result_message:

    DBUG_PRINT("info", ("result_code: %d", result_code));
    switch (result_code) {
    case HA_ADMIN_NOT_IMPLEMENTED:
      {
       char buf[MYSQL_ERRMSG_SIZE];
       size_t length=my_snprintf(buf, sizeof(buf),
                                 ER_THD(thd, ER_CHECK_NOT_IMPLEMENTED),
                                 operator_name);
	protocol->store(STRING_WITH_LEN("note"), system_charset_info);
	protocol->store(buf, length, system_charset_info);
      }
      break;

    case HA_ADMIN_NOT_BASE_TABLE:
      {
        char buf[MYSQL_ERRMSG_SIZE];
        size_t length= my_snprintf(buf, sizeof(buf),
                                   ER_THD(thd, ER_BAD_TABLE_ERROR),
                                   table_name);
        protocol->store(STRING_WITH_LEN("note"), system_charset_info);
        protocol->store(buf, length, system_charset_info);
      }
      break;

    case HA_ADMIN_OK:
      protocol->store(STRING_WITH_LEN("status"), system_charset_info);
      protocol->store(STRING_WITH_LEN("OK"), system_charset_info);
      break;

    case HA_ADMIN_FAILED:
      protocol->store(STRING_WITH_LEN("status"), system_charset_info);
      protocol->store(STRING_WITH_LEN("Operation failed"),
                      system_charset_info);
      break;

    case HA_ADMIN_REJECT:
      protocol->store(STRING_WITH_LEN("status"), system_charset_info);
      protocol->store(STRING_WITH_LEN("Operation need committed state"),
                      system_charset_info);
      open_for_modify= FALSE;
      break;

    case HA_ADMIN_ALREADY_DONE:
      protocol->store(STRING_WITH_LEN("status"), system_charset_info);
      protocol->store(STRING_WITH_LEN("Table is already up to date"),
                      system_charset_info);
      break;

    case HA_ADMIN_CORRUPT:
      protocol->store(STRING_WITH_LEN("error"), system_charset_info);
      protocol->store(STRING_WITH_LEN("Corrupt"), system_charset_info);
      fatal_error=1;
      break;

    case HA_ADMIN_INVALID:
      protocol->store(STRING_WITH_LEN("error"), system_charset_info);
      protocol->store(STRING_WITH_LEN("Invalid argument"),
                      system_charset_info);
      break;

    case HA_ADMIN_TRY_ALTER:
    {
      Alter_info *alter_info= &lex->alter_info;

      protocol->store(STRING_WITH_LEN("note"), system_charset_info);
      if (alter_info->flags & Alter_info::ALTER_ADMIN_PARTITION)
      {
        protocol->store(STRING_WITH_LEN(
        "Table does not support optimize on partitions. All partitions "
        "will be rebuilt and analyzed."),system_charset_info);
      }
      else
      {
        protocol->store(STRING_WITH_LEN(
        "Table does not support optimize, doing recreate + analyze instead"),
        system_charset_info);
      }
      if (protocol->write())
        goto err;
      THD_STAGE_INFO(thd, stage_recreating_table);
      DBUG_PRINT("info", ("HA_ADMIN_TRY_ALTER, trying analyze..."));
      TABLE_LIST *save_next_local= table->next_local,
                 *save_next_global= table->next_global;
      table->next_local= table->next_global= 0;

      tmp_disable_binlog(thd); // binlogging is done by caller if wanted
      result_code= admin_recreate_table(thd, table);
      reenable_binlog(thd);
      trans_commit_stmt(thd);
      trans_commit(thd);
      close_thread_tables(thd);
      thd->mdl_context.release_transactional_locks();
      /* Clear references to TABLE and MDL_ticket after releasing them. */
      table->mdl_request.ticket= NULL;

      if (!result_code) // recreation went ok
      {
        /* Clear the ticket released above. */
        table->mdl_request.ticket= NULL;
        DEBUG_SYNC(thd, "ha_admin_open_ltable");
        table->mdl_request.set_type(MDL_SHARED_WRITE);
        if (!thd->open_temporary_tables(table) &&
            (table->table= open_ltable(thd, table, lock_type, 0)))
        {
          uint save_flags;
          /* Store the original value of alter_info->flags */
          save_flags= alter_info->flags;

          /*
           Reset the ALTER_ADMIN_PARTITION bit in alter_info->flags
           to force analyze on all partitions.
          */
          alter_info->flags &= ~(Alter_info::ALTER_ADMIN_PARTITION);
          result_code= table->table->file->ha_analyze(thd, check_opt);
          if (result_code == HA_ADMIN_ALREADY_DONE)
            result_code= HA_ADMIN_OK;
          else if (result_code)  // analyze failed
            table->table->file->print_error(result_code, MYF(0));
          alter_info->flags= save_flags;
        }
        else
          result_code= -1; // open failed
      }
      /* Start a new row for the final status row */
      protocol->prepare_for_resend();
      protocol->store(table_name, system_charset_info);
      protocol->store(operator_name, system_charset_info);
      if (result_code) // either mysql_recreate_table or analyze failed
      {
        DBUG_ASSERT(thd->is_error());
        if (thd->is_error())
        {
          const char *err_msg= thd->get_stmt_da()->message();
          if (!thd->vio_ok())
          {
            sql_print_error("%s", err_msg);
          }
          else
          {
            /* Hijack the row already in-progress. */
            protocol->store(STRING_WITH_LEN("error"), system_charset_info);
            protocol->store(err_msg, system_charset_info);
            if (protocol->write())
              goto err;
            /* Start off another row for HA_ADMIN_FAILED */
            protocol->prepare_for_resend();
            protocol->store(table_name, system_charset_info);
            protocol->store(operator_name, system_charset_info);
          }
          thd->clear_error();
        }
        /* Make sure this table instance is not reused after the operation. */
        if (table->table)
          table->table->m_needs_reopen= true;
      }
      result_code= result_code ? HA_ADMIN_FAILED : HA_ADMIN_OK;
      table->next_local= save_next_local;
      table->next_global= save_next_global;
      goto send_result_message;
    }
    case HA_ADMIN_WRONG_CHECKSUM:
    {
      protocol->store(STRING_WITH_LEN("note"), system_charset_info);
      protocol->store(ER_THD(thd, ER_VIEW_CHECKSUM),
                      strlen(ER_THD(thd, ER_VIEW_CHECKSUM)),
                      system_charset_info);
      break;
    }

    case HA_ADMIN_NEEDS_UPGRADE:
    case HA_ADMIN_NEEDS_ALTER:
    {
      char buf[MYSQL_ERRMSG_SIZE];
      size_t length;
      const char *what_to_upgrade= table->view ? "VIEW" :
          table->table->file->ha_table_flags() & HA_CAN_REPAIR ? "TABLE" : 0;

      protocol->store(STRING_WITH_LEN("error"), system_charset_info);
      if (what_to_upgrade)
        length= my_snprintf(buf, sizeof(buf),
                            ER_THD(thd, ER_TABLE_NEEDS_UPGRADE),
                            what_to_upgrade, table->table_name);
      else
        length= my_snprintf(buf, sizeof(buf),
                            ER_THD(thd, ER_TABLE_NEEDS_REBUILD),
                            table->table_name);
      protocol->store(buf, length, system_charset_info);
      fatal_error=1;
      break;
    }

    default:				// Probably HA_ADMIN_INTERNAL_ERROR
      {
        char buf[MYSQL_ERRMSG_SIZE];
        size_t length=my_snprintf(buf, sizeof(buf),
                                "Unknown - internal error %d during operation",
                                result_code);
        protocol->store(STRING_WITH_LEN("error"), system_charset_info);
        protocol->store(buf, length, system_charset_info);
        fatal_error=1;
        break;
      }
    }
    if (table->table && !table->view)
    {
      if (table->table->s->tmp_table)
      {
        /*
          If the table was not opened successfully, do not try to get
          status information. (Bug#47633)
        */
        if (open_for_modify && !open_error)
          table->table->file->info(HA_STATUS_CONST);
      }
      else if (open_for_modify || fatal_error)
      {
        tdc_remove_table(thd, TDC_RT_REMOVE_UNUSED,
                         table->db, table->table_name, FALSE);
        /*
          May be something modified. Consequently, we have to
          invalidate the query cache.
        */
        table->table= 0;                        // For query cache
        query_cache_invalidate3(thd, table, 0);
      }
    }
    /* Error path, a admin command failed. */
    if (thd->transaction_rollback_request)
    {
      /*
        Unlikely, but transaction rollback was requested by one of storage
        engines (e.g. due to deadlock). Perform it.
      */
      if (trans_rollback_stmt(thd) || trans_rollback_implicit(thd))
        goto err;
    }
    else
    {
      if (trans_commit_stmt(thd) || trans_commit_implicit(thd))
        goto err;
    }
    close_thread_tables(thd);
    thd->mdl_context.release_transactional_locks();

    /*
      If it is CHECK TABLE v1, v2, v3, and v1, v2, v3 are views, we will run
      separate open_tables() for each CHECK TABLE argument.
      Right now we do not have a separate method to reset the prelocking
      state in the lex to the state after parsing, so each open will pollute
      this state: add elements to lex->srotuines_list, TABLE_LISTs to
      lex->query_tables. Below is a lame attempt to recover from this
      pollution.
      @todo: have a method to reset a prelocking context, or use separate
      contexts for each open.
    */
    for (Sroutine_hash_entry *rt=
           (Sroutine_hash_entry*)thd->lex->sroutines_list.first;
         rt; rt= rt->next)
      rt->mdl_request.ticket= NULL;

    if (protocol->write())
      goto err;
  }

  my_eof(thd);
  thd->resume_subsequent_commits(suspended_wfc);
  DBUG_EXECUTE_IF("inject_analyze_table_sleep", my_sleep(500000););
  DBUG_RETURN(FALSE);

err:
  /* Make sure this table instance is not reused after the failure. */
  trans_rollback_stmt(thd);
  trans_rollback(thd);
  if (table && table->table)
  {
    table->table->m_needs_reopen= true;
    table->table= 0;
  }
  close_thread_tables(thd);			// Shouldn't be needed
  thd->mdl_context.release_transactional_locks();
err2:
  thd->resume_subsequent_commits(suspended_wfc);
  DBUG_RETURN(TRUE);
}


/*
  Assigned specified indexes for a table into key cache

  SYNOPSIS
    mysql_assign_to_keycache()
    thd		Thread object
    tables	Table list (one table only)

  RETURN VALUES
   FALSE ok
   TRUE  error
*/

bool mysql_assign_to_keycache(THD* thd, TABLE_LIST* tables,
			     LEX_STRING *key_cache_name)
{
  HA_CHECK_OPT check_opt;
  KEY_CACHE *key_cache;
  DBUG_ENTER("mysql_assign_to_keycache");

  THD_STAGE_INFO(thd, stage_finding_key_cache);
  check_opt.init();
  mysql_mutex_lock(&LOCK_global_system_variables);
  if (!(key_cache= get_key_cache(key_cache_name)))
  {
    mysql_mutex_unlock(&LOCK_global_system_variables);
    my_error(ER_UNKNOWN_KEY_CACHE, MYF(0), key_cache_name->str);
    DBUG_RETURN(TRUE);
  }
  mysql_mutex_unlock(&LOCK_global_system_variables);
  if (!key_cache->key_cache_inited)
  {
    my_error(ER_UNKNOWN_KEY_CACHE, MYF(0), key_cache_name->str);
    DBUG_RETURN(true);
  }
  check_opt.key_cache= key_cache;
  DBUG_RETURN(mysql_admin_table(thd, tables, &check_opt,
				"assign_to_keycache", TL_READ_NO_INSERT, 0, 0,
				0, 0, &handler::assign_to_keycache, 0));
}


/*
  Preload specified indexes for a table into key cache

  SYNOPSIS
    mysql_preload_keys()
    thd		Thread object
    tables	Table list (one table only)

  RETURN VALUES
    FALSE ok
    TRUE  error
*/

bool mysql_preload_keys(THD* thd, TABLE_LIST* tables)
{
  DBUG_ENTER("mysql_preload_keys");
  /*
    We cannot allow concurrent inserts. The storage engine reads
    directly from the index file, bypassing the cache. It could read
    outdated information if parallel inserts into cache blocks happen.
  */
  DBUG_RETURN(mysql_admin_table(thd, tables, 0,
				"preload_keys", TL_READ_NO_INSERT, 0, 0, 0, 0,
				&handler::preload_keys, 0));
}


bool Sql_cmd_analyze_table::execute(THD *thd)
{
  LEX *m_lex= thd->lex;
  TABLE_LIST *first_table= m_lex->select_lex.table_list.first;
  bool res= TRUE;
  thr_lock_type lock_type = TL_READ_NO_INSERT;
  DBUG_ENTER("Sql_cmd_analyze_table::execute");

  if (check_table_access(thd, SELECT_ACL | INSERT_ACL, first_table,
                         FALSE, UINT_MAX, FALSE))
    goto error;
  WSREP_TO_ISOLATION_BEGIN_WRTCHK(NULL, NULL, first_table);
  thd->enable_slow_log= opt_log_slow_admin_statements;
  res= mysql_admin_table(thd, first_table, &m_lex->check_opt,
                         "analyze", lock_type, 1, 0, 0, 0,
                         &handler::ha_analyze, 0);
  /* ! we write after unlocking the table */
  if (!res && !m_lex->no_write_to_binlog)
  {
    /*
      Presumably, ANALYZE and binlog writing doesn't require synchronization
    */
    res= write_bin_log(thd, TRUE, thd->query(), thd->query_length());
  }
  m_lex->select_lex.table_list.first= first_table;
  m_lex->query_tables= first_table;

error:
  DBUG_RETURN(res);
}


bool Sql_cmd_check_table::execute(THD *thd)
{
  LEX *m_lex= thd->lex;
  TABLE_LIST *first_table= m_lex->select_lex.table_list.first;
  thr_lock_type lock_type = TL_READ_NO_INSERT;
  bool res= TRUE;
  DBUG_ENTER("Sql_cmd_check_table::execute");

  if (check_table_access(thd, SELECT_ACL, first_table,
                         TRUE, UINT_MAX, FALSE))
    goto error; /* purecov: inspected */
  thd->enable_slow_log= opt_log_slow_admin_statements;

  res= mysql_admin_table(thd, first_table, &m_lex->check_opt, "check",
                         lock_type, 0, 0, HA_OPEN_FOR_REPAIR, 0,
                         &handler::ha_check, &view_check);

  m_lex->select_lex.table_list.first= first_table;
  m_lex->query_tables= first_table;

error:
  DBUG_RETURN(res);
}


bool Sql_cmd_optimize_table::execute(THD *thd)
{
  LEX *m_lex= thd->lex;
  TABLE_LIST *first_table= m_lex->select_lex.table_list.first;
  bool res= TRUE;
  DBUG_ENTER("Sql_cmd_optimize_table::execute");

  if (check_table_access(thd, SELECT_ACL | INSERT_ACL, first_table,
                         FALSE, UINT_MAX, FALSE))
    goto error; /* purecov: inspected */
  WSREP_TO_ISOLATION_BEGIN_WRTCHK(NULL, NULL, first_table);
  thd->enable_slow_log= opt_log_slow_admin_statements;
  res= (specialflag & SPECIAL_NO_NEW_FUNC) ?
    mysql_recreate_table(thd, first_table, true) :
    mysql_admin_table(thd, first_table, &m_lex->check_opt,
                      "optimize", TL_WRITE, 1, 0, 0, 0,
                      &handler::ha_optimize, 0);
  /* ! we write after unlocking the table */
  if (!res && !m_lex->no_write_to_binlog)
  {
    /*
      Presumably, OPTIMIZE and binlog writing doesn't require synchronization
    */
    res= write_bin_log(thd, TRUE, thd->query(), thd->query_length());
  }
  m_lex->select_lex.table_list.first= first_table;
  m_lex->query_tables= first_table;

error:
  DBUG_RETURN(res);
}


bool Sql_cmd_repair_table::execute(THD *thd)
{
  LEX *m_lex= thd->lex;
  TABLE_LIST *first_table= m_lex->select_lex.table_list.first;
  bool res= TRUE;
  DBUG_ENTER("Sql_cmd_repair_table::execute");

  if (check_table_access(thd, SELECT_ACL | INSERT_ACL, first_table,
                         FALSE, UINT_MAX, FALSE))
    goto error; /* purecov: inspected */
  thd->enable_slow_log= opt_log_slow_admin_statements;
  WSREP_TO_ISOLATION_BEGIN_WRTCHK(NULL, NULL, first_table);
  res= mysql_admin_table(thd, first_table, &m_lex->check_opt, "repair",
                         TL_WRITE, 1,
                         MY_TEST(m_lex->check_opt.sql_flags & TT_USEFRM),
                         HA_OPEN_FOR_REPAIR, &prepare_for_repair,
                         &handler::ha_repair, &view_repair);

  /* ! we write after unlocking the table */
  if (!res && !m_lex->no_write_to_binlog)
  {
    /*
      Presumably, REPAIR and binlog writing doesn't require synchronization
    */
    res= write_bin_log(thd, TRUE, thd->query(), thd->query_length());
  }
  m_lex->select_lex.table_list.first= first_table;
  m_lex->query_tables= first_table;

error:
  DBUG_RETURN(res);
}<|MERGE_RESOLUTION|>--- conflicted
+++ resolved
@@ -380,7 +380,19 @@
   }
   thd->prepare_derived_at_open= FALSE;
 
-  table->next_global= save_next_global;
+  /*
+    MERGE engine may adjust table->next_global chain, thus we have to
+    append save_next_global after merge children.
+  */
+  if (save_next_global)
+  {
+    TABLE_LIST *table_list_iterator= table;
+    while (table_list_iterator->next_global)
+      table_list_iterator= table_list_iterator->next_global;
+    table_list_iterator->next_global= save_next_global;
+    save_next_global->prev_global= &table_list_iterator->next_global;
+  }
+
   table->next_local= save_next_local;
 
   return open_error;
@@ -482,103 +494,9 @@
     /* open only one table from local list of command */
     while (1)
     {
-<<<<<<< HEAD
       open_error= open_only_one_table(thd, table,
                                       repair_table_use_frm,
                                       (view_operator_func != NULL));
-=======
-      TABLE_LIST *save_next_global, *save_next_local;
-      save_next_global= table->next_global;
-      table->next_global= 0;
-      save_next_local= table->next_local;
-      table->next_local= 0;
-      select->table_list.first= table;
-      /*
-        Time zone tables and SP tables can be add to lex->query_tables list,
-        so it have to be prepared.
-        TODO: Investigate if we can put extra tables into argument instead of
-        using lex->query_tables
-      */
-      lex->query_tables= table;
-      lex->query_tables_last= &table->next_global;
-      lex->query_tables_own_last= 0;
-
-      /*
-        CHECK TABLE command is allowed for views as well. Check on alter flags
-        to differentiate from ALTER TABLE...CHECK PARTITION on which view is not
-        allowed.
-      */
-      if (lex->alter_info.flags & Alter_info::ALTER_ADMIN_PARTITION ||
-          view_operator_func == NULL)
-      {
-        table->required_type=FRMTYPE_TABLE;
-        DBUG_ASSERT(!lex->only_view);
-      }
-      else if (lex->only_view)
-      {
-        table->required_type= FRMTYPE_VIEW;
-      }
-      else if (!lex->only_view && lex->sql_command == SQLCOM_REPAIR)
-      {
-        table->required_type= FRMTYPE_TABLE;
-      }
-
-      if (lex->sql_command == SQLCOM_CHECK ||
-          lex->sql_command == SQLCOM_REPAIR ||
-          lex->sql_command == SQLCOM_ANALYZE ||
-          lex->sql_command == SQLCOM_OPTIMIZE)
-	thd->prepare_derived_at_open= TRUE;
-      if (!thd->locked_tables_mode && repair_table_use_frm)
-      {
-        /*
-          If we're not under LOCK TABLES and we're executing REPAIR TABLE
-          USE_FRM, we need to ignore errors from open_and_lock_tables().
-          REPAIR TABLE USE_FRM is a heavy weapon used when a table is
-          critically damaged, so open_and_lock_tables() will most likely
-          report errors. Those errors are not interesting for the user
-          because it's already known that the table is badly damaged.
-        */
-
-        Diagnostics_area *da= thd->get_stmt_da();
-        Warning_info tmp_wi(thd->query_id, false, true);
-
-        da->push_warning_info(&tmp_wi);
-
-        open_error= (open_temporary_tables(thd, table) ||
-                     open_and_lock_tables(thd, table, TRUE, 0));
-
-        da->pop_warning_info();
-      }
-      else
-      {
-        /*
-          It's assumed that even if it is REPAIR TABLE USE_FRM, the table
-          can be opened if we're under LOCK TABLES (otherwise LOCK TABLES
-          would fail). Thus, the only errors we could have from
-          open_and_lock_tables() are logical ones, like incorrect locking
-          mode. It does make sense for the user to see such errors.
-        */
-
-        open_error= (open_temporary_tables(thd, table) ||
-                     open_and_lock_tables(thd, table, TRUE, 0));
-      }
-      thd->prepare_derived_at_open= FALSE;
-
-      /*
-        MERGE engine may adjust table->next_global chain, thus we have to
-        append save_next_global after merge children.
-      */
-      if (save_next_global)
-      {
-        TABLE_LIST *table_list_iterator= table;
-        while (table_list_iterator->next_global)
-          table_list_iterator= table_list_iterator->next_global;
-        table_list_iterator->next_global= save_next_global;
-        save_next_global->prev_global= &table_list_iterator->next_global;
-      }
-
-      table->next_local= save_next_local;
->>>>>>> c13b5011
       thd->open_options&= ~extra_open_options;
 
       /*
