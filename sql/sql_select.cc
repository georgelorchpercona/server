/* Copyright (C) 2000-2003 MySQL AB & MySQL Finland AB & TCX DataKonsult AB

   This program is free software; you can redistribute it and/or modify
   it under the terms of the GNU General Public License as published by
   the Free Software Foundation; either version 2 of the License, or
   (at your option) any later version.

   This program is distributed in the hope that it will be useful,
   but WITHOUT ANY WARRANTY; without even the implied warranty of
   MERCHANTABILITY or FITNESS FOR A PARTICULAR PURPOSE.  See the
   GNU General Public License for more details.

   You should have received a copy of the GNU General Public License
   along with this program; if not, write to the Free Software
   Foundation, Inc., 59 Temple Place, Suite 330, Boston, MA  02111-1307  USA */


/* mysql_select and join optimization */

#ifdef __GNUC__
#pragma implementation				// gcc: Class implementation
#endif

#include "mysql_priv.h"
#include "sql_select.h"

#include "opt_ft.h"

#include <m_ctype.h>
#include <hash.h>
#include <ft_global.h>

const char *join_type_str[]={ "UNKNOWN","system","const","eq_ref","ref",
			      "MAYBE_REF","ALL","range","index","fulltext",
			      "ref_or_null","unique_subquery","index_subquery"
};

const key_map key_map_empty(0);
const key_map key_map_full(~0);

static void optimize_keyuse(JOIN *join, DYNAMIC_ARRAY *keyuse_array);
static bool make_join_statistics(JOIN *join,TABLE_LIST *tables,COND *conds,
				 DYNAMIC_ARRAY *keyuse);
static bool update_ref_and_keys(THD *thd, DYNAMIC_ARRAY *keyuse,
				JOIN_TAB *join_tab,
                                uint tables, COND *conds,
				table_map table_map, SELECT_LEX *select_lex);
static int sort_keyuse(KEYUSE *a,KEYUSE *b);
static void set_position(JOIN *join,uint index,JOIN_TAB *table,KEYUSE *key);
static bool create_ref_for_key(JOIN *join, JOIN_TAB *j, KEYUSE *org_keyuse,
			       table_map used_tables);
static void find_best_combination(JOIN *join,table_map rest_tables);
static void find_best(JOIN *join,table_map rest_tables,uint index,
		      double record_count,double read_time);
static uint cache_record_length(JOIN *join,uint index);
static double prev_record_reads(JOIN *join,table_map found_ref);
static bool get_best_combination(JOIN *join);
static store_key *get_store_key(THD *thd,
				KEYUSE *keyuse, table_map used_tables,
				KEY_PART_INFO *key_part, char *key_buff,
				uint maybe_null);
static bool make_simple_join(JOIN *join,TABLE *tmp_table);
static bool make_join_select(JOIN *join,SQL_SELECT *select,COND *item);
static void make_join_readinfo(JOIN *join,uint options);
static bool only_eq_ref_tables(JOIN *join, ORDER *order, table_map tables);
static void update_depend_map(JOIN *join);
static void update_depend_map(JOIN *join, ORDER *order);
static ORDER *remove_const(JOIN *join,ORDER *first_order,COND *cond,
			   bool *simple_order);
static int return_zero_rows(JOIN *join, select_result *res,TABLE_LIST *tables,
			    List<Item> &fields, bool send_row,
			    uint select_options, const char *info,
			    Item *having, Procedure *proc,
			    SELECT_LEX_UNIT *unit);
static COND *optimize_cond(COND *conds,Item::cond_result *cond_value);
static COND *remove_eq_conds(COND *cond,Item::cond_result *cond_value);
static bool const_expression_in_where(COND *conds,Item *item, Item **comp_item);
static bool open_tmp_table(TABLE *table);
static bool create_myisam_tmp_table(TABLE *table,TMP_TABLE_PARAM *param,
				    ulong options);
static int do_select(JOIN *join,List<Item> *fields,TABLE *tmp_table,
		     Procedure *proc);
static int sub_select_cache(JOIN *join,JOIN_TAB *join_tab,bool end_of_records);
static int sub_select(JOIN *join,JOIN_TAB *join_tab,bool end_of_records);
static int flush_cached_records(JOIN *join,JOIN_TAB *join_tab,bool skipp_last);
static int end_send(JOIN *join, JOIN_TAB *join_tab, bool end_of_records);
static int end_send_group(JOIN *join, JOIN_TAB *join_tab,bool end_of_records);
static int end_write(JOIN *join, JOIN_TAB *join_tab, bool end_of_records);
static int end_update(JOIN *join, JOIN_TAB *join_tab, bool end_of_records);
static int end_unique_update(JOIN *join,JOIN_TAB *join_tab,
			     bool end_of_records);
static int end_write_group(JOIN *join, JOIN_TAB *join_tab,
			   bool end_of_records);
static int test_if_group_changed(List<Item_buff> &list);
static int join_read_const_table(JOIN_TAB *tab, POSITION *pos);
static int join_read_system(JOIN_TAB *tab);
static int join_read_const(JOIN_TAB *tab);
static int join_read_key(JOIN_TAB *tab);
static int join_read_always_key(JOIN_TAB *tab);
static int join_read_last_key(JOIN_TAB *tab);
static int join_no_more_records(READ_RECORD *info);
static int join_read_next(READ_RECORD *info);
static int join_init_quick_read_record(JOIN_TAB *tab);
static int test_if_quick_select(JOIN_TAB *tab);
static int join_init_read_record(JOIN_TAB *tab);
static int join_read_first(JOIN_TAB *tab);
static int join_read_next(READ_RECORD *info);
static int join_read_next_same(READ_RECORD *info);
static int join_read_last(JOIN_TAB *tab);
static int join_read_prev_same(READ_RECORD *info);
static int join_read_prev(READ_RECORD *info);
static int join_ft_read_first(JOIN_TAB *tab);
static int join_ft_read_next(READ_RECORD *info);
static int join_read_always_key_or_null(JOIN_TAB *tab);
static int join_read_next_same_or_null(READ_RECORD *info);
static COND *make_cond_for_table(COND *cond,table_map table,
				 table_map used_table);
static Item* part_of_refkey(TABLE *form,Field *field);
static uint find_shortest_key(TABLE *table, const key_map *usable_keys);
static bool test_if_skip_sort_order(JOIN_TAB *tab,ORDER *order,
				    ha_rows select_limit, bool no_changes);
static int create_sort_index(THD *thd, JOIN *join, ORDER *order,
			     ha_rows filesort_limit, ha_rows select_limit);
static int remove_duplicates(JOIN *join,TABLE *entry,List<Item> &fields,
			     Item *having);
static int remove_dup_with_compare(THD *thd, TABLE *entry, Field **field,
				   ulong offset,Item *having);
static int remove_dup_with_hash_index(THD *thd, TABLE *table,
				      uint field_count, Field **first_field,
				      ulong key_length,Item *having);
static int join_init_cache(THD *thd,JOIN_TAB *tables,uint table_count);
static ulong used_blob_length(CACHE_FIELD **ptr);
static bool store_record_in_cache(JOIN_CACHE *cache);
static void reset_cache(JOIN_CACHE *cache);
static void read_cached_record(JOIN_TAB *tab);
static bool cmp_buffer_with_ref(JOIN_TAB *tab);
static bool setup_new_fields(THD *thd,TABLE_LIST *tables,List<Item> &fields,
			     List<Item> &all_fields,ORDER *new_order);
static ORDER *create_distinct_group(THD *thd, ORDER *order,
				    List<Item> &fields,
				    bool *all_order_by_fields_used);
static bool test_if_subpart(ORDER *a,ORDER *b);
static TABLE *get_sort_by_table(ORDER *a,ORDER *b,TABLE_LIST *tables);
static void calc_group_buffer(JOIN *join,ORDER *group);
static bool make_group_fields(JOIN *main_join, JOIN *curr_join);
static bool alloc_group_fields(JOIN *join,ORDER *group);
// Create list for using with tempory table
static bool change_to_use_tmp_fields(THD *thd, Item **ref_pointer_array,
				     List<Item> &new_list1,
				     List<Item> &new_list2,
				     uint elements, List<Item> &items);
// Create list for using with tempory table
static bool change_refs_to_tmp_fields(THD *thd, Item **ref_pointer_array,
				      List<Item> &new_list1,
				      List<Item> &new_list2,
				      uint elements, List<Item> &items);
static void init_tmptable_sum_functions(Item_sum **func);
static void update_tmptable_sum_func(Item_sum **func,TABLE *tmp_table);
static void copy_sum_funcs(Item_sum **func_ptr);
static bool add_ref_to_table_cond(THD *thd, JOIN_TAB *join_tab);
static bool init_sum_functions(Item_sum **func, Item_sum **end);
static bool update_sum_func(Item_sum **func);
static void select_describe(JOIN *join, bool need_tmp_table,bool need_order,
			    bool distinct, const char *message=NullS);
static Item *remove_additional_cond(Item* conds);


/*
  This handles SELECT with and without UNION
*/

int handle_select(THD *thd, LEX *lex, select_result *result)
{
  int res;
  register SELECT_LEX *select_lex = &lex->select_lex;
  DBUG_ENTER("handle_select");

  fix_tables_pointers(lex->all_selects_list);
  if (select_lex->next_select())
    res=mysql_union(thd, lex, result, &lex->unit, 0);
  else
    res= mysql_select(thd, &select_lex->ref_pointer_array,
		      (TABLE_LIST*) select_lex->table_list.first,
		      select_lex->with_wild, select_lex->item_list,
		      select_lex->where,
		      select_lex->order_list.elements +
		      select_lex->group_list.elements,
		      (ORDER*) select_lex->order_list.first,
		      (ORDER*) select_lex->group_list.first,
		      select_lex->having,
		      (ORDER*) lex->proc_list.first,
		      select_lex->options | thd->options,
		      result, &(lex->unit), &(lex->select_lex), 0);

  /* Don't set res if it's -1 as we may want this later */
  DBUG_PRINT("info",("res: %d  report_error: %d", res,
		     thd->net.report_error));
  if (thd->net.report_error)
    res= 1;
  if (res)
  {
    if (result)
    {
      result->send_error(0, NullS);
      result->abort();
    }
    else
      send_error(thd, 0, NullS);
    res= 1;					// Error sent to client
  }
  if (result != lex->result)
    delete result;
  DBUG_RETURN(res);
}


void relink_tables(SELECT_LEX *select_lex)
{
  for (TABLE_LIST *cursor= (TABLE_LIST *) select_lex->table_list.first;
       cursor;
       cursor=cursor->next)
    if (cursor->table_list)
      cursor->table= cursor->table_list->table;
}


void fix_tables_pointers(SELECT_LEX *select_lex)
{
  if (select_lex->next_select_in_list())
  {
    /* Fix tables 'to-be-unioned-from' list to point at opened tables */
    for (SELECT_LEX *sl= select_lex;
	 sl;
	 sl= sl->next_select_in_list())
      relink_tables(sl);
  }
}

void fix_tables_pointers(SELECT_LEX_UNIT *unit)
{
  for (SELECT_LEX *sl= unit->first_select(); sl; sl= sl->next_select())
  {
    relink_tables(sl);
    for (SELECT_LEX_UNIT *un= sl->first_inner_unit(); un; un= un->next_unit())
      fix_tables_pointers(un);
  }
}


/*
  Function to setup clauses without sum functions
*/
inline int setup_without_group(THD *thd, Item **ref_pointer_array,
			       TABLE_LIST *tables,
			       List<Item> &fields,
			       List<Item> &all_fields,
			       COND **conds,
			       ORDER *order,
			       ORDER *group, bool *hidden_group_fields)
{
  bool save_allow_sum_func= thd->allow_sum_func;
  thd->allow_sum_func= 0;
  int res= (setup_conds(thd, tables, conds) ||
	    setup_order(thd, ref_pointer_array, tables, fields, all_fields,
			order) ||
	    setup_group(thd, ref_pointer_array, tables, fields, all_fields,
			group, hidden_group_fields));
  thd->allow_sum_func= save_allow_sum_func;
  return res;
}

/*****************************************************************************
  Check fields, find best join, do the select and output fields.
  mysql_select assumes that all tables are already opened
*****************************************************************************/

/*
  Prepare of whole select (including subselect in future).
  return -1 on error
          0 on success
*/
int
JOIN::prepare(Item ***rref_pointer_array,
	      TABLE_LIST *tables_init,
	      uint wild_num, COND *conds_init, uint og_num,
	      ORDER *order_init, ORDER *group_init,
	      Item *having_init,
	      ORDER *proc_param_init, SELECT_LEX *select,
	      SELECT_LEX_UNIT *unit,
	      bool tables_and_fields_initied)
{
  DBUG_ENTER("JOIN::prepare");

  conds= conds_init;
  order= order_init;
  group_list= group_init;
  having= having_init;
  proc_param= proc_param_init;
  tables_list= tables_init;
  select_lex= select;
  select_lex->join= this;
  union_part= (unit->first_select()->next_select() != 0);

  /* Check that all tables, fields, conds and order are ok */

  if ((tables_and_fields_initied ? 0 : (setup_tables(tables_list) ||
					setup_wild(thd, tables_list, 
						   fields_list,
						   &all_fields, wild_num))) ||
      select_lex->setup_ref_array(thd, og_num) ||
      setup_fields(thd, (*rref_pointer_array), tables_list, fields_list, 1,
		   &all_fields, 1) ||
      setup_without_group(thd, (*rref_pointer_array), tables_list, fields_list,
			  all_fields, &conds, order, group_list, 
			  &hidden_group_fields))
    DBUG_RETURN(-1);				/* purecov: inspected */

  ref_pointer_array= *rref_pointer_array;
  
  if (having)
  {
    thd->where="having clause";
    thd->allow_sum_func=1;
    select_lex->having_fix_field= 1;
    bool having_fix_rc= (having->fix_fields(thd, tables_list, &having) ||
			 having->check_cols(1));
    select_lex->having_fix_field= 0;
    if (having_fix_rc || thd->net.report_error)
      DBUG_RETURN(-1);				/* purecov: inspected */
    if (having->with_sum_func)
      having->split_sum_func(ref_pointer_array, all_fields);
  }

  // Is it subselect
  {
    Item_subselect *subselect;
    if ((subselect= select_lex->master_unit()->item) &&
	select_lex->linkage != GLOBAL_OPTIONS_TYPE)
    {
      Item_subselect::trans_res res;
      if ((res= subselect->select_transformer(this)) !=
	  Item_subselect::RES_OK)
	DBUG_RETURN((res == Item_subselect::RES_ERROR));
    }
  }

  if (setup_ftfuncs(select_lex)) /* should be after having->fix_fields */
    DBUG_RETURN(-1);
  

  /*
    Check if one one uses a not constant column with group functions
    and no GROUP BY.
    TODO:  Add check of calculation of GROUP functions and fields:
	   SELECT COUNT(*)+table.col1 from table1;
  */
  {
    if (!group_list)
    {
      uint flag=0;
      List_iterator_fast<Item> it(fields_list);
      Item *item;
      while ((item= it++))
      {
	if (item->with_sum_func)
	  flag|=1;
	else if (!(flag & 2) && !item->const_item())
	  flag|=2;
      }
      if (flag == 3)
      {
	my_error(ER_MIX_OF_GROUP_FUNC_AND_FIELDS,MYF(0));
	DBUG_RETURN(-1);
      }
    }
    TABLE_LIST *table;
    for (table=tables_list ; table ; table=table->next)
      tables++;
  }
  {
    /* Caclulate the number of groups */
    send_group_parts= 0;
    for (ORDER *group= group_list ; group ; group= group->next)
      send_group_parts++;
  }
  
  procedure= setup_procedure(thd, proc_param, result, fields_list, &error);
  if (error)
    goto err;					/* purecov: inspected */
  if (procedure)
  {
    if (setup_new_fields(thd, tables_list, fields_list, all_fields,
			 procedure->param_fields))
	goto err;				/* purecov: inspected */
    if (procedure->group)
    {
      if (!test_if_subpart(procedure->group,group_list))
      {						/* purecov: inspected */
	my_message(0,"Can't handle procedures with differents groups yet",
		   MYF(0));			/* purecov: inspected */
	goto err;				/* purecov: inspected */
      }
    }
#ifdef NOT_NEEDED
    else if (!group_list && procedure->flags & PROC_GROUP)
    {
      my_message(0,"Select must have a group with this procedure",MYF(0));
      goto err;
    }
#endif
    if (order && (procedure->flags & PROC_NO_SORT))
    {						/* purecov: inspected */
      my_message(0,"Can't use order with this procedure",MYF(0)); /* purecov: inspected */
      goto err;					/* purecov: inspected */
    }
  }

  /* Init join struct */
  count_field_types(&tmp_table_param, all_fields, 0);
  ref_pointer_array_size= all_fields.elements*sizeof(Item*);
  this->group= group_list != 0;
  row_limit= ((select_distinct || order || group_list) ? HA_POS_ERROR :
	      unit->select_limit_cnt);
  /* select_limit is used to decide if we are likely to scan the whole table */
  select_limit= unit->select_limit_cnt;
  if (having || (select_options & OPTION_FOUND_ROWS))
    select_limit= HA_POS_ERROR;
  do_send_rows = (unit->select_limit_cnt) ? 1 : 0;
  this->unit= unit;

#ifdef RESTRICTED_GROUP
  if (sum_func_count && !group_list && (func_count || field_count))
  {
    my_message(ER_WRONG_SUM_SELECT,ER(ER_WRONG_SUM_SELECT),MYF(0));
    goto err;
  }
#endif
  if (!procedure && result->prepare(fields_list, unit))
    goto err;					/* purecov: inspected */

  if (select_lex->olap == ROLLUP_TYPE && rollup_init())
    goto err;
  if (alloc_func_list())
    goto err;

  DBUG_RETURN(0); // All OK

err:
  delete procedure;				/* purecov: inspected */
  procedure= 0;
  DBUG_RETURN(-1);				/* purecov: inspected */
}

/*
  test if it is known for optimisation IN subquery

  SYNOPSYS
    JOIN::test_in_subselect
    where - pointer for variable in which conditions should be
            stored if subquery is known

  RETURN
    1 - known
    0 - unknown
*/

bool JOIN::test_in_subselect(Item **where)
{
  if (conds->type() == Item::FUNC_ITEM &&
      ((Item_func *)this->conds)->functype() == Item_func::EQ_FUNC &&
      ((Item_func *)conds)->arguments()[0]->type() == Item::REF_ITEM &&
      ((Item_func *)conds)->arguments()[1]->type() == Item::FIELD_ITEM)
  {
    join_tab->info= "Using index";
    *where= 0;
    return 1;
  }
  if (conds->type() == Item::COND_ITEM &&
      ((class Item_func *)this->conds)->functype() ==
      Item_func::COND_AND_FUNC)
  {
    if ((*where= remove_additional_cond(conds)))
      join_tab->info= "Using index; Using where";
    else
      join_tab->info= "Using index";
    return 1;
  }
  return 0;
}


/*
  global select optimisation.
  return 0 - success
         1 - error
  error code saved in field 'error'
*/
int
JOIN::optimize()
{
  DBUG_ENTER("JOIN::optimize");
  // to prevent double initialization on EXPLAIN
  if (optimized)
    DBUG_RETURN(0);
  optimized= 1;

  // Ignore errors of execution if option IGNORE present
  if (thd->lex->duplicates == DUP_IGNORE)
    thd->lex->current_select->no_error= 1;
#ifdef HAVE_REF_TO_FIELDS			// Not done yet
  /* Add HAVING to WHERE if possible */
  if (having && !group_list && !sum_func_count)
  {
    if (!conds)
    {
      conds= having;
      having= 0;
    }
    else if ((conds=new Item_cond_and(conds,having)))
    {
      conds->fix_fields(thd, tables_list, &conds);
      conds->change_ref_to_fields(thd, tables_list);
      conds->top_level_item();
      having= 0;
    }
  }
#endif

  conds= optimize_cond(conds,&cond_value);
  if (thd->net.report_error)
  {
    error= 1;
    DBUG_PRINT("error",("Error from optimize_cond"));
    DBUG_RETURN(1);
  }

  if (cond_value == Item::COND_FALSE ||
      (!unit->select_limit_cnt && !(select_options & OPTION_FOUND_ROWS)))
  {						/* Impossible cond */
    zero_result_cause= "Impossible WHERE";
    error= 0;
    DBUG_RETURN(0);
  }

  /* Optimize count(*), min() and max() */
  if (tables_list && tmp_table_param.sum_func_count && ! group_list)
  {
    int res;
    /*
      opt_sum_query() returns -1 if no rows match to the WHERE conditions,
      or 1 if all items were resolved, or 0, or an error number HA_ERR_...
    */
    if ((res=opt_sum_query(tables_list, all_fields, conds)))
    {
      if (res > 1)
      {
	DBUG_RETURN(1);
      }
      if (res < 0)
      {
	zero_result_cause= "No matching min/max row";
	error=0;
	DBUG_RETURN(0);
      }
      zero_result_cause= "Select tables optimized away";
      tables_list= 0;				// All tables resolved
    }
  }
  if (!tables_list)
  {
    error= 0;
    DBUG_RETURN(0);
  }
  error= -1;					// Error is sent to client
  sort_by_table= get_sort_by_table(order, group_list, tables_list);

  /* Calculate how to do the join */
  thd->proc_info= "statistics";
  if (make_join_statistics(this, tables_list, conds, &keyuse) ||
      thd->is_fatal_error)
  {
    DBUG_PRINT("error",("Error: make_join_statistics() failed"));
    DBUG_RETURN(1);
  }

  /* Remove distinct if only const tables */
  select_distinct= select_distinct && (const_tables != tables);
  thd->proc_info= "preparing";
  if (result->initialize_tables(this))
  {
    DBUG_PRINT("error",("Error: initialize_tables() failed"));
    DBUG_RETURN(1);				// error == -1
  }
  if (const_table_map != found_const_table_map &&
      !(select_options & SELECT_DESCRIBE))
  {
    zero_result_cause= "no matching row in const table";
    DBUG_PRINT("error",("Error: %s", zero_result_cause));
    select_options= 0; //TODO why option in return_zero_rows was droped
    error= 0;
    DBUG_RETURN(0);
  }
  if (!(thd->options & OPTION_BIG_SELECTS) &&
      best_read > (double) thd->variables.max_join_size &&
      !(select_options & SELECT_DESCRIBE))
  {						/* purecov: inspected */
    my_message(ER_TOO_BIG_SELECT, ER(ER_TOO_BIG_SELECT), MYF(0));
    error= 1;					/* purecov: inspected */
    DBUG_RETURN(1);
  }
  if (const_tables && !thd->locked_tables &&
      !(select_options & SELECT_NO_UNLOCK))
  {
    TABLE **table, **end;
    for (table=this->table, end=table + const_tables ;
	 table != end;
	 table++)
    {
      /* BDB tables require that we call index_end() before doing an unlock */
      if ((*table)->key_read)
      {
	(*table)->key_read=0;
	(*table)->file->extra(HA_EXTRA_NO_KEYREAD);
      }
      (*table)->file->index_end();
    }
    mysql_unlock_some_tables(thd, this->table, const_tables);
  }
  if (!conds && outer_join)
  {
    /* Handle the case where we have an OUTER JOIN without a WHERE */
    conds=new Item_int((longlong) 1,1);	// Always true
  }
  select=make_select(*table, const_table_map,
		     const_table_map, conds, &error);
  if (error)
  {						/* purecov: inspected */
    error= -1;					/* purecov: inspected */
    DBUG_PRINT("error",("Error: make_select() failed"));
    DBUG_RETURN(1);
  }
  if (make_join_select(this, select, conds))
  {
    zero_result_cause=
      "Impossible WHERE noticed after reading const tables";
    DBUG_RETURN(0);				// error == 0
  }

  error= -1;					/* if goto err */

  /* Optimize distinct away if possible */
  {
    ORDER *org_order= order;
    order=remove_const(this, order,conds,&simple_order);
    /*
      If we are using ORDER BY NULL or ORDER BY const_expression,
      return result in any order (even if we are using a GROUP BY)
    */
    if (!order && org_order)
      skip_sort_order= 1;
  }
  order= remove_const(this, order, conds, &simple_order);
  if (group_list || tmp_table_param.sum_func_count)
  {
    if (! hidden_group_fields)
      select_distinct=0;
  }
  else if (select_distinct && tables - const_tables == 1)
  {
    /*
      We are only using one table. In this case we change DISTINCT to a
      GROUP BY query if:
      - The GROUP BY can be done through indexes (no sort) and the ORDER
        BY only uses selected fields.
	(In this case we can later optimize away GROUP BY and ORDER BY)
      - We are scanning the whole table without LIMIT
        This can happen if:
        - We are using CALC_FOUND_ROWS
        - We are using an ORDER BY that can't be optimized away.

      We don't want to use this optimization when we are using LIMIT
      because in this case we can just create a temporary table that
      holds LIMIT rows and stop when this table is full.
    */
    JOIN_TAB *tab= &join_tab[const_tables];
    bool all_order_fields_used;
    if (order)
      skip_sort_order= test_if_skip_sort_order(tab, order, select_limit, 1);
    if ((group_list=create_distinct_group(thd, order, fields_list,
				          &all_order_fields_used)))
    {
      bool skip_group= (skip_sort_order &&
			test_if_skip_sort_order(tab, group_list, select_limit,
						1) != 0);
      if ((skip_group && all_order_fields_used) ||
	  select_limit == HA_POS_ERROR ||
	  (order && !skip_sort_order))
      {
	/*  Change DISTINCT to GROUP BY */
	select_distinct= 0;
	no_order= !order;
	if (all_order_fields_used)
	{
	  if (order && skip_sort_order)
	  {
	    /*
	      Force MySQL to read the table in sorted order to get result in
	      ORDER BY order.
	    */
	    tmp_table_param.quick_group=0;
	  }
	  order=0;
        }
	group=1;				// For end_write_group
      }
      else
	group_list= 0;
    }
    else if (thd->is_fatal_error)			// End of memory
      DBUG_RETURN(1);
  }
  simple_group= 0;
  if (rollup.state == ROLLUP::STATE_NONE)
    group_list= remove_const(this, group_list, conds, &simple_group);
  if (!group_list && group)
  {
    order=0;					// The output has only one row
    simple_order=1;
  }

  calc_group_buffer(this, group_list);
  send_group_parts= tmp_table_param.group_parts; /* Save org parts */
  if (procedure && procedure->group)
  {
    group_list= procedure->group= remove_const(this, procedure->group, conds,
					       &simple_group);
    calc_group_buffer(this, group_list);
  }

  if (test_if_subpart(group_list, order) ||
      (!group_list && tmp_table_param.sum_func_count))
    order=0;

  // Can't use sort on head table if using row cache
  if (full_join)
  {
    if (group_list)
      simple_group=0;
    if (order)
      simple_order=0;
  }

  /*
    Check if we need to create a temporary table.
    This has to be done if all tables are not already read (const tables)
    and one of the following conditions holds:
    - We are using DISTINCT (simple distinct's are already optimized away)
    - We are using an ORDER BY or GROUP BY on fields not in the first table
    - We are using different ORDER BY and GROUP BY orders
    - The user wants us to buffer the result.
  */
  need_tmp= (const_tables != tables &&
	     ((select_distinct || !simple_order || !simple_group) ||
	      (group_list && order) ||
	      test(select_options & OPTION_BUFFER_RESULT)));

  // No cache for MATCH
  make_join_readinfo(this,
		     (select_options & (SELECT_DESCRIBE |
					SELECT_NO_JOIN_CACHE)) |
		     (select_lex->ftfunc_list->elements ?
		      SELECT_NO_JOIN_CACHE : 0));

  /*
    is this simple IN subquery?
  */
  if (!group_list && !order &&
      unit->item && unit->item->substype() == Item_subselect::IN_SUBS &&
      tables == 1 && conds &&
      !unit->first_select()->next_select())
  {
    if (!having)
    {
      Item *where= 0;
      if (join_tab[0].type == JT_EQ_REF &&
	  join_tab[0].ref.items[0]->name == in_left_expr_name)
      {
	if (test_in_subselect(&where))
	{
	  join_tab[0].type= JT_UNIQUE_SUBQUERY;
	  error= 0;
	  DBUG_RETURN(unit->item->
		      change_engine(new
				    subselect_uniquesubquery_engine(thd,
								    join_tab,
								    unit->item,
								    where)));
	}
      }
      else if (join_tab[0].type == JT_REF &&
	       join_tab[0].ref.items[0]->name == in_left_expr_name)
      {
	if (test_in_subselect(&where))
	{
	  join_tab[0].type= JT_INDEX_SUBQUERY;
	  error= 0;
	  DBUG_RETURN(unit->item->
		      change_engine(new
				    subselect_indexsubquery_engine(thd,
								   join_tab,
								   unit->item,
								   where,
								   0)));
	}
      }
    } else if (join_tab[0].type == JT_REF_OR_NULL &&
	       join_tab[0].ref.items[0]->name == in_left_expr_name &&
	       having->type() == Item::FUNC_ITEM &&
	       ((Item_func *) having)->functype() ==
	       Item_func::ISNOTNULLTEST_FUNC)
    {
      join_tab[0].type= JT_INDEX_SUBQUERY;
      error= 0;

      if ((conds= remove_additional_cond(conds)))
	join_tab->info= "Using index; Using where";
      else
	join_tab->info= "Using index";
 
      DBUG_RETURN(unit->item->
		  change_engine(new subselect_indexsubquery_engine(thd,
								   join_tab,
								   unit->item,
								   conds,
								   1)));
    }

  }
  /*
    Need to tell Innobase that to play it safe, it should fetch all
    columns of the tables: this is because MySQL may build row
    pointers for the rows, and for all columns of the primary key the
    field->query_id has not necessarily been set to thd->query_id by
    MySQL.
  */

#ifdef HAVE_INNOBASE_DB
  if (need_tmp || select_distinct || group_list || order)
  {
    for (uint i_h = const_tables; i_h < tables; i_h++)
    {
      TABLE* table_h = join_tab[i_h].table;
      if (table_h->db_type == DB_TYPE_INNODB)
	table_h->file->extra(HA_EXTRA_RETRIEVE_ALL_COLS);
    }
  }
#endif

  DBUG_EXECUTE("info",TEST_join(this););
  /*
    Because filesort always does a full table scan or a quick range scan
    we must add the removed reference to the select for the table.
    We only need to do this when we have a simple_order or simple_group
    as in other cases the join is done before the sort.
  */
  if (const_tables != tables &&
      (order || group_list) && join_tab[const_tables].type != JT_ALL &&
      join_tab[const_tables].type != JT_FT &&
      (order && simple_order || group_list && simple_group))
  {
    if (add_ref_to_table_cond(thd,&join_tab[const_tables]))
      DBUG_RETURN(1);
  }

  if (!(select_options & SELECT_BIG_RESULT) &&
      ((group_list && const_tables != tables &&
	(!simple_group ||
	 !test_if_skip_sort_order(&join_tab[const_tables], group_list,
				  unit->select_limit_cnt,
				  0))) ||
       select_distinct) &&
      tmp_table_param.quick_group && !procedure)
  {
    need_tmp=1; simple_order=simple_group=0;	// Force tmp table without sort
  }

  tmp_having= having;
  if (select_options & SELECT_DESCRIBE)
  {
    error= 0;
    DBUG_RETURN(0);
  }
  having= 0;

  /* Perform FULLTEXT search before all regular searches */
  init_ftfuncs(thd, select_lex, test(order));
  /* Create a tmp table if distinct or if the sort is too complicated */
  if (need_tmp)
  {
    DBUG_PRINT("info",("Creating tmp table"));
    thd->proc_info="Creating tmp table";

    init_items_ref_array();
    
    tmp_table_param.hidden_field_count= (all_fields.elements -
					 fields_list.elements);
    if (!(exec_tmp_table1 =
	  create_tmp_table(thd, &tmp_table_param, all_fields,
			   ((!simple_group && !procedure &&
			     !(test_flags & TEST_NO_KEY_GROUP)) ?
			    group_list : (ORDER*) 0),
			   group_list ? 0 : select_distinct,
			   group_list && simple_group,
			   select_options,
			   (order == 0 || skip_sort_order) ? select_limit :
			   HA_POS_ERROR,
			   (char *) "")))
      DBUG_RETURN(1);

    /*
      We don't have to store rows in temp table that doesn't match HAVING if:
      - we are sorting the table and writing complete group rows to the
        temp table.
      - We are using DISTINCT without resolving the distinct as a GROUP BY
        on all columns.
      
      If having is not handled here, it will be checked before the row
      is sent to the client.
    */    
    if (having && 
	(sort_and_group || (exec_tmp_table1->distinct && !group_list)))
      having= tmp_having;

    /* if group or order on first table, sort first */
    if (group_list && simple_group)
    {
      DBUG_PRINT("info",("Sorting for group"));
      thd->proc_info="Sorting for group";
      if (create_sort_index(thd, this, group_list,
			    HA_POS_ERROR, HA_POS_ERROR) ||
	  alloc_group_fields(this, group_list) ||
	  make_sum_func_list(all_fields, fields_list, 1))
	DBUG_RETURN(1);
      group_list=0;
    }
    else
    {
      if (make_sum_func_list(all_fields, fields_list, 0))
	DBUG_RETURN(1);
      if (!group_list && ! exec_tmp_table1->distinct && order && simple_order)
      {
	DBUG_PRINT("info",("Sorting for order"));
	thd->proc_info="Sorting for order";
	if (create_sort_index(thd, this, order,
                              HA_POS_ERROR, HA_POS_ERROR))
	  DBUG_RETURN(1);
	order=0;
      }
    }
    
    /*
      Optimize distinct when used on some of the tables
      SELECT DISTINCT t1.a FROM t1,t2 WHERE t1.b=t2.b
      In this case we can stop scanning t2 when we have found one t1.a
    */

    if (exec_tmp_table1->distinct)
    {
      table_map used_tables= thd->used_tables;
      JOIN_TAB *join_tab= this->join_tab+tables-1;
      do
      {
	if (used_tables & join_tab->table->map)
	  break;
	join_tab->not_used_in_distinct=1;
      } while (join_tab-- != this->join_tab);
      /* Optimize "select distinct b from t1 order by key_part_1 limit #" */
      if (order && skip_sort_order)
      {
 	/* Should always succeed */
	if (test_if_skip_sort_order(&this->join_tab[const_tables],
				    order, unit->select_limit_cnt, 0))
	  order=0;
      }
    }
    
<<<<<<< HEAD
    if (select_lex->master_unit()->uncacheable)
=======
    if (select_lex != &thd->lex->select_lex &&
	select_lex->linkage != DERIVED_TABLE_TYPE)
>>>>>>> bd226350
    {
      if (!(tmp_join= (JOIN*)thd->alloc(sizeof(JOIN))))
	DBUG_RETURN(-1);
      error= 0;				// Ensure that tmp_join.error= 0
      restore_tmp();
    }
  }

  error= 0;
  DBUG_RETURN(0);
}


/*
  Restore values in temporary join
*/
void JOIN::restore_tmp()
{
  memcpy(tmp_join, this, (size_t) sizeof(JOIN));
}


int
JOIN::reinit()
{
  DBUG_ENTER("JOIN::reinit");
  /* TODO move to unit reinit */
  unit->offset_limit_cnt =select_lex->offset_limit;
  unit->select_limit_cnt =select_lex->select_limit+select_lex->offset_limit;
  if (unit->select_limit_cnt < select_lex->select_limit)
    unit->select_limit_cnt= HA_POS_ERROR;		// no limit
  if (unit->select_limit_cnt == HA_POS_ERROR)
    select_lex->options&= ~OPTION_FOUND_ROWS;
  
  if (setup_tables(tables_list))
    DBUG_RETURN(1);
  
  /* Reset of sum functions */
  first_record= 0;

  if (exec_tmp_table1)
  {
    exec_tmp_table1->file->extra(HA_EXTRA_RESET_STATE);
    exec_tmp_table1->file->delete_all_rows();
    free_io_cache(exec_tmp_table1);
    filesort_free_buffers(exec_tmp_table1);
  }
  if (exec_tmp_table2)
  {
    exec_tmp_table2->file->extra(HA_EXTRA_RESET_STATE);
    exec_tmp_table2->file->delete_all_rows();
    free_io_cache(exec_tmp_table2);
    filesort_free_buffers(exec_tmp_table2);
  }
  if (items0)
    set_items_ref_array(items0);

  if (join_tab_save)
    memcpy(join_tab, join_tab_save, sizeof(JOIN_TAB) * tables);

  if (tmp_join)
    restore_tmp();

  DBUG_RETURN(0);
}


bool
JOIN::save_join_tab()
{
  if (!join_tab_save && select_lex->master_unit()->uncacheable)
  {
    if (!(join_tab_save= (JOIN_TAB*)thd->memdup((gptr) join_tab,
						sizeof(JOIN_TAB) * tables)))
      return 1;
  }
  return 0;
}


/*
  Exec select
*/
void
JOIN::exec()
{
  int      tmp_error;
  DBUG_ENTER("JOIN::exec");
  
  error= 0;
  thd->limit_found_rows= thd->examined_row_count= 0;
  if (procedure)
  {
    if (procedure->change_columns(fields_list) ||
	result->prepare(fields_list, unit))
      DBUG_VOID_RETURN;
  }

  if (!tables_list)
  {                                           // Only test of functions
    if (select_options & SELECT_DESCRIBE)
      select_describe(this, false, false, false,
		      (zero_result_cause?zero_result_cause:"No tables used"));
    else
    {
      result->send_fields(fields_list,1);
      if (!having || having->val_int())
      {
	if (do_send_rows && (procedure ? (procedure->send_row(fields_list) ||
                                          procedure->end_of_records())
                                       : result->send_data(fields_list)))
	  error= 1;
	else
	{
	  error= (int) result->send_eof();
	  send_records=1;
	}
      }
      else
	error=(int) result->send_eof();
    }
    DBUG_VOID_RETURN;
  }

  if (zero_result_cause)
  {
    (void) return_zero_rows(this, result, tables_list, fields_list,
			    tmp_table_param.sum_func_count != 0 &&
			    !group_list,
			    select_options,
			    zero_result_cause,
			    having, procedure,
			    unit);
    DBUG_VOID_RETURN;
  }

  if (select_options & SELECT_DESCRIBE)
  {
    if (!order && !no_order)
      order=group_list;
    if (order &&
	(const_tables == tables ||
 	 ((simple_order || skip_sort_order) &&
	  test_if_skip_sort_order(&join_tab[const_tables], order,
				  select_limit, 0))))
      order=0;
    having= tmp_having;
    select_describe(this, need_tmp,
		    order != 0 && !skip_sort_order,
		    select_distinct);
    DBUG_VOID_RETURN;
  }

  JOIN *curr_join= this;
  List<Item> *curr_all_fields= &all_fields;
  List<Item> *curr_fields_list= &fields_list;
  TABLE *curr_tmp_table= 0;

  /* Create a tmp table if distinct or if the sort is too complicated */
  if (need_tmp)
  {
    if (tmp_join)
      curr_join= tmp_join;
    curr_tmp_table= exec_tmp_table1;

    /* Copy data to the temporary table */
    thd->proc_info= "Copying to tmp table";
    
    if ((tmp_error= do_select(curr_join, (List<Item> *) 0, curr_tmp_table, 0)))
    {
      error= tmp_error;
      DBUG_VOID_RETURN;
    }
    curr_tmp_table->file->info(HA_STATUS_VARIABLE);
    
    if (curr_join->having)
      curr_join->having= curr_join->tmp_having= 0; // Allready done
    
    /* Change sum_fields reference to calculated fields in tmp_table */
    curr_join->all_fields= *curr_all_fields;
    if (!items1)
    {
      items1= items0 + all_fields.elements;
      if (sort_and_group || curr_tmp_table->group)
      {
	if (change_to_use_tmp_fields(thd, items1,
				     tmp_fields_list1, tmp_all_fields1,
				     fields_list.elements, all_fields))
	  DBUG_VOID_RETURN;
      }
      else
      {
	if (change_refs_to_tmp_fields(thd, items1,
				      tmp_fields_list1, tmp_all_fields1,
				      fields_list.elements, all_fields))
	  DBUG_VOID_RETURN;
      }
      curr_join->tmp_all_fields1= tmp_all_fields1;
      curr_join->tmp_fields_list1= tmp_fields_list1;
      curr_join->items1= items1;
    }
    curr_all_fields= &tmp_all_fields1;
    curr_fields_list= &tmp_fields_list1;
    set_items_ref_array(items1);
    
    if (sort_and_group || curr_tmp_table->group)
    {
      curr_join->tmp_table_param.field_count+= 
	curr_join->tmp_table_param.sum_func_count+
	curr_join->tmp_table_param.func_count;
      curr_join->tmp_table_param.sum_func_count= 
	curr_join->tmp_table_param.func_count= 0;
    }
    else
    {
      curr_join->tmp_table_param.field_count+= 
	curr_join->tmp_table_param.func_count;
      curr_join->tmp_table_param.func_count= 0;
    }
    
    // procedure can't be used inside subselect => we do nothing special for it
    if (procedure)
      procedure->update_refs();
    
    if (curr_tmp_table->group)
    {						// Already grouped
      if (!curr_join->order && !curr_join->no_order && !skip_sort_order)
	curr_join->order= curr_join->group_list;  /* order by group */
      curr_join->group_list= 0;
    }
    
    /*
      If we have different sort & group then we must sort the data by group
      and copy it to another tmp table
      This code is also used if we are using distinct something
      we haven't been able to store in the temporary table yet
      like SEC_TO_TIME(SUM(...)).
    */

    if (curr_join->group_list && (!test_if_subpart(curr_join->group_list,
						   curr_join->order) || 
				  curr_join->select_distinct) ||
	(curr_join->select_distinct &&
	 curr_join->tmp_table_param.using_indirect_summary_function))
    {					/* Must copy to another table */
      DBUG_PRINT("info",("Creating group table"));
      
      /* Free first data from old join */
      curr_join->join_free(0);
      if (make_simple_join(curr_join, curr_tmp_table))
	DBUG_VOID_RETURN;
      calc_group_buffer(curr_join, group_list);
      count_field_types(&curr_join->tmp_table_param,
			curr_join->tmp_all_fields1,
			curr_join->select_distinct && !curr_join->group_list);
      curr_join->tmp_table_param.hidden_field_count= 
	(curr_join->tmp_all_fields1.elements-
	 curr_join->tmp_fields_list1.elements);
      
      
      if (exec_tmp_table2)
	curr_tmp_table= exec_tmp_table2;
      else
      {
	/* group data to new table */
	if (!(curr_tmp_table=
	      exec_tmp_table2= create_tmp_table(thd,
						&curr_join->tmp_table_param,
						*curr_all_fields,
						(ORDER*) 0,
						curr_join->select_distinct && 
						!curr_join->group_list,
						1, curr_join->select_options,
						HA_POS_ERROR,
						(char *) "")))
	  DBUG_VOID_RETURN;
	curr_join->exec_tmp_table2= exec_tmp_table2;
      }
      if (curr_join->group_list)
      {
	thd->proc_info= "Creating sort index";
	if (curr_join->join_tab == join_tab && save_join_tab())
	{
	  DBUG_VOID_RETURN;
	}
	if (create_sort_index(thd, curr_join, curr_join->group_list,
			      HA_POS_ERROR, HA_POS_ERROR) ||
	    make_group_fields(this, curr_join))
	{
	  DBUG_VOID_RETURN;
	}
	curr_join->group_list= 0;
      }
      
      thd->proc_info="Copying to group table";
      tmp_error= -1;
      if (curr_join != this)
      {
	if (sum_funcs2)
	{
	  curr_join->sum_funcs= sum_funcs2;
	  curr_join->sum_funcs_end= sum_funcs_end2; 
	}
	else
	{
	  curr_join->alloc_func_list();
	  sum_funcs2= curr_join->sum_funcs;
	  sum_funcs_end2= curr_join->sum_funcs_end;
	}
      }
      if (curr_join->make_sum_func_list(*curr_all_fields, *curr_fields_list,
					1) ||
	  (tmp_error= do_select(curr_join, (List<Item> *) 0, curr_tmp_table,
				0)))
      {
	error= tmp_error;
	DBUG_VOID_RETURN;
      }
      end_read_record(&curr_join->join_tab->read_record);
      curr_join->const_tables= curr_join->tables; // Mark free for join_free()
      curr_join->join_tab[0].table= 0;           // Table is freed
      
      // No sum funcs anymore
      if (!items2)
      {
	items2= items1 + all_fields.elements;
	if (change_to_use_tmp_fields(thd, items2,
				     tmp_fields_list2, tmp_all_fields2, 
				     fields_list.elements, tmp_all_fields1))
	  DBUG_VOID_RETURN;
	curr_join->tmp_fields_list2= tmp_fields_list2;
	curr_join->tmp_all_fields2= tmp_all_fields2;
      }
      curr_fields_list= &curr_join->tmp_fields_list2;
      curr_all_fields= &curr_join->tmp_all_fields2;
      set_items_ref_array(items2);
      curr_join->tmp_table_param.field_count+= 
	curr_join->tmp_table_param.sum_func_count;
      curr_join->tmp_table_param.sum_func_count= 0;
    }
    if (curr_tmp_table->distinct)
      curr_join->select_distinct=0;		/* Each row is unique */
    
    curr_join->join_free(0);			/* Free quick selects */
    if (select_distinct && ! group_list)
    {
      thd->proc_info="Removing duplicates";
      if (curr_join->tmp_having)
	curr_join->tmp_having->update_used_tables();
      if (remove_duplicates(curr_join, curr_tmp_table,
			    curr_join->fields_list, curr_join->tmp_having))
	DBUG_VOID_RETURN;
      curr_join->tmp_having=0;
      curr_join->select_distinct=0;
    }
    curr_tmp_table->reginfo.lock_type= TL_UNLOCK;
    if (make_simple_join(curr_join, curr_tmp_table))
      DBUG_VOID_RETURN;
    calc_group_buffer(curr_join, curr_join->group_list);
    count_field_types(&curr_join->tmp_table_param, *curr_all_fields, 0);
    
  }
  if (procedure)
    count_field_types(&curr_join->tmp_table_param, *curr_all_fields, 0);
  
  if (curr_join->group || curr_join->tmp_table_param.sum_func_count ||
      (procedure && (procedure->flags & PROC_GROUP)))
  {
    if (make_group_fields(this, curr_join))
    {
      DBUG_VOID_RETURN;
    }
    if (!items3)
    {
      if (!items0)
	init_items_ref_array();
      items3= ref_pointer_array + (all_fields.elements*4);
      setup_copy_fields(thd, &curr_join->tmp_table_param,
			items3, tmp_fields_list3, tmp_all_fields3,
			curr_fields_list->elements, *curr_all_fields);
      tmp_table_param.save_copy_funcs= curr_join->tmp_table_param.copy_funcs;
      tmp_table_param.save_copy_field= curr_join->tmp_table_param.copy_field;
      tmp_table_param.save_copy_field_end=
	curr_join->tmp_table_param.copy_field_end;
      curr_join->tmp_all_fields3= tmp_all_fields3;
      curr_join->tmp_fields_list3= tmp_fields_list3;
    }
    else
    {
      curr_join->tmp_table_param.copy_funcs= tmp_table_param.save_copy_funcs;
      curr_join->tmp_table_param.copy_field= tmp_table_param.save_copy_field;
      curr_join->tmp_table_param.copy_field_end=
	tmp_table_param.save_copy_field_end;
    }
    curr_fields_list= &tmp_fields_list3;
    curr_all_fields= &tmp_all_fields3;
    set_items_ref_array(items3);

    if (curr_join->make_sum_func_list(*curr_all_fields, *curr_fields_list,
				      1) || thd->is_fatal_error)
      DBUG_VOID_RETURN;
  }
  if (curr_join->group_list || curr_join->order)
  {
    DBUG_PRINT("info",("Sorting for send_fields"));
    thd->proc_info="Sorting result";
    /* If we have already done the group, add HAVING to sorted table */
    if (curr_join->tmp_having && ! curr_join->group_list && 
	! curr_join->sort_and_group)
    {
      // Some tables may have been const
      curr_join->tmp_having->update_used_tables();
      JOIN_TAB *table= &curr_join->join_tab[curr_join->const_tables];
      table_map used_tables= curr_join->const_table_map | table->table->map;

      Item* sort_table_cond= make_cond_for_table(curr_join->tmp_having,
						 used_tables,
						 used_tables);
      if (sort_table_cond)
      {
	if (!table->select)
	  if (!(table->select= new SQL_SELECT))
	    DBUG_VOID_RETURN;
	if (!table->select->cond)
	  table->select->cond= sort_table_cond;
	else					// This should never happen
	  if (!(table->select->cond= new Item_cond_and(table->select->cond,
						       sort_table_cond)))
	    DBUG_VOID_RETURN;
	table->select_cond=table->select->cond;
	table->select_cond->top_level_item();
	DBUG_EXECUTE("where",print_where(table->select->cond,
					 "select and having"););
	curr_join->tmp_having= make_cond_for_table(curr_join->tmp_having,
						   ~ (table_map) 0,
						   ~used_tables);
	DBUG_EXECUTE("where",print_where(conds,"having after sort"););
      }
    }
    {
      if (group)
	curr_join->select_limit= HA_POS_ERROR;
      else
      {
	/*
	  We can abort sorting after thd->select_limit rows if we there is no
	  WHERE clause for any tables after the sorted one.
	*/
	JOIN_TAB *table= &curr_join->join_tab[curr_join->const_tables+1];
	JOIN_TAB *end_table= &curr_join->join_tab[tables];
	for (; table < end_table ; table++)
	{
	  /*
	    table->keyuse is set in the case there was an original WHERE clause
	    on the table that was optimized away.
	    table->on_expr tells us that it was a LEFT JOIN and there will be
	    at least one row generated from the table.
	  */
	  if (table->select_cond || (table->keyuse && !table->on_expr))
	  {
	    /* We have to sort all rows */
	    curr_join->select_limit= HA_POS_ERROR;
	    break;
	  }
	}
      }
      if (curr_join->join_tab == join_tab && save_join_tab())
      {
	DBUG_VOID_RETURN;
      }
      /*
	Here we sort rows for ORDER BY/GROUP BY clause, if the optimiser
	chose FILESORT to be faster than INDEX SCAN or there is no 
	suitable index present.
	Note, that create_sort_index calls test_if_skip_sort_order and may
	finally replace sorting with index scan if there is a LIMIT clause in
	the query. XXX: it's never shown in EXPLAIN!
	OPTION_FOUND_ROWS supersedes LIMIT and is taken into account.
      */
      if (create_sort_index(thd, curr_join,
			    curr_join->group_list ? 
			    curr_join->group_list : curr_join->order,
			    curr_join->select_limit,
			    (select_options & OPTION_FOUND_ROWS ?
			     HA_POS_ERROR : unit->select_limit_cnt)))
	DBUG_VOID_RETURN;
    }
  }
  curr_join->having= curr_join->tmp_having;
  thd->proc_info="Sending data";
  error= thd->net.report_error ||
    do_select(curr_join, curr_fields_list, NULL, procedure);
  thd->limit_found_rows= curr_join->send_records;
  thd->examined_row_count= curr_join->examined_rows;
  DBUG_VOID_RETURN;
}


/*
  Clean up join. Return error that hold JOIN.
*/

int
JOIN::cleanup()
{
  DBUG_ENTER("JOIN::cleanup");
  select_lex->join= 0;

  if (tmp_join)
  {
    if (join_tab != tmp_join->join_tab)
    {
      JOIN_TAB *tab, *end;
      for (tab= join_tab, end= tab+tables ; tab != end ; tab++)
      {
	delete tab->select;
	delete tab->quick;
	tab->select=0;
	tab->quick=0;
	x_free(tab->cache.buff);
	tab->cache.buff= 0;
      }
    }
    tmp_join->tmp_join= 0;
    DBUG_RETURN(tmp_join->cleanup());
  }

  lock=0;                                     // It's faster to unlock later
  join_free(1);
   if (exec_tmp_table1)
     free_tmp_table(thd, exec_tmp_table1);
   if (exec_tmp_table2)
     free_tmp_table(thd, exec_tmp_table2);
  delete select;
  delete_dynamic(&keyuse);
  delete procedure;
  for (SELECT_LEX_UNIT *unit= select_lex->first_inner_unit();
       unit != 0;
       unit= unit->next_unit())
  {
    error|= unit->cleanup();
  }
  DBUG_RETURN(error);
}


int
mysql_select(THD *thd, Item ***rref_pointer_array,
	     TABLE_LIST *tables, uint wild_num, List<Item> &fields,
	     COND *conds, uint og_num,  ORDER *order, ORDER *group,
	     Item *having, ORDER *proc_param, ulong select_options,
	     select_result *result, SELECT_LEX_UNIT *unit,
	     SELECT_LEX *select_lex,  bool tables_and_fields_initied)
{
  int err;
  bool free_join= 1;
  DBUG_ENTER("mysql_select");

  JOIN *join;
  if (select_lex->join != 0)
  {
    join= select_lex->join;
    if (select_lex->linkage != GLOBAL_OPTIONS_TYPE)
    {
      //here is EXPLAIN of subselect or derived table
      join->result= result;
      if (!join->procedure && result->prepare(join->fields_list, unit))
      {
	DBUG_RETURN(-1);
      }
    }
    else
    {
      if (join->prepare(rref_pointer_array, tables, wild_num,
			conds, og_num, order, group, having, proc_param,
			select_lex, unit, tables_and_fields_initied))
      {
	goto err;
      }
    }
    join->select_options= select_options;
    free_join= 0;
  }
  else
  {
    join= new JOIN(thd, fields, select_options, result);
    thd->proc_info="init";
    thd->used_tables=0;                         // Updated by setup_fields
    if (join->prepare(rref_pointer_array, tables, wild_num,
		      conds, og_num, order, group, having, proc_param,
		      select_lex, unit, tables_and_fields_initied))
    {
      goto err;
    }
  }

  if ((err= join->optimize()))
  {
    goto err;					// 1
  }

  if (thd->lex.describe & DESCRIBE_EXTENDED)
  {
    join->conds_history= join->conds;
    join->having_history= (join->having?join->having:join->tmp_having);
  }

  if (thd->net.report_error)
    goto err;

  join->exec();

  if (thd->lex.describe & DESCRIBE_EXTENDED)
  {
    select_lex->where= join->conds_history;
    select_lex->having= join->having_history;
  }

err:
  if (free_join)
  {
    JOIN *curr_join= (join->need_tmp&&join->tmp_join?
		      (join->tmp_join->error=join->error,join->tmp_join):
		      join);

    thd->proc_info="end";
    err= join->cleanup();
    if (thd->net.report_error)
      err= -1;
    delete join;
    DBUG_RETURN(err);
  }
  DBUG_RETURN(join->error);
}

/*****************************************************************************
  Create JOIN_TABS, make a guess about the table types,
  Approximate how many records will be used in each table
*****************************************************************************/

static ha_rows get_quick_record_count(THD *thd, SQL_SELECT *select,
				      TABLE *table,
				      const key_map *keys,ha_rows limit)
{
  int error;
  DBUG_ENTER("get_quick_record_count");
  if (select)
  {
    select->head=table;
    table->reginfo.impossible_range=0;
    if ((error=select->test_quick_select(thd, *(key_map *)keys,(table_map) 0,limit))
	== 1)
      DBUG_RETURN(select->quick->records);
    if (error == -1)
    {
      table->reginfo.impossible_range=1;
      DBUG_RETURN(0);
    }
    DBUG_PRINT("warning",("Couldn't use record count on const keypart"));
  }
  DBUG_RETURN(HA_POS_ERROR);			/* This shouldn't happend */
}


/*
  Calculate the best possible join and initialize the join structure

  RETURN VALUES
  0	ok
  1	Fatal error
*/

static bool
make_join_statistics(JOIN *join,TABLE_LIST *tables,COND *conds,
		     DYNAMIC_ARRAY *keyuse_array)
{
  int error;
  uint i,table_count,const_count,key;
  table_map found_const_table_map, all_table_map, found_ref, refs;
  key_map const_ref, eq_part;
  TABLE **table_vector;
  JOIN_TAB *stat,*stat_end,*s,**stat_ref;
  KEYUSE *keyuse,*start_keyuse;
  table_map outer_join=0;
  JOIN_TAB *stat_vector[MAX_TABLES+1];
  DBUG_ENTER("make_join_statistics");

  table_count=join->tables;
  stat=(JOIN_TAB*) join->thd->calloc(sizeof(JOIN_TAB)*table_count);
  stat_ref=(JOIN_TAB**) join->thd->alloc(sizeof(JOIN_TAB*)*MAX_TABLES);
  table_vector=(TABLE**) join->thd->alloc(sizeof(TABLE*)*(table_count*2));
  if (!stat || !stat_ref || !table_vector)
    DBUG_RETURN(1);				// Eom /* purecov: inspected */

  join->best_ref=stat_vector;

  stat_end=stat+table_count;
  found_const_table_map= all_table_map=0;
  const_count=0;

  for (s=stat,i=0 ; tables ; s++,tables=tables->next,i++)
  {
    TABLE *table;
    stat_vector[i]=s;
    s->keys.init();
    s->const_keys.init();
    s->checked_keys.init();
    s->needed_reg.init();
    table_vector[i]=s->table=table=tables->table;
    table->file->info(HA_STATUS_VARIABLE | HA_STATUS_NO_LOCK);// record count
    table->quick_keys.clear_all();
    table->reginfo.join_tab=s;
    table->reginfo.not_exists_optimize=0;
    bzero((char*) table->const_key_parts, sizeof(key_part_map)*table->keys);
    all_table_map|= table->map;
    s->join=join;
    s->info=0;					// For describe
    if ((s->on_expr=tables->on_expr))
    {
      /* Left join */
      if (!table->file->records)
      {						// Empty table
	s->key_dependent=s->dependent=0;	// Ignore LEFT JOIN depend.
	set_position(join,const_count++,s,(KEYUSE*) 0);
	continue;
      }
      s->key_dependent=s->dependent=
	s->on_expr->used_tables() & ~(table->map);
      if (table->outer_join & JOIN_TYPE_LEFT)
	s->dependent|=stat_vector[i-1]->dependent | table_vector[i-1]->map;
      if (tables->outer_join & JOIN_TYPE_RIGHT)
	s->dependent|=tables->next->table->map;
      outer_join|=table->map;
      continue;
    }
    if (tables->straight)			// We don't have to move this
      s->dependent= table_vector[i-1]->map | stat_vector[i-1]->dependent;
    else
      s->dependent=(table_map) 0;
    s->key_dependent=(table_map) 0;
    if ((table->system || table->file->records <= 1) && ! s->dependent &&
	!(table->file->table_flags() & HA_NOT_EXACT_COUNT) &&
        !table->fulltext_searched)
    {
      set_position(join,const_count++,s,(KEYUSE*) 0);
    }
  }
  stat_vector[i]=0;
  join->outer_join=outer_join;

  /*
    If outer join: Re-arrange tables in stat_vector so that outer join
    tables are after all tables it is dependent of.
    For example: SELECT * from A LEFT JOIN B ON B.c=C.c, C WHERE A.C=C.C
    Will shift table B after table C.
  */
  if (outer_join)
  {
    table_map used_tables=0L;
    for (i=0 ; i < join->tables-1 ; i++)
    {
      if (stat_vector[i]->dependent & ~used_tables)
      {
	JOIN_TAB *save= stat_vector[i];
	uint j;
	for (j=i+1;
	     j < join->tables && stat_vector[j]->dependent & ~used_tables;
	     j++)
	{
	  JOIN_TAB *tmp=stat_vector[j];		// Move element up
	  stat_vector[j]=save;
	  save=tmp;
	}
	if (j == join->tables)
	{
	  join->tables=0;			// Don't use join->table
	  my_error(ER_WRONG_OUTER_JOIN,MYF(0));
	  DBUG_RETURN(1);
	}
	stat_vector[i]=stat_vector[j];
	stat_vector[j]=save;
      }
      used_tables|= stat_vector[i]->table->map;
    }
  }

  if (conds || outer_join)
    if (update_ref_and_keys(join->thd, keyuse_array, stat, join->tables,
                            conds, ~outer_join, join->select_lex))
      DBUG_RETURN(1);

  /* Read tables with 0 or 1 rows (system tables) */
  join->const_table_map= 0;

  for (POSITION *p_pos=join->positions, *p_end=p_pos+const_count;
       p_pos < p_end ;
       p_pos++)
  {
    int tmp;
    s= p_pos->table;
    s->type=JT_SYSTEM;
    join->const_table_map|=s->table->map;
    if ((tmp=join_read_const_table(s, p_pos)))
    {
      if (tmp > 0)
	DBUG_RETURN(1);			// Fatal error
    }
    else
      found_const_table_map|= s->table->map;
  }

  /* loop until no more const tables are found */
  int ref_changed;
  do
  {
    ref_changed = 0;
    found_ref=0;

    /*
      We only have to loop from stat_vector + const_count as
      set_position() will move all const_tables first in stat_vector
    */

    for (JOIN_TAB **pos=stat_vector+const_count ; (s= *pos) ; pos++)
    {
      TABLE *table=s->table;
      if (s->dependent)				// If dependent on some table
      {
	// All dep. must be constants
	if (s->dependent & ~(found_const_table_map))
	  continue;
	if (table->file->records <= 1L &&
	    !(table->file->table_flags() & HA_NOT_EXACT_COUNT))
	{					// system table
	  int tmp= 0;
	  s->type=JT_SYSTEM;
	  join->const_table_map|=table->map;
	  set_position(join,const_count++,s,(KEYUSE*) 0);
	  if ((tmp= join_read_const_table(s,join->positions+const_count-1)))
	  {
	    if (tmp > 0)
	      DBUG_RETURN(1);			// Fatal error
	  }
	  else
	    found_const_table_map|= table->map;
	  continue;
	}
      }
      /* check if table can be read by key or table only uses const refs */
      if ((keyuse=s->keyuse))
      {
	s->type= JT_REF;
	while (keyuse->table == table)
	{
	  start_keyuse=keyuse;
	  key=keyuse->key;
	  s->keys.set_bit(key);               // QQ: remove this ?

	  refs=0;
          const_ref.clear_all();
	  eq_part.clear_all();
	  do
	  {
	    if (keyuse->val->type() != Item::NULL_ITEM && !keyuse->optimize)
	    {
	      if (!((~found_const_table_map) & keyuse->used_tables))
		const_ref.set_bit(keyuse->keypart);
	      else
		refs|=keyuse->used_tables;
	      eq_part.set_bit(keyuse->keypart);
	    }
	    keyuse++;
	  } while (keyuse->table == table && keyuse->key == key);

	  if (eq_part.is_prefix(table->key_info[key].key_parts) &&
	      (table->key_info[key].flags & HA_NOSAME) &&
              !table->fulltext_searched)
	  {
	    if (const_ref == eq_part)
	    {					// Found everything for ref.
	      int tmp;
	      ref_changed = 1;
	      s->type= JT_CONST;
	      join->const_table_map|=table->map;
	      set_position(join,const_count++,s,start_keyuse);
	      if (create_ref_for_key(join, s, start_keyuse,
				     found_const_table_map))
		DBUG_RETURN(1);
	      if ((tmp=join_read_const_table(s,
					     join->positions+const_count-1)))
	      {
		if (tmp > 0)
		  DBUG_RETURN(1);			// Fatal error
	      }
	      else
		found_const_table_map|= table->map;
	      break;
	    }
	    else
	      found_ref|= refs;		// Table is const if all refs are const
	  }
	}
      }
    }
  } while (join->const_table_map & found_ref && ref_changed);

  /* Calc how many (possible) matched records in each table */

  for (s=stat ; s < stat_end ; s++)
  {
    if (s->type == JT_SYSTEM || s->type == JT_CONST)
    {
      /* Only one matching row */
      s->found_records=s->records=s->read_time=1; s->worst_seeks=1.0;
      continue;
    }
    /* Approximate found rows and time to read them */
    s->found_records=s->records=s->table->file->records;
    s->read_time=(ha_rows) s->table->file->scan_time();

    /*
      Set a max range of how many seeks we can expect when using keys
      This is can't be to high as otherwise we are likely to use
      table scan.
    */
    s->worst_seeks= min((double) s->found_records / 10,
			(double) s->read_time*3);
    if (s->worst_seeks < 2.0)			// Fix for small tables
      s->worst_seeks=2.0;

    if (! s->const_keys.is_clear_all())
    {
      ha_rows records;
      SQL_SELECT *select;
      select= make_select(s->table, found_const_table_map,
			  found_const_table_map,
			  s->on_expr ? s->on_expr : conds,
			  &error);
      records= get_quick_record_count(join->thd, select, s->table,
				      &s->const_keys, join->row_limit);
      s->quick=select->quick;
      s->needed_reg=select->needed_reg;
      select->quick=0;
      if (records == 0 && s->table->reginfo.impossible_range)
      {
	/*
	  Impossible WHERE or ON expression
	  In case of ON, we mark that the we match one empty NULL row.
	  In case of WHERE, don't set found_const_table_map to get the
	  caller to abort with a zero row result.
	*/
	join->const_table_map|= s->table->map;
	set_position(join,const_count++,s,(KEYUSE*) 0);
	s->type= JT_CONST;
	if (s->on_expr)
	{
	  /* Generate empty row */
	  s->info= "Impossible ON condition";
	  found_const_table_map|= s->table->map;
	  s->type= JT_CONST;
	  mark_as_null_row(s->table);		// All fields are NULL
	}
      }
      if (records != HA_POS_ERROR)
      {
	s->found_records=records;
	s->read_time= (ha_rows) (s->quick ? s->quick->read_time : 0.0);
      }
      delete select;
    }
  }

  /* Find best combination and return it */
  join->join_tab=stat;
  join->map2table=stat_ref;
  join->table= join->all_tables=table_vector;
  join->const_tables=const_count;
  join->found_const_table_map=found_const_table_map;

  if (join->const_tables != join->tables)
  {
    optimize_keyuse(join, keyuse_array);
    find_best_combination(join,all_table_map & ~join->const_table_map);
  }
  else
  {
    memcpy((gptr) join->best_positions,(gptr) join->positions,
	   sizeof(POSITION)*join->const_tables);
    join->best_read=1.0;
  }
  DBUG_RETURN(join->thd->killed || get_best_combination(join));
}


/*****************************************************************************
  Check with keys are used and with tables references with tables
  Updates in stat:
	  keys	     Bitmap of all used keys
	  const_keys Bitmap of all keys with may be used with quick_select
	  keyuse     Pointer to possible keys
*****************************************************************************/

typedef struct key_field_t {		// Used when finding key fields
  Field		*field;
  Item		*val;			// May be empty if diff constant
  uint		level;
  uint		optimize;
  bool		eq_func;
} KEY_FIELD;

/* Values in optimize */
#define KEY_OPTIMIZE_EXISTS		1
#define KEY_OPTIMIZE_REF_OR_NULL	2

/*
  Merge new key definitions to old ones, remove those not used in both

  This is called for OR between different levels

  To be able to do 'ref_or_null' we merge a comparison of a column
  and 'column IS NULL' to one test.  This is useful for sub select queries
  that are internally transformed to something like:

  SELECT * FROM t1 WHERE t1.key=outer_ref_field or t1.key IS NULL 
*/

static KEY_FIELD *
merge_key_fields(KEY_FIELD *start,KEY_FIELD *new_fields,KEY_FIELD *end,
		 uint and_level)
{
  if (start == new_fields)
    return start;				// Impossible or
  if (new_fields == end)
    return start;				// No new fields, skip all

  KEY_FIELD *first_free=new_fields;

  /* Mark all found fields in old array */
  for (; new_fields != end ; new_fields++)
  {
    for (KEY_FIELD *old=start ; old != first_free ; old++)
    {
      if (old->field == new_fields->field)
      {
	if (new_fields->val->used_tables())
	{
	  /*
	    If the value matches, we can use the key reference.
	    If not, we keep it until we have examined all new values
	  */
	  if (old->val->eq(new_fields->val, old->field->binary()))
	  {
	    old->level= and_level;
	    old->optimize= ((old->optimize & new_fields->optimize &
			     KEY_OPTIMIZE_EXISTS) |
			    ((old->optimize | new_fields->optimize) &
			     KEY_OPTIMIZE_REF_OR_NULL));
	  }
	}
	else if (old->eq_func && new_fields->eq_func &&
		 old->val->eq(new_fields->val, old->field->binary()))
		 
	{
	  old->level= and_level;
	  old->optimize= ((old->optimize & new_fields->optimize &
			   KEY_OPTIMIZE_EXISTS) |
			  ((old->optimize | new_fields->optimize) &
			   KEY_OPTIMIZE_REF_OR_NULL));
	}
	else if (old->eq_func && new_fields->eq_func &&
		 (old->val->is_null() || new_fields->val->is_null()))
	{
	  /* field = expression OR field IS NULL */
	  old->level= and_level;
	  old->optimize= KEY_OPTIMIZE_REF_OR_NULL;
	  /* Remember the NOT NULL value */
	  if (old->val->is_null())
	    old->val= new_fields->val;
	}
	else
	{
	  /*
	    We are comparing two different const.  In this case we can't
	    use a key-lookup on this so it's better to remove the value
	    and let the range optimzier handle it
	  */
	  if (old == --first_free)		// If last item
	    break;
	  *old= *first_free;			// Remove old value
	  old--;				// Retry this value
	}
      }
    }
  }
  /* Remove all not used items */
  for (KEY_FIELD *old=start ; old != first_free ;)
  {
    if (old->level != and_level)
    {						// Not used in all levels
      if (old == --first_free)
	break;
      *old= *first_free;			// Remove old value
      continue;
    }
    old++;
  }
  return first_free;
}


/*
  Add a possible key to array of possible keys if it's usable as a key

  SYNPOSIS
    add_key_field()
    key_fields			Pointer to add key, if usable
    and_level			And level, to be stored in KEY_FIELD
    field			Field used in comparision
    eq_func			True if we used =, <=> or IS NULL
    value			Value used for comparison with field
				Is NULL for BETWEEN and IN    
    usable_tables		Tables which can be used for key optimization

  NOTES
    If we are doing a NOT NULL comparison on a NOT NULL field in a outer join
    table, we store this to be able to do not exists optimization later.

  RETURN
    *key_fields is incremented if we stored a key in the array
*/

static void
add_key_field(KEY_FIELD **key_fields,uint and_level,
	      Field *field,bool eq_func,Item **value, uint num_values,
	      table_map usable_tables)
{
  uint exists_optimize= 0;
  if (!(field->flags & PART_KEY_FLAG))
  {
    // Don't remove column IS NULL on a LEFT JOIN table
    if (!eq_func || (*value)->type() != Item::NULL_ITEM ||
        !field->table->maybe_null || field->null_ptr)
      return;					// Not a key. Skip it
    exists_optimize= KEY_OPTIMIZE_EXISTS;
  }
  else
  {
    table_map used_tables=0;
    bool optimizable=0;
    for (uint i=0; i<num_values; i++)
    {
      used_tables|=(*value)->used_tables();
      if (!((*value)->used_tables() & (field->table->map | RAND_TABLE_BIT)))
        optimizable=1;
    }
    if (!optimizable)
      return;
    if (!(usable_tables & field->table->map))
    {
      if (!eq_func || (*value)->type() != Item::NULL_ITEM ||
          !field->table->maybe_null || field->null_ptr)
	return;					// Can't use left join optimize
      exists_optimize= KEY_OPTIMIZE_EXISTS;
    }
    else
    {
      JOIN_TAB *stat=field->table->reginfo.join_tab;
      key_map possible_keys=field->key_start;
      possible_keys.intersect(field->table->keys_in_use_for_query);
      stat[0].keys.merge(possible_keys);             // Add possible keys

      /*
	Save the following cases:
	Field op constant
	Field LIKE constant where constant doesn't start with a wildcard
	Field = field2 where field2 is in a different table
	Field op formula
	Field IS NULL
	Field IS NOT NULL
         Field BETWEEN ...
         Field IN ...
      */
      stat[0].key_dependent|=used_tables;

      bool is_const=1;
      for (uint i=0; i<num_values; i++)
        is_const&= (*value)->const_item();
      if (is_const)
        stat[0].const_keys.merge(possible_keys);
      /*
	We can't always use indexes when comparing a string index to a
	number. cmp_type() is checked to allow compare of dates to numbers.
        eq_func is NEVER true when num_values > 1
       */
      if (!eq_func ||
	  field->result_type() == STRING_RESULT &&
	  (*value)->result_type() != STRING_RESULT &&
	  field->cmp_type() != (*value)->result_type())
	return;
    }
  }
  DBUG_ASSERT(num_values == 1);
  /*
    For the moment eq_func is always true. This slot is reserved for future
    extensions where we want to remembers other things than just eq comparisons
  */
  DBUG_ASSERT(eq_func);
  /* Store possible eq field */
  (*key_fields)->field=		field;
  (*key_fields)->eq_func=	eq_func;
  (*key_fields)->val=		*value;
  (*key_fields)->level=		and_level;
  (*key_fields)->optimize=	exists_optimize;
  (*key_fields)++;
}


static void
add_key_fields(JOIN_TAB *stat,KEY_FIELD **key_fields,uint *and_level,
	       COND *cond, table_map usable_tables)
{
  if (cond->type() == Item_func::COND_ITEM)
  {
    List_iterator_fast<Item> li(*((Item_cond*) cond)->argument_list());
    KEY_FIELD *org_key_fields= *key_fields;

    if (((Item_cond*) cond)->functype() == Item_func::COND_AND_FUNC)
    {
      Item *item;
      while ((item=li++))
	add_key_fields(stat,key_fields,and_level,item,usable_tables);
      for (; org_key_fields != *key_fields ; org_key_fields++)
	org_key_fields->level= *and_level;
    }
    else
    {
      (*and_level)++;
      add_key_fields(stat,key_fields,and_level,li++,usable_tables);
      Item *item;
      while ((item=li++))
      {
	KEY_FIELD *start_key_fields= *key_fields;
	(*and_level)++;
	add_key_fields(stat,key_fields,and_level,item,usable_tables);
	*key_fields=merge_key_fields(org_key_fields,start_key_fields,
				     *key_fields,++(*and_level));
      }
    }
    return;
  }
  /* If item is of type 'field op field/constant' add it to key_fields */

  if (cond->type() != Item::FUNC_ITEM)
    return;
  Item_func *cond_func= (Item_func*) cond;
  switch (cond_func->select_optimize()) {
  case Item_func::OPTIMIZE_NONE:
    break;
  case Item_func::OPTIMIZE_KEY:
    // BETWEEN or IN
    if (cond_func->key_item()->real_item()->type() == Item::FIELD_ITEM &&
	!(cond_func->used_tables() & OUTER_REF_TABLE_BIT))
      add_key_field(key_fields,*and_level,
		    ((Item_field*) (cond_func->key_item()->real_item()))->
		    field, 0,
                    cond_func->arguments()+1, cond_func->argument_count()-1,
                    usable_tables);
    break;
  case Item_func::OPTIMIZE_OP:
  {
    bool equal_func=(cond_func->functype() == Item_func::EQ_FUNC ||
		     cond_func->functype() == Item_func::EQUAL_FUNC);

    if (cond_func->arguments()[0]->real_item()->type() == Item::FIELD_ITEM &&
	!(cond_func->arguments()[0]->used_tables() & OUTER_REF_TABLE_BIT))
    {
      add_key_field(key_fields,*and_level,
		    ((Item_field*) (cond_func->arguments()[0])->real_item())
		    ->field,
		    equal_func,
                    cond_func->arguments()+1, 1, usable_tables);
    }
    if (cond_func->arguments()[1]->real_item()->type() == Item::FIELD_ITEM &&
	cond_func->functype() != Item_func::LIKE_FUNC &&
	!(cond_func->arguments()[1]->used_tables() & OUTER_REF_TABLE_BIT))
    {
      add_key_field(key_fields,*and_level,
		    ((Item_field*) (cond_func->arguments()[1])->real_item())
		    ->field,
		    equal_func,
		    cond_func->arguments(),1,usable_tables);
    }
    break;
  }
  case Item_func::OPTIMIZE_NULL:
    /* column_name IS [NOT] NULL */
    if (cond_func->arguments()[0]->real_item()->type() == Item::FIELD_ITEM &&
	!(cond_func->used_tables() & OUTER_REF_TABLE_BIT))
    {
      Item *tmp=new Item_null;
      if (!tmp)					// Should never be true
	return;
      add_key_field(key_fields,*and_level,
		    ((Item_field*) (cond_func->arguments()[0])->real_item())
		    ->field,
		    cond_func->functype() == Item_func::ISNULL_FUNC,
		    &tmp, 1, usable_tables);
    }
    break;
  }
  return;
}

/*
  Add all keys with uses 'field' for some keypart
  If field->and_level != and_level then only mark key_part as const_part
*/

static uint
max_part_bit(key_part_map bits)
{
  uint found;
  for (found=0; bits & 1 ; found++,bits>>=1) ;
  return found;
}

static void
add_key_part(DYNAMIC_ARRAY *keyuse_array,KEY_FIELD *key_field)
{
  Field *field=key_field->field;
  TABLE *form= field->table;
  KEYUSE keyuse;

  if (key_field->eq_func && !(key_field->optimize & KEY_OPTIMIZE_EXISTS))
  {
    for (uint key=0 ; key < form->keys ; key++)
    {
      if (!(form->keys_in_use_for_query.is_set(key)))
	continue;
      if (form->key_info[key].flags & HA_FULLTEXT)
	continue;    // ToDo: ft-keys in non-ft queries.   SerG

      uint key_parts= (uint) form->key_info[key].key_parts;
      for (uint part=0 ; part <  key_parts ; part++)
      {
	if (field->eq(form->key_info[key].key_part[part].field))
	{
	  keyuse.table= field->table;
	  keyuse.val =  key_field->val;
	  keyuse.key =  key;
	  keyuse.keypart=part;
	  keyuse.keypart_map= (key_part_map) 1 << part;
	  keyuse.used_tables=key_field->val->used_tables();
	  keyuse.optimize= key_field->optimize & KEY_OPTIMIZE_REF_OR_NULL;
	  VOID(insert_dynamic(keyuse_array,(gptr) &keyuse));
	}
      }
    }
  }
  /* Mark that we can optimize LEFT JOIN */
  if (key_field->val->type() == Item::NULL_ITEM &&
      !key_field->field->real_maybe_null())
    key_field->field->table->reginfo.not_exists_optimize=1;
}


#define FT_KEYPART   (MAX_REF_PARTS+10)

static void
add_ft_keys(DYNAMIC_ARRAY *keyuse_array,
            JOIN_TAB *stat,COND *cond,table_map usable_tables)
{
  Item_func_match *cond_func=NULL;

  if (!cond)
    return;

  if (cond->type() == Item::FUNC_ITEM)
  {
    Item_func *func=(Item_func *)cond;
    Item_func::Functype functype=  func->functype();
    if (functype == Item_func::FT_FUNC)
      cond_func=(Item_func_match *)cond;
    else if (func->arg_count == 2)
    {
      Item_func *arg0=(Item_func *)(func->arguments()[0]),
                *arg1=(Item_func *)(func->arguments()[1]);
      if (arg1->const_item()  &&
          ((functype == Item_func::GE_FUNC && arg1->val()> 0) ||
           (functype == Item_func::GT_FUNC && arg1->val()>=0))  &&
           arg0->type() == Item::FUNC_ITEM            &&
           arg0->functype() == Item_func::FT_FUNC)
        cond_func=(Item_func_match *) arg0;
      else if (arg0->const_item() &&
               ((functype == Item_func::LE_FUNC && arg0->val()> 0) ||
                (functype == Item_func::LT_FUNC && arg0->val()>=0)) &&
                arg1->type() == Item::FUNC_ITEM          &&
                arg1->functype() == Item_func::FT_FUNC)
        cond_func=(Item_func_match *) arg1;
    }
  }
  else if (cond->type() == Item::COND_ITEM)
  {
    List_iterator_fast<Item> li(*((Item_cond*) cond)->argument_list());

    if (((Item_cond*) cond)->functype() == Item_func::COND_AND_FUNC)
    {
      Item *item;
      while ((item=li++))
        add_ft_keys(keyuse_array,stat,item,usable_tables);
    }
  }

  if (!cond_func || cond_func->key == NO_SUCH_KEY ||
      !(usable_tables & cond_func->table->map))
    return;

  KEYUSE keyuse;
  keyuse.table= cond_func->table;
  keyuse.val =  cond_func;
  keyuse.key =  cond_func->key;
  keyuse.keypart= FT_KEYPART;
  keyuse.used_tables=cond_func->key_item()->used_tables();
  keyuse.optimize= 0;
  keyuse.keypart_map= 0;
  VOID(insert_dynamic(keyuse_array,(gptr) &keyuse));
}


static int
sort_keyuse(KEYUSE *a,KEYUSE *b)
{
  int res;
  if (a->table->tablenr != b->table->tablenr)
    return (int) (a->table->tablenr - b->table->tablenr);
  if (a->key != b->key)
    return (int) (a->key - b->key);
  if (a->keypart != b->keypart)
    return (int) (a->keypart - b->keypart);
  // Place const values before other ones
  if ((res= test((a->used_tables & ~OUTER_REF_TABLE_BIT)) -
       test((b->used_tables & ~OUTER_REF_TABLE_BIT))))
    return res;
  /* Place rows that are not 'OPTIMIZE_REF_OR_NULL' first */
  return (int) ((a->optimize & KEY_OPTIMIZE_REF_OR_NULL) -
		(b->optimize & KEY_OPTIMIZE_REF_OR_NULL));
}


/*
  Update keyuse array with all possible keys we can use to fetch rows
  join_tab is a array in tablenr_order
  stat is a reference array in 'prefered' order.
*/

static bool
update_ref_and_keys(THD *thd, DYNAMIC_ARRAY *keyuse,JOIN_TAB *join_tab,
		    uint tables, COND *cond, table_map normal_tables,
		    SELECT_LEX *select_lex)
{
  uint	and_level,i,found_eq_constant;
  KEY_FIELD *key_fields,*end;

  if (!(key_fields=(KEY_FIELD*)
	thd->alloc(sizeof(key_fields[0])*
		   (thd->lex->current_select->cond_count+1)*2)))
    return TRUE; /* purecov: inspected */
  and_level=0; end=key_fields;
  if (cond)
    add_key_fields(join_tab,&end,&and_level,cond,normal_tables);
  for (i=0 ; i < tables ; i++)
  {
    if (join_tab[i].on_expr)
    {
      add_key_fields(join_tab,&end,&and_level,join_tab[i].on_expr,
		     join_tab[i].table->map);
    }
  }
  if (my_init_dynamic_array(keyuse,sizeof(KEYUSE),20,64))
    return TRUE;
  /* fill keyuse with found key parts */
  for (KEY_FIELD *field=key_fields ; field != end ; field++)
    add_key_part(keyuse,field);

  if (select_lex->ftfunc_list->elements)
  {
    add_ft_keys(keyuse,join_tab,cond,normal_tables);
  }

  /*
    Special treatment for ft-keys.
    Remove the following things from KEYUSE:
    - ref if there is a keypart which is a ref and a const.
    - keyparts without previous keyparts.
  */
  if (keyuse->elements)
  {
    KEYUSE end,*prev,*save_pos,*use;

    qsort(keyuse->buffer,keyuse->elements,sizeof(KEYUSE),
	  (qsort_cmp) sort_keyuse);

    bzero((char*) &end,sizeof(end));		/* Add for easy testing */
    VOID(insert_dynamic(keyuse,(gptr) &end));

    use=save_pos=dynamic_element(keyuse,0,KEYUSE*);
    prev=&end;
    found_eq_constant=0;
    for (i=0 ; i < keyuse->elements-1 ; i++,use++)
    {
      if (!use->used_tables)
	use->table->const_key_parts[use->key]|= use->keypart_map;
      if (use->keypart != FT_KEYPART)
      {
	if (use->key == prev->key && use->table == prev->table)
	{
	  if (prev->keypart+1 < use->keypart ||
	      prev->keypart == use->keypart && found_eq_constant)
	    continue;				/* remove */
	}
	else if (use->keypart != 0)		// First found must be 0
	  continue;
      }

      *save_pos= *use;
      prev=use;
      found_eq_constant= !use->used_tables;
      /* Save ptr to first use */
      if (!use->table->reginfo.join_tab->keyuse)
	use->table->reginfo.join_tab->keyuse=save_pos;
      use->table->reginfo.join_tab->checked_keys.set_bit(use->key);
      save_pos++;
    }
    i=(uint) (save_pos-(KEYUSE*) keyuse->buffer);
    VOID(set_dynamic(keyuse,(gptr) &end,i));
    keyuse->elements=i;
  }
  return FALSE;
}

/*
  Update some values in keyuse for faster find_best_combination() loop
*/

static void optimize_keyuse(JOIN *join, DYNAMIC_ARRAY *keyuse_array)
{
  KEYUSE *end,*keyuse= dynamic_element(keyuse_array, 0, KEYUSE*);

  for (end= keyuse+ keyuse_array->elements ; keyuse < end ; keyuse++)
  {
    table_map map;
    /*
      If we find a ref, assume this table matches a proportional
      part of this table.
      For example 100 records matching a table with 5000 records
      gives 5000/100 = 50 records per key
      Constant tables are ignored.
      To avoid bad matches, we don't make ref_table_rows less than 100.
    */
    keyuse->ref_table_rows= ~(ha_rows) 0;	// If no ref
    if (keyuse->used_tables &
	(map= (keyuse->used_tables & ~join->const_table_map &
	       ~OUTER_REF_TABLE_BIT)))
    {
      uint tablenr;
      for (tablenr=0 ; ! (map & 1) ; map>>=1, tablenr++) ;
      if (map == 1)			// Only one table
      {
	TABLE *tmp_table=join->all_tables[tablenr];
	keyuse->ref_table_rows= max(tmp_table->file->records, 100);
      }
    }
    /*
      Outer reference (external field) is constant for single executing
      of subquery
    */
    if (keyuse->used_tables == OUTER_REF_TABLE_BIT)
      keyuse->ref_table_rows= 1;
  }
}


/*****************************************************************************
  Go through all combinations of not marked tables and find the one
  which uses least records
*****************************************************************************/

/* Save const tables first as used tables */

static void
set_position(JOIN *join,uint idx,JOIN_TAB *table,KEYUSE *key)
{
  join->positions[idx].table= table;
  join->positions[idx].key=key;
  join->positions[idx].records_read=1.0;	/* This is a const table */

  /* Move the const table as down as possible in best_ref */
  JOIN_TAB **pos=join->best_ref+idx+1;
  JOIN_TAB *next=join->best_ref[idx];
  for (;next != table ; pos++)
  {
    JOIN_TAB *tmp=pos[0];
    pos[0]=next;
    next=tmp;
  }
  join->best_ref[idx]=table;
}


static void
find_best_combination(JOIN *join, table_map rest_tables)
{
  DBUG_ENTER("find_best_combination");
  join->best_read=DBL_MAX;
  find_best(join,rest_tables, join->const_tables,1.0,0.0);
  DBUG_VOID_RETURN;
}


static void
find_best(JOIN *join,table_map rest_tables,uint idx,double record_count,
	  double read_time)
{
  ha_rows rec;
  double tmp;
  THD *thd= join->thd;

  if (!rest_tables)
  {
    DBUG_PRINT("best",("read_time: %g  record_count: %g",read_time,
		       record_count));

    read_time+=record_count/(double) TIME_FOR_COMPARE;
    if (join->sort_by_table &&
	join->sort_by_table != join->positions[join->const_tables].table->table)
      read_time+=record_count;			// We have to make a temp table
    if (read_time < join->best_read)
    {
      memcpy((gptr) join->best_positions,(gptr) join->positions,
	     sizeof(POSITION)*idx);
      join->best_read=read_time;
    }
    return;
  }
  if (read_time+record_count/(double) TIME_FOR_COMPARE >= join->best_read)
    return;					/* Found better before */

  JOIN_TAB *s;
  double best_record_count=DBL_MAX,best_read_time=DBL_MAX;
  for (JOIN_TAB **pos=join->best_ref+idx ; (s=*pos) ; pos++)
  {
    table_map real_table_bit=s->table->map;
    if ((rest_tables & real_table_bit) && !(rest_tables & s->dependent))
    {
      double best,best_time,records;
      best=best_time=records=DBL_MAX;
      KEYUSE *best_key=0;
      uint best_max_key_part=0;
      my_bool found_constraint= 0;

      if (s->keyuse)
      {						/* Use key if possible */
	TABLE *table=s->table;
	KEYUSE *keyuse,*start_key=0;
	double best_records=DBL_MAX;
	uint max_key_part=0;

	/* Test how we can use keys */
	rec= s->records/MATCHING_ROWS_IN_OTHER_TABLE;  // Assumed records/key
	for (keyuse=s->keyuse ; keyuse->table == table ;)
	{
	  key_part_map found_part=0;
	  table_map found_ref=0;
	  uint key=keyuse->key;
	  KEY *keyinfo=table->key_info+key;
          bool ft_key=(keyuse->keypart == FT_KEYPART);
	  uint found_ref_or_null= 0;

	  /* Calculate how many key segments of the current key we can use */
	  start_key=keyuse;
	  do
	  {
            uint keypart=keyuse->keypart;
	    uint found_part_ref_or_null= KEY_OPTIMIZE_REF_OR_NULL;
	    do
	    {
	      if (!(rest_tables & keyuse->used_tables) &&
		  !(found_ref_or_null & keyuse->optimize))
	      {
		found_part|=keyuse->keypart_map;
		found_ref|= keyuse->used_tables;
		if (rec > keyuse->ref_table_rows)
		  rec= keyuse->ref_table_rows;
		found_part_ref_or_null&= keyuse->optimize;
              }
	      keyuse++;
	      found_ref_or_null|= found_part_ref_or_null;
	    } while (keyuse->table == table && keyuse->key == key &&
		     keyuse->keypart == keypart);
	  } while (keyuse->table == table && keyuse->key == key);

	  /*
	    Assume that that each key matches a proportional part of table.
	  */
          if (!found_part && !ft_key)
	    continue;				// Nothing usable found
	  if (rec < MATCHING_ROWS_IN_OTHER_TABLE)
	    rec= MATCHING_ROWS_IN_OTHER_TABLE;	// Fix for small tables

          /*
	    ft-keys require special treatment
          */
          if (ft_key)
          {
            /*
	      Really, there should be records=0.0 (yes!)
	      but 1.0 would be probably safer
            */
            tmp=prev_record_reads(join,found_ref);
            records=1.0;
          }
          else
          {
	  found_constraint= 1;
	  /*
	    Check if we found full key
	  */
	  if (found_part == PREV_BITS(uint,keyinfo->key_parts) &&
	      !found_ref_or_null)
	  {				/* use eq key */
	    max_key_part= (uint) ~0;
	    if ((keyinfo->flags & (HA_NOSAME | HA_NULL_PART_KEY)) == HA_NOSAME)
	    {
	      tmp=prev_record_reads(join,found_ref);
	      records=1.0;
	    }
	    else
	    {
	      if (!found_ref)
	      {					// We found a const key
		if (table->quick_keys.is_set(key))
		  records= (double) table->quick_rows[key];
		else
		{
		  /* quick_range couldn't use key! */
		  records= (double) s->records/rec;
		}
	      }
	      else
	      {
		if (!(records=keyinfo->rec_per_key[keyinfo->key_parts-1]))
		{				// Prefere longer keys
		  records=
		    ((double) s->records / (double) rec *
		     (1.0 +
		      ((double) (table->max_key_length-keyinfo->key_length) /
		       (double) table->max_key_length)));
		  if (records < 2.0)
		    records=2.0;		// Can't be as good as a unique
		}
	      }
	      /* Limit the number of matched rows */
	      tmp= records;
	      set_if_smaller(tmp, (double) thd->variables.max_seeks_for_key);
	      if (table->used_keys.is_set(key))
	      {
		/* we can use only index tree */
		uint keys_per_block= table->file->block_size/2/
		  (keyinfo->key_length+table->file->ref_length)+1;
		tmp=record_count*(tmp+keys_per_block-1)/keys_per_block;
	      }
	      else
		tmp=record_count*min(tmp,s->worst_seeks);
	    }
	  }
	  else
	  {
	    /*
	      Use as much key-parts as possible and a uniq key is better
	      than a not unique key
	      Set tmp to (previous record count) * (records / combination)
	    */
	    if ((found_part & 1) &&
		(!(table->file->index_flags(key) & HA_ONLY_WHOLE_INDEX) ||
		 found_part == PREV_BITS(uint,keyinfo->key_parts)))
	    {
	      max_key_part=max_part_bit(found_part);
	      /*
		Check if quick_range could determinate how many rows we
		will match
	      */
	      if (table->quick_keys.is_set(key) &&
		  table->quick_key_parts[key] <= max_key_part)
		tmp=records= (double) table->quick_rows[key];
	      else
	      {
		/* Check if we have statistic about the distribution */
		if ((records=keyinfo->rec_per_key[max_key_part-1]))
		  tmp=records;
		else
		{
		  /*
		    Assume that the first key part matches 1% of the file
		    and that the hole key matches 10 (duplicates) or 1
		    (unique) records.
		    Assume also that more key matches proportionally more
		    records
		    This gives the formula:
		    records= (x * (b-a) + a*c-b)/(c-1)

		    b = records matched by whole key
		    a = records matched by first key part (10% of all records?)
		    c = number of key parts in key
		    x = used key parts (1 <= x <= c)
		  */
		  double rec_per_key;
		  if (!(rec_per_key=(double)
			keyinfo->rec_per_key[keyinfo->key_parts-1]))
		    rec_per_key=(double) s->records/rec+1;

		  if (!s->records)
		    tmp=0;
		  else if (rec_per_key/(double) s->records >= 0.01)
		    tmp=rec_per_key;
		  else
		  {
		    double a=s->records*0.01;
		    tmp=(max_key_part * (rec_per_key - a) +
			 a*keyinfo->key_parts - rec_per_key)/
		      (keyinfo->key_parts-1);
		    set_if_bigger(tmp,1.0);
		  }
		  records=(ulong) tmp;
		}
		if (found_ref_or_null)
		{
		  /* We need to do two key searches to find key */
		  tmp*= 2.0;
		  records*= 2.0;
		}
	      }
	      /* Limit the number of matched rows */
	      set_if_smaller(tmp, (double) thd->variables.max_seeks_for_key);
	      if (table->used_keys.is_set(key))
	      {
		/* we can use only index tree */
		uint keys_per_block= table->file->block_size/2/
		  (keyinfo->key_length+table->file->ref_length)+1;
		tmp=record_count*(tmp+keys_per_block-1)/keys_per_block;
	      }
	      else
		tmp=record_count*min(tmp,s->worst_seeks);
	    }
	    else
	      tmp=best_time;			// Do nothing
	  }
          } /* not ft_key */
	  if (tmp < best_time - records/(double) TIME_FOR_COMPARE)
	  {
	    best_time=tmp + records/(double) TIME_FOR_COMPARE;
	    best=tmp;
	    best_records=records;
	    best_key=start_key;
	    best_max_key_part=max_key_part;
	  }
	}
	records=best_records;
      }

      /*
	Don't test table scan if it can't be better.
	Prefer key lookup if we would use the same key for scanning.

	Don't do a table scan on InnoDB tables, if we can read the used
	parts of the row from any of the used index.
	This is because table scans uses index and we would not win
	anything by using a table scan.
      */
      if ((records >= s->found_records || best > s->read_time) &&
	  !(s->quick && best_key && s->quick->index == best_key->key &&
	    best_max_key_part >= s->table->quick_key_parts[best_key->key]) &&
	  !((s->table->file->table_flags() & HA_TABLE_SCAN_ON_INDEX) &&
	    ! s->table->used_keys.is_clear_all() && best_key) &&
	  !(s->table->force_index && best_key))
      {						// Check full join
        ha_rows rnd_records= s->found_records;
        /*
          If there is a restriction on the table, assume that 25% of the
          rows can be skipped on next part.
          This is to force tables that this table depends on before this
          table
        */
        if (found_constraint)
          rnd_records-= rnd_records/4;

        /*
          Range optimizer never proposes a RANGE if it isn't better
          than FULL: so if RANGE is present, it's always preferred to FULL.
          Here we estimate its cost.
        */
        if (s->quick)
        {
          /*
            For each record we:
             - read record range through 'quick'
             - skip rows which does not satisfy WHERE constraints
           */
          tmp= record_count *
               (s->quick->read_time +
               (s->found_records - rnd_records)/(double) TIME_FOR_COMPARE);
        }
        else
        {
          /* Estimate cost of reading table. */
          tmp= s->table->file->scan_time();
          if (s->on_expr)                         // Can't use join cache
          {
            /*
              For each record we have to:
              - read the whole table record 
              - skip rows which does not satisfy join condition
            */
            tmp= record_count *
                 (tmp +     
                 (s->records - rnd_records)/(double) TIME_FOR_COMPARE);
          }
          else
          {
            /* We read the table as many times as join buffer becomes full. */
            tmp*= (1.0 + floor((double) cache_record_length(join,idx) *
                               record_count /
                               (double) thd->variables.join_buff_size));
            /* 
              We don't make full cartesian product between rows in the scanned
              table and existing records because we skip all rows from the
              scanned table, which does not satisfy join condition when 
              we read the table (see flush_cached_records for details). Here we
              take into account cost to read and skip these records.
            */
            tmp+= (s->records - rnd_records)/(double) TIME_FOR_COMPARE;
          }
        }

        /*
          We estimate the cost of evaluating WHERE clause for found records
          as record_count * rnd_records / TIME_FOR_COMPARE. This cost plus
          tmp give us total cost of using TABLE SCAN
        */
	if (best == DBL_MAX ||
	    (tmp  + record_count/(double) TIME_FOR_COMPARE*rnd_records <
	     best + record_count/(double) TIME_FOR_COMPARE*records))
	{
	  /*
	    If the table has a range (s->quick is set) make_join_select()
	    will ensure that this will be used
	  */
	  best=tmp;
	  records= rows2double(rnd_records);
	  best_key=0;
	}
      }
      join->positions[idx].records_read= records;
      join->positions[idx].key=best_key;
      join->positions[idx].table= s;
      if (!best_key && idx == join->const_tables &&
	  s->table == join->sort_by_table &&
	  join->unit->select_limit_cnt >= records)
	join->sort_by_table= (TABLE*) 1;	// Must use temporary table

     /*
	Go to the next level only if there hasn't been a better key on
	this level! This will cut down the search for a lot simple cases!
       */
      double current_record_count=record_count*records;
      double current_read_time=read_time+best;
      if (best_record_count > current_record_count ||
	  best_read_time > current_read_time ||
	  idx == join->const_tables && s->table == join->sort_by_table)
      {
	if (best_record_count >= current_record_count &&
	    best_read_time >= current_read_time &&
	    (!(s->key_dependent & rest_tables) || records < 2.0))
	{
	  best_record_count=current_record_count;
	  best_read_time=current_read_time;
	}
	swap(JOIN_TAB*,join->best_ref[idx],*pos);
	find_best(join,rest_tables & ~real_table_bit,idx+1,
		  current_record_count,current_read_time);
        if (thd->killed)
          return;
	swap(JOIN_TAB*,join->best_ref[idx],*pos);
      }
      if (join->select_options & SELECT_STRAIGHT_JOIN)
	break;				// Don't test all combinations
    }
  }
}


/*
  Find how much space the prevous read not const tables takes in cache
*/

static void calc_used_field_length(THD *thd, JOIN_TAB *join_tab)
{
  uint null_fields,blobs,fields,rec_length;
  null_fields=blobs=fields=rec_length=0;

  Field **f_ptr,*field;
  for (f_ptr=join_tab->table->field ; (field= *f_ptr) ; f_ptr++)
  {
    if (field->query_id == thd->query_id)
    {
      uint flags=field->flags;
      fields++;
      rec_length+=field->pack_length();
      if (flags & BLOB_FLAG)
	blobs++;
      if (!(flags & NOT_NULL_FLAG))
	null_fields++;
    }
  }
  if (null_fields)
    rec_length+=(join_tab->table->null_fields+7)/8;
  if (join_tab->table->maybe_null)
    rec_length+=sizeof(my_bool);
  if (blobs)
  {
    uint blob_length=(uint) (join_tab->table->file->mean_rec_length-
			     (join_tab->table->reclength- rec_length));
    rec_length+=(uint) max(4,blob_length);
  }
  join_tab->used_fields=fields;
  join_tab->used_fieldlength=rec_length;
  join_tab->used_blobs=blobs;
}


static uint
cache_record_length(JOIN *join,uint idx)
{
  uint length=0;
  JOIN_TAB **pos,**end;
  THD *thd=join->thd;

  for (pos=join->best_ref+join->const_tables,end=join->best_ref+idx ;
       pos != end ;
       pos++)
  {
    JOIN_TAB *join_tab= *pos;
    if (!join_tab->used_fieldlength)		/* Not calced yet */
      calc_used_field_length(thd, join_tab);
    length+=join_tab->used_fieldlength;
  }
  return length;
}


static double
prev_record_reads(JOIN *join,table_map found_ref)
{
  double found=1.0;
  found_ref&= ~OUTER_REF_TABLE_BIT;
  for (POSITION *pos=join->positions ; found_ref ; pos++)
  {
    if (pos->table->table->map & found_ref)
    {
      found_ref&= ~pos->table->table->map;
      found*=pos->records_read;
    }
  }
  return found;
}


/*****************************************************************************
  Set up join struct according to best position.
*****************************************************************************/

static bool
get_best_combination(JOIN *join)
{
  uint i,tablenr;
  table_map used_tables;
  JOIN_TAB *join_tab,*j;
  KEYUSE *keyuse;
  uint table_count;
  THD *thd=join->thd;

  table_count=join->tables;
  if (!(join->join_tab=join_tab=
	(JOIN_TAB*) thd->alloc(sizeof(JOIN_TAB)*table_count)))
    return TRUE;

  join->full_join=0;

  used_tables= OUTER_REF_TABLE_BIT;		// Outer row is already read
  for (j=join_tab, tablenr=0 ; tablenr < table_count ; tablenr++,j++)
  {
    TABLE *form;
    *j= *join->best_positions[tablenr].table;
    form=join->table[tablenr]=j->table;
    used_tables|= form->map;
    form->reginfo.join_tab=j;
    if (!j->on_expr)
      form->reginfo.not_exists_optimize=0;	// Only with LEFT JOIN
    if (j->type == JT_CONST)
      continue;					// Handled in make_join_stat..

    j->ref.key = -1;
    j->ref.key_parts=0;

    if (j->type == JT_SYSTEM)
      continue;
    if (j->keys.is_clear_all() || !(keyuse= join->best_positions[tablenr].key))
    {
      j->type=JT_ALL;
      if (tablenr != join->const_tables)
	join->full_join=1;
    }
    else if (create_ref_for_key(join, j, keyuse, used_tables))
      return TRUE;				// Something went wrong
  }

  for (i=0 ; i < table_count ; i++)
    join->map2table[join->join_tab[i].table->tablenr]=join->join_tab+i;
  update_depend_map(join);
  return 0;
}


static bool create_ref_for_key(JOIN *join, JOIN_TAB *j, KEYUSE *org_keyuse,
			       table_map used_tables)
{
  KEYUSE *keyuse=org_keyuse;
  bool ftkey=(keyuse->keypart == FT_KEYPART);
  THD  *thd= join->thd;
  uint keyparts,length,key;
  TABLE *table;
  KEY *keyinfo;

  /*  Use best key from find_best */
  table=j->table;
  key=keyuse->key;
  keyinfo=table->key_info+key;

  if (ftkey)
  {
    Item_func_match *ifm=(Item_func_match *)keyuse->val;

    length=0;
    keyparts=1;
    ifm->join_key=1;
  }
  else
  {
    keyparts=length=0;
    uint found_part_ref_or_null= 0;
    /*
      Calculate length for the used key
      Stop if there is a missing key part or when we find second key_part
      with KEY_OPTIMIZE_REF_OR_NULL
    */
    do
    {
      if (!(~used_tables & keyuse->used_tables))
      {
	if (keyparts == keyuse->keypart &&
	    !(found_part_ref_or_null & keyuse->optimize))
	{
	  keyparts++;
	  length+= keyinfo->key_part[keyuse->keypart].store_length;
	  found_part_ref_or_null|= keyuse->optimize;
	}
      }
      keyuse++;
    } while (keyuse->table == table && keyuse->key == key);
  } /* not ftkey */

  /* set up fieldref */
  keyinfo=table->key_info+key;
  j->ref.key_parts=keyparts;
  j->ref.key_length=length;
  j->ref.key=(int) key;
  if (!(j->ref.key_buff= (byte*) thd->calloc(ALIGN_SIZE(length)*2)) ||
      !(j->ref.key_copy= (store_key**) thd->alloc((sizeof(store_key*) *
						   (keyparts+1)))) ||
      !(j->ref.items=    (Item**) thd->alloc(sizeof(Item*)*keyparts)))
  {
    return TRUE;
  }
  j->ref.key_buff2=j->ref.key_buff+ALIGN_SIZE(length);
  j->ref.key_err=1;
  keyuse=org_keyuse;

  store_key **ref_key= j->ref.key_copy;
  byte *key_buff=j->ref.key_buff, *null_ref_key= 0;
  if (ftkey)
  {
    j->ref.items[0]=((Item_func*)(keyuse->val))->key_item();
    if (keyuse->used_tables)
      return TRUE; // not supported yet. SerG

    j->type=JT_FT;
  }
  else
  {
    uint i;
    for (i=0 ; i < keyparts ; keyuse++,i++)
    {
      while (keyuse->keypart != i ||
	     ((~used_tables) & keyuse->used_tables))
	keyuse++;				/* Skip other parts */

      uint maybe_null= test(keyinfo->key_part[i].null_bit);
      j->ref.items[i]=keyuse->val;		// Save for cond removal
      if (!keyuse->used_tables &&
	  !(join->select_options & SELECT_DESCRIBE))
      {					// Compare against constant
	store_key_item tmp(thd, keyinfo->key_part[i].field,
                           (char*)key_buff + maybe_null,
                           maybe_null ?  (char*) key_buff : 0,
                           keyinfo->key_part[i].length, keyuse->val);
	if (thd->is_fatal_error)
	  return TRUE;
	tmp.copy();
      }
      else
	*ref_key++= get_store_key(thd,
				  keyuse,join->const_table_map,
				  &keyinfo->key_part[i],
				  (char*) key_buff,maybe_null);
      /* Remmeber if we are going to use REF_OR_NULL */
      if (keyuse->optimize & KEY_OPTIMIZE_REF_OR_NULL)
	null_ref_key= key_buff;
      key_buff+=keyinfo->key_part[i].store_length;
    }
  } /* not ftkey */
  *ref_key=0;				// end_marker
  if (j->type == JT_FT)
    return 0;
  if (j->type == JT_CONST)
    j->table->const_table= 1;
  else if (((keyinfo->flags & (HA_NOSAME | HA_NULL_PART_KEY))
	    != HA_NOSAME) || keyparts != keyinfo->key_parts ||
	   null_ref_key)
  {
    /* Must read with repeat */
    j->type= null_ref_key ? JT_REF_OR_NULL : JT_REF;
    j->null_ref_key= null_ref_key;
  }
  else if (ref_key == j->ref.key_copy)
  {
    /*
      This happen if we are using a constant expression in the ON part
      of an LEFT JOIN.
      SELECT * FROM a LEFT JOIN b ON b.key=30
      Here we should not mark the table as a 'const' as a field may
      have a 'normal' value or a NULL value.
    */
    j->type=JT_CONST;
  }
  else
    j->type=JT_EQ_REF;
  return 0;
}



static store_key *
get_store_key(THD *thd, KEYUSE *keyuse, table_map used_tables,
	      KEY_PART_INFO *key_part, char *key_buff, uint maybe_null)
{
  if (!((~used_tables) & keyuse->used_tables))		// if const item
  {
    return new store_key_const_item(thd,
				    key_part->field,
				    key_buff + maybe_null,
				    maybe_null ? key_buff : 0,
				    key_part->length,
				    keyuse->val);
  }
  else if (keyuse->val->type() == Item::FIELD_ITEM)
    return new store_key_field(thd,
			       key_part->field,
			       key_buff + maybe_null,
			       maybe_null ? key_buff : 0,
			       key_part->length,
			       ((Item_field*) keyuse->val)->field,
			       keyuse->val->full_name());
  return new store_key_item(thd,
			    key_part->field,
			    key_buff + maybe_null,
			    maybe_null ? key_buff : 0,
			    key_part->length,
			    keyuse->val);
}

/*
  This function is only called for const items on fields which are keys
  returns 1 if there was some conversion made when the field was stored.
*/

bool
store_val_in_field(Field *field,Item *item)
{
  bool error;
  THD *thd=current_thd;
  ha_rows cuted_fields=thd->cuted_fields;
  thd->count_cuted_fields= CHECK_FIELD_WARN;
  error= item->save_in_field(field, 1);
  thd->count_cuted_fields= CHECK_FIELD_IGNORE;
  return error || cuted_fields != thd->cuted_fields;
}


static bool
make_simple_join(JOIN *join,TABLE *tmp_table)
{
  TABLE **tableptr;
  JOIN_TAB *join_tab;

  if (!(tableptr=(TABLE**) join->thd->alloc(sizeof(TABLE*))) ||
      !(join_tab=(JOIN_TAB*) join->thd->alloc(sizeof(JOIN_TAB))))
    return TRUE;
  join->join_tab=join_tab;
  join->table=tableptr; tableptr[0]=tmp_table;
  join->tables=1;
  join->const_tables=0;
  join->const_table_map=0;
  join->tmp_table_param.field_count= join->tmp_table_param.sum_func_count=
    join->tmp_table_param.func_count=0;
  join->tmp_table_param.copy_field=join->tmp_table_param.copy_field_end=0;
  join->first_record=join->sort_and_group=0;
  join->send_records=(ha_rows) 0;
  join->group=0;
  join->row_limit=join->unit->select_limit_cnt;
  join->do_send_rows = (join->row_limit) ? 1 : 0;

  join_tab->cache.buff=0;			/* No caching */
  join_tab->table=tmp_table;
  join_tab->select=0;
  join_tab->select_cond=0;
  join_tab->quick=0;
  join_tab->type= JT_ALL;			/* Map through all records */
  join_tab->keys.init(~0);                      /* test everything in quick */
  join_tab->info=0;
  join_tab->on_expr=0;
  join_tab->ref.key = -1;
  join_tab->not_used_in_distinct=0;
  join_tab->read_first_record= join_init_read_record;
  join_tab->join=join;
  bzero((char*) &join_tab->read_record,sizeof(join_tab->read_record));
  tmp_table->status=0;
  tmp_table->null_row=0;
  return FALSE;
}


static bool
make_join_select(JOIN *join,SQL_SELECT *select,COND *cond)
{
  DBUG_ENTER("make_join_select");
  if (select)
  {
    table_map used_tables;
    if (join->tables > 1)
      cond->update_used_tables();		// Tablenr may have changed
    if (join->const_tables == join->tables)
      join->const_table_map|=RAND_TABLE_BIT;
    {						// Check const tables
      COND *const_cond=
	make_cond_for_table(cond,join->const_table_map,(table_map) 0);
      DBUG_EXECUTE("where",print_where(const_cond,"constants"););
      if (const_cond && !const_cond->val_int())
      {
	DBUG_PRINT("info",("Found impossible WHERE condition"));
	DBUG_RETURN(1);				// Impossible const condition
      }
    }
    used_tables=((select->const_tables=join->const_table_map) |
		 OUTER_REF_TABLE_BIT | RAND_TABLE_BIT);
    for (uint i=join->const_tables ; i < join->tables ; i++)
    {
      JOIN_TAB *tab=join->join_tab+i;
      table_map current_map= tab->table->map;
      /*
	Following force including random expression in last table condition.
	It solve problem with select like SELECT * FROM t1 WHERE rand() > 0.5
      */
      if (i == join->tables-1)
	current_map|= OUTER_REF_TABLE_BIT | RAND_TABLE_BIT;
      bool use_quick_range=0;
      used_tables|=current_map;

      if (tab->type == JT_REF && tab->quick &&
	  (uint) tab->ref.key == tab->quick->index &&
	  tab->ref.key_length < tab->quick->max_used_key_length)
      {
	/* Range uses longer key;  Use this instead of ref on key */
	tab->type=JT_ALL;
	use_quick_range=1;
	tab->use_quick=1;
	tab->ref.key_parts=0;		// Don't use ref key.
	join->best_positions[i].records_read= rows2double(tab->quick->records);
      }

      COND *tmp=make_cond_for_table(cond,used_tables,current_map);
      if (!tmp && tab->quick)
      {						// Outer join
	/*
	  Hack to handle the case where we only refer to a table
	  in the ON part of an OUTER JOIN.
	*/
	tmp=new Item_int((longlong) 1,1);	// Always true
      }
      if (tmp)
      {
	DBUG_EXECUTE("where",print_where(tmp,tab->table->table_name););
	SQL_SELECT *sel=tab->select=(SQL_SELECT*)
	  join->thd->memdup((gptr) select, sizeof(SQL_SELECT));
	if (!sel)
	  DBUG_RETURN(1);			// End of memory
	tab->select_cond=sel->cond=tmp;
	sel->head=tab->table;
	if (tab->quick)
	{
	  /* Use quick key read if it's a constant and it's not used
	     with key reading */
	  if (tab->needed_reg.is_clear_all() && tab->type != JT_EQ_REF
	      && tab->type != JT_FT && (tab->type != JT_REF ||
	       (uint) tab->ref.key == tab->quick->index))
	  {
	    sel->quick=tab->quick;		// Use value from get_quick_...
	    sel->quick_keys.clear_all();
	    sel->needed_reg.clear_all();
	  }
	  else
	  {
	    delete tab->quick;
	  }
	  tab->quick=0;
	}
	uint ref_key=(uint) sel->head->reginfo.join_tab->ref.key+1;
	if (i == join->const_tables && ref_key)
	{
	  if (!tab->const_keys.is_clear_all() &&
              tab->table->reginfo.impossible_range)
	    DBUG_RETURN(1);
	}
	else if (tab->type == JT_ALL && ! use_quick_range)
	{
	  if (!tab->const_keys.is_clear_all() &&
	      tab->table->reginfo.impossible_range)
	    DBUG_RETURN(1);				// Impossible range
	  /*
	    We plan to scan all rows.
	    Check again if we should use an index.
	    We could have used an column from a previous table in
	    the index if we are using limit and this is the first table
	  */

	  if ((!tab->keys.is_subset(tab->const_keys) && i > 0) ||
	      (!tab->const_keys.is_clear_all() && i == join->const_tables &&
	       join->unit->select_limit_cnt <
	       join->best_positions[i].records_read &&
	       !(join->select_options & OPTION_FOUND_ROWS)))
	  {
	    /* Join with outer join condition */
	    COND *orig_cond=sel->cond;
	    sel->cond=and_conds(sel->cond,tab->on_expr);
	    if (sel->test_quick_select(join->thd, tab->keys,
				       used_tables & ~ current_map,
				       (join->select_options &
					OPTION_FOUND_ROWS ?
					HA_POS_ERROR :
					join->unit->select_limit_cnt)) < 0)
            {
	      /*
		Before reporting "Impossible WHERE" for the whole query
		we have to check isn't it only "impossible ON" instead
	      */
              sel->cond=orig_cond;
              if (!tab->on_expr ||
                  sel->test_quick_select(join->thd, tab->keys,
                                         used_tables & ~ current_map,
                                         (join->select_options &
                                          OPTION_FOUND_ROWS ?
                                          HA_POS_ERROR :
                                          join->unit->select_limit_cnt)) < 0)
		DBUG_RETURN(1);			// Impossible WHERE
            }
            else
	      sel->cond=orig_cond;

	    /* Fix for EXPLAIN */
	    if (sel->quick)
	      join->best_positions[i].records_read= sel->quick->records;
	  }
	  else
	  {
	    sel->needed_reg=tab->needed_reg;
	    sel->quick_keys.clear_all();
	  }
	  if (!sel->quick_keys.is_subset(tab->checked_keys) ||
              !sel->needed_reg.is_subset(tab->checked_keys))
	  {
	    tab->keys=sel->quick_keys;
            tab->keys.merge(sel->needed_reg);
	    tab->use_quick= (!sel->needed_reg.is_clear_all() &&
			     (select->quick_keys.is_clear_all() ||
			      (select->quick &&
			       (select->quick->records >= 100L)))) ?
	      2 : 1;
	    sel->read_tables= used_tables & ~current_map;
	  }
	  if (i != join->const_tables && tab->use_quick != 2)
	  {					/* Read with cache */
	    if ((tmp=make_cond_for_table(cond,
					 join->const_table_map |
					 current_map,
					 current_map)))
	    {
	      DBUG_EXECUTE("where",print_where(tmp,"cache"););
	      tab->cache.select=(SQL_SELECT*)
		join->thd->memdup((gptr) sel, sizeof(SQL_SELECT));
	      tab->cache.select->cond=tmp;
	      tab->cache.select->read_tables=join->const_table_map;
	    }
	  }
	}
      }
    }
  }
  DBUG_RETURN(0);
}


static void
make_join_readinfo(JOIN *join, uint options)
{
  uint i;
  SELECT_LEX *select_lex = &(join->thd->lex->select_lex);
  DBUG_ENTER("make_join_readinfo");

  for (i=join->const_tables ; i < join->tables ; i++)
  {
    JOIN_TAB *tab=join->join_tab+i;
    TABLE *table=tab->table;
    tab->read_record.table= table;
    tab->read_record.file=table->file;
    tab->next_select=sub_select;		/* normal select */
    switch (tab->type) {
    case JT_SYSTEM:				// Only happens with left join
      table->status=STATUS_NO_RECORD;
      tab->read_first_record= join_read_system;
      tab->read_record.read_record= join_no_more_records;
      break;
    case JT_CONST:				// Only happens with left join
      table->status=STATUS_NO_RECORD;
      tab->read_first_record= join_read_const;
      tab->read_record.read_record= join_no_more_records;
      break;
    case JT_EQ_REF:
      table->status=STATUS_NO_RECORD;
      if (tab->select)
      {
	delete tab->select->quick;
	tab->select->quick=0;
      }
      delete tab->quick;
      tab->quick=0;
      table->file->index_init(tab->ref.key);
      tab->read_first_record= join_read_key;
      tab->read_record.read_record= join_no_more_records;
      if (table->used_keys.is_set(tab->ref.key) &&
	  !table->no_keyread)
      {
	table->key_read=1;
	table->file->extra(HA_EXTRA_KEYREAD);
      }
      break;
    case JT_REF_OR_NULL:
    case JT_REF:
      table->status=STATUS_NO_RECORD;
      if (tab->select)
      {
	delete tab->select->quick;
	tab->select->quick=0;
      }
      delete tab->quick;
      tab->quick=0;
      table->file->index_init(tab->ref.key);
      if (table->used_keys.is_set(tab->ref.key) &&
	  !table->no_keyread)
      {
	table->key_read=1;
	table->file->extra(HA_EXTRA_KEYREAD);
      }
      if (tab->type == JT_REF)
      {
	tab->read_first_record= join_read_always_key;
	tab->read_record.read_record= join_read_next_same;
      }
      else
      {
	tab->read_first_record= join_read_always_key_or_null;
	tab->read_record.read_record= join_read_next_same_or_null;
      }
      break;
    case JT_FT:
      table->status=STATUS_NO_RECORD;
      table->file->index_init(tab->ref.key);
      tab->read_first_record= join_ft_read_first;
      tab->read_record.read_record= join_ft_read_next;
      break;
    case JT_ALL:
      /*
	If previous table use cache
      */
      table->status=STATUS_NO_RECORD;
      if (i != join->const_tables && !(options & SELECT_NO_JOIN_CACHE) &&
	  tab->use_quick != 2 && !tab->on_expr)
      {
	if ((options & SELECT_DESCRIBE) ||
	    !join_init_cache(join->thd,join->join_tab+join->const_tables,
			     i-join->const_tables))
	{
	  tab[-1].next_select=sub_select_cache; /* Patch previous */
	}
      }
      /* These init changes read_record */
      if (tab->use_quick == 2)
      {
	select_lex->options|=QUERY_NO_GOOD_INDEX_USED;
	tab->read_first_record= join_init_quick_read_record;
	statistic_increment(select_range_check_count, &LOCK_status);
      }
      else
      {
	tab->read_first_record= join_init_read_record;
	if (i == join->const_tables)
	{
	  if (tab->select && tab->select->quick)
	  {
	    statistic_increment(select_range_count, &LOCK_status);
	  }
	  else
	  {
	    select_lex->options|=QUERY_NO_INDEX_USED;
	    statistic_increment(select_scan_count, &LOCK_status);
	  }
	}
	else
	{
	  if (tab->select && tab->select->quick)
	  {
	    statistic_increment(select_full_range_join_count, &LOCK_status);
	  }
	  else
	  {
	    select_lex->options|=QUERY_NO_INDEX_USED;
	    statistic_increment(select_full_join_count, &LOCK_status);
	  }
	}
	if (!table->no_keyread)
	{
	  if (tab->select && tab->select->quick &&
	      table->used_keys.is_set(tab->select->quick->index))
	  {
	    table->key_read=1;
	    table->file->extra(HA_EXTRA_KEYREAD);
	  }
	  else if (!table->used_keys.is_clear_all() && ! (tab->select && tab->select->quick))
	  {					// Only read index tree
	    tab->index=find_shortest_key(table, & table->used_keys);
	    tab->table->file->index_init(tab->index);
	    tab->read_first_record= join_read_first;
	    tab->type=JT_NEXT;		// Read with index_first / index_next
	  }
	}
      }
      break;
    default:
      DBUG_PRINT("error",("Table type %d found",tab->type)); /* purecov: deadcode */
      break;					/* purecov: deadcode */
    case JT_UNKNOWN:
    case JT_MAYBE_REF:
      abort();					/* purecov: deadcode */
    }
  }
  join->join_tab[join->tables-1].next_select=0; /* Set by do_select */
  DBUG_VOID_RETURN;
}


/*
  Give error if we some tables are done with a full join

  SYNOPSIS
    error_if_full_join()
    join		Join condition

  USAGE
   This is used by multi_table_update and multi_table_delete when running
   in safe mode

 RETURN VALUES
   0	ok
   1	Error (full join used)
*/

bool error_if_full_join(JOIN *join)
{
  for (JOIN_TAB *tab=join->join_tab, *end=join->join_tab+join->tables;
       tab < end;
       tab++)
  {
    if (tab->type == JT_ALL && (!tab->select || !tab->select->quick))
    {
      my_error(ER_UPDATE_WITHOUT_KEY_IN_SAFE_MODE,MYF(0));
      return(1);
    }
  }
  return(0);
}


/*
  Free resources of given join

  SYNOPSIS
    JOIN::join_free()
    fill - true if we should free all resources, call with full==1 should be
           last, before it this function can be called with full==0

  NOTE: with subquery this function definitely will be called several times,
    but even for simple query it can be called several times.
*/
void
JOIN::join_free(bool full)
{
  JOIN_TAB *tab,*end;
  DBUG_ENTER("join_free");

  if (table)
  {
    /*
      Only a sorted table may be cached.  This sorted table is always the
      first non const table in join->table
    */
    if (tables > const_tables) // Test for not-const tables
    {
      free_io_cache(table[const_tables]);
      filesort_free_buffers(table[const_tables]);
    }
    if (!full && select_lex->uncacheable)
    {
      for (tab= join_tab, end= tab+tables; tab != end; tab++)
      {
	if (tab->table)
	{
	  if (tab->table->key_read)
	  {
	    tab->table->key_read= 0;
	    tab->table->file->extra(HA_EXTRA_NO_KEYREAD);
	  }
	  /* Don't free index if we are using read_record */
	  if (!tab->read_record.table)
	    tab->table->file->index_end();
	}
      }
    }
    else
    {
      for (tab= join_tab, end= tab+tables; tab != end; tab++)
      {
	delete tab->select;
	delete tab->quick;
	tab->select=0;
	tab->quick=0;
	x_free(tab->cache.buff);
	tab->cache.buff= 0;
	if (tab->table)
	{
	  if (tab->table->key_read)
	  {
	    tab->table->key_read= 0;
	    tab->table->file->extra(HA_EXTRA_NO_KEYREAD);
	  }
	  /* Don't free index if we are using read_record */
	  if (!tab->read_record.table)
	    tab->table->file->index_end();
	  /*
	    We need to reset this for next select
	    (Tested in part_of_refkey)
	  */
	  tab->table->reginfo.join_tab= 0;
	}
	end_read_record(&tab->read_record);
      }
      table= 0;
    }
  }
  /*
    We are not using tables anymore
    Unlock all tables. We may be in an INSERT .... SELECT statement.
  */
  if ((full || !select_lex->uncacheable) &&
      lock && thd->lock &&
      !(select_options & SELECT_NO_UNLOCK))
  {
    mysql_unlock_read_tables(thd, lock);// Don't free join->lock
    lock=0;
  }
  if (full)
  {
    group_fields.delete_elements();
    tmp_table_param.copy_funcs.delete_elements();
    tmp_table_param.cleanup();
  }
  DBUG_VOID_RETURN;
}


/*****************************************************************************
  Remove the following expressions from ORDER BY and GROUP BY:
  Constant expressions
  Expression that only uses tables that are of type EQ_REF and the reference
  is in the ORDER list or if all refereed tables are of the above type.

  In the following, the X field can be removed:
  SELECT * FROM t1,t2 WHERE t1.a=t2.a ORDER BY t1.a,t2.X
  SELECT * FROM t1,t2,t3 WHERE t1.a=t2.a AND t2.b=t3.b ORDER BY t1.a,t3.X

  These can't be optimized:
  SELECT * FROM t1,t2 WHERE t1.a=t2.a ORDER BY t2.X,t1.a
  SELECT * FROM t1,t2 WHERE t1.a=t2.a AND t1.b=t2.b ORDER BY t1.a,t2.c
  SELECT * FROM t1,t2 WHERE t1.a=t2.a ORDER BY t2.b,t1.a
*****************************************************************************/

static bool
eq_ref_table(JOIN *join, ORDER *start_order, JOIN_TAB *tab)
{
  if (tab->cached_eq_ref_table)			// If cached
    return tab->eq_ref_table;
  tab->cached_eq_ref_table=1;
  if (tab->type == JT_CONST)			// We can skip const tables
    return (tab->eq_ref_table=1);		/* purecov: inspected */
  if (tab->type != JT_EQ_REF)
    return (tab->eq_ref_table=0);		// We must use this
  Item **ref_item=tab->ref.items;
  Item **end=ref_item+tab->ref.key_parts;
  uint found=0;
  table_map map=tab->table->map;

  for (; ref_item != end ; ref_item++)
  {
    if (! (*ref_item)->const_item())
    {						// Not a const ref
      ORDER *order;
      for (order=start_order ; order ; order=order->next)
      {
	if ((*ref_item)->eq(order->item[0],0))
	  break;
      }
      if (order)
      {
	found++;
	DBUG_ASSERT(!(order->used & map));
	order->used|=map;
	continue;				// Used in ORDER BY
      }
      if (!only_eq_ref_tables(join,start_order, (*ref_item)->used_tables()))
	return (tab->eq_ref_table=0);
    }
  }
  /* Check that there was no reference to table before sort order */
  for (; found && start_order ; start_order=start_order->next)
  {
    if (start_order->used & map)
    {
      found--;
      continue;
    }
    if (start_order->depend_map & map)
      return (tab->eq_ref_table=0);
  }
  return tab->eq_ref_table=1;
}


static bool
only_eq_ref_tables(JOIN *join,ORDER *order,table_map tables)
{
  if (specialflag &  SPECIAL_SAFE_MODE)
    return 0;			// skip this optimize /* purecov: inspected */
  for (JOIN_TAB **tab=join->map2table ; tables ; tab++, tables>>=1)
  {
    if (tables & 1 && !eq_ref_table(join, order, *tab))
      return 0;
  }
  return 1;
}


/* Update the dependency map for the tables */

static void update_depend_map(JOIN *join)
{
  JOIN_TAB *join_tab=join->join_tab, *end=join_tab+join->tables;

  for (; join_tab != end ; join_tab++)
  {
    TABLE_REF *ref= &join_tab->ref;
    table_map depend_map=0;
    Item **item=ref->items;
    uint i;
    for (i=0 ; i < ref->key_parts ; i++,item++)
      depend_map|=(*item)->used_tables();
    ref->depend_map=depend_map & ~OUTER_REF_TABLE_BIT;
    depend_map&= ~OUTER_REF_TABLE_BIT;
    for (JOIN_TAB **tab=join->map2table;
	 depend_map ;
	 tab++,depend_map>>=1 )
    {
      if (depend_map & 1)
	ref->depend_map|=(*tab)->ref.depend_map;
    }
  }
}


/* Update the dependency map for the sort order */

static void update_depend_map(JOIN *join, ORDER *order)
{
  for (; order ; order=order->next)
  {
    table_map depend_map;
    order->item[0]->update_used_tables();
    order->depend_map=depend_map=order->item[0]->used_tables();
    // Not item_sum(), RAND() and no reference to table outside of sub select
    if (!(order->depend_map & (OUTER_REF_TABLE_BIT | RAND_TABLE_BIT)))
    {
      for (JOIN_TAB **tab=join->map2table;
	   depend_map ;
	   tab++, depend_map>>=1)
      {
	if (depend_map & 1)
	  order->depend_map|=(*tab)->ref.depend_map;
      }
    }
  }
}


/*
  simple_order is set to 1 if sort_order only uses fields from head table
  and the head table is not a LEFT JOIN table
*/

static ORDER *
remove_const(JOIN *join,ORDER *first_order, COND *cond, bool *simple_order)
{
  if (join->tables == join->const_tables)
    return 0;					// No need to sort
  DBUG_ENTER("remove_const");
  ORDER *order,**prev_ptr;
  table_map first_table= join->join_tab[join->const_tables].table->map;
  table_map not_const_tables= ~join->const_table_map;
  table_map ref;
  prev_ptr= &first_order;
  *simple_order= join->join_tab[join->const_tables].on_expr ? 0 : 1;

  /* NOTE: A variable of not_const_tables ^ first_table; breaks gcc 2.7 */

  update_depend_map(join, first_order);
  for (order=first_order; order ; order=order->next)
  {
    table_map order_tables=order->item[0]->used_tables();
    if (order->item[0]->with_sum_func)
      *simple_order=0;				// Must do a temp table to sort
    else if (!(order_tables & not_const_tables))
    {
      DBUG_PRINT("info",("removing: %s", order->item[0]->full_name()));
      continue;					// skip const item
    }
    else
    {
      if (order_tables & (RAND_TABLE_BIT | OUTER_REF_TABLE_BIT))
	*simple_order=0;
      else
      {
	Item *comp_item=0;
	if (cond && const_expression_in_where(cond,order->item[0], &comp_item))
	{
	  DBUG_PRINT("info",("removing: %s", order->item[0]->full_name()));
	  continue;
	}
	if ((ref=order_tables & (not_const_tables ^ first_table)))
	{
	  if (only_eq_ref_tables(join,first_order,ref))
	  {
	    DBUG_PRINT("info",("removing: %s", order->item[0]->full_name()));
	    continue;
	  }
	  *simple_order=0;			// Must do a temp table to sort
	}
      }
    }
    *prev_ptr= order;				// use this entry
    prev_ptr= &order->next;
  }
  *prev_ptr=0;
  if (!first_order)				// Nothing to sort/group
    *simple_order=1;
  DBUG_PRINT("exit",("simple_order: %d",(int) *simple_order));
  DBUG_RETURN(first_order);
}


static int
return_zero_rows(JOIN *join, select_result *result,TABLE_LIST *tables,
		 List<Item> &fields, bool send_row, uint select_options,
		 const char *info, Item *having, Procedure *procedure,
		 SELECT_LEX_UNIT *unit)
{
  DBUG_ENTER("return_zero_rows");

  if (select_options & SELECT_DESCRIBE)
  {
    select_describe(join, false, false, false, info);
    DBUG_RETURN(0);
  }

  if (procedure)
  {
    if (result->prepare(fields, unit))		// This hasn't been done yet
      DBUG_RETURN(-1);
  }
  if (send_row)
  {
    for (TABLE_LIST *table=tables; table ; table=table->next)
      mark_as_null_row(table->table);		// All fields are NULL
    if (having && having->val_int() == 0)
      send_row=0;
  }
  if (!(result->send_fields(fields,1)))
  {
    if (send_row)
    {
      List_iterator_fast<Item> it(fields);
      Item *item;
      while ((item= it++))
	item->no_rows_in_result();
      result->send_data(fields);
    }
    if (tables)				// Not from do_select()
    {
      /* Close open cursors */
      for (TABLE_LIST *table=tables; table ; table=table->next)
	table->table->file->index_end();
    }
    result->send_eof();				// Should be safe
  }
  DBUG_RETURN(0);
}


static void clear_tables(JOIN *join)
{
  for (uint i=0 ; i < join->tables ; i++)
    mark_as_null_row(join->table[i]);		// All fields are NULL
}

/*****************************************************************************
  Make som simple condition optimization:
  If there is a test 'field = const' change all refs to 'field' to 'const'
  Remove all dummy tests 'item = item', 'const op const'.
  Remove all 'item is NULL', when item can never be null!
  item->marker should be 0 for all items on entry
  Return in cond_value FALSE if condition is impossible (1 = 2)
*****************************************************************************/

class COND_CMP :public ilink {
public:
  static void *operator new(size_t size) {return (void*) sql_alloc((uint) size); }
  static void operator delete(void *ptr __attribute__((unused)),
			      size_t size __attribute__((unused))) {} /*lint -e715 */

  Item *and_level;
  Item_func *cmp_func;
  COND_CMP(Item *a,Item_func *b) :and_level(a),cmp_func(b) {}
};

#ifdef __GNUC__
template class I_List<COND_CMP>;
template class I_List_iterator<COND_CMP>;
template class List<Item_func_match>;
template class List_iterator<Item_func_match>;
#endif

/*
  change field = field to field = const for each found field = const in the
  and_level
*/

static void
change_cond_ref_to_const(I_List<COND_CMP> *save_list,Item *and_father,
			 Item *cond, Item *field, Item *value)
{
  if (cond->type() == Item::COND_ITEM)
  {
    bool and_level= ((Item_cond*) cond)->functype() ==
      Item_func::COND_AND_FUNC;
    List_iterator<Item> li(*((Item_cond*) cond)->argument_list());
    Item *item;
    while ((item=li++))
      change_cond_ref_to_const(save_list,and_level ? cond : item, item,
			       field, value);
    return;
  }
  if (cond->eq_cmp_result() == Item::COND_OK)
    return;					// Not a boolean function

  Item_bool_func2 *func=  (Item_bool_func2*) cond;
  Item *left_item=  func->arguments()[0];
  Item *right_item= func->arguments()[1];
  Item_func::Functype functype=  func->functype();

  if (right_item->eq(field,0) && left_item != value)
  {
    Item *tmp=value->new_item();
    if (tmp)
    {
      func->arguments()[1] = tmp;
      func->update_used_tables();
      if ((functype == Item_func::EQ_FUNC || functype == Item_func::EQUAL_FUNC)
	  && and_father != cond && !left_item->const_item())
      {
	cond->marker=1;
	COND_CMP *tmp2;
	if ((tmp2=new COND_CMP(and_father,func)))
	  save_list->push_back(tmp2);
      }
      func->set_cmp_func();
    }
  }
  else if (left_item->eq(field,0) && right_item != value)
  {
    Item *tmp=value->new_item();
    if (tmp)
    {
      func->arguments()[0] = value = tmp;
      func->update_used_tables();
      if ((functype == Item_func::EQ_FUNC || functype == Item_func::EQUAL_FUNC)
	  && and_father != cond && !right_item->const_item())
      {
	func->arguments()[0] = func->arguments()[1]; // For easy check
	func->arguments()[1] = value;
	cond->marker=1;
	COND_CMP *tmp2;
	if ((tmp2=new COND_CMP(and_father,func)))
	  save_list->push_back(tmp2);
      }
      func->set_cmp_func();
    }
  }
}

/*
  Remove additional condition inserted by IN/ALL/ANY transformation

  SYNOPSIS
    remove_additional_cond()
    conds - condition for processing

  RETURN VALUES
    new conditions
*/

static Item *remove_additional_cond(Item* conds)
{
  if (conds->name == in_additional_cond)
    return 0;
  if (conds->type() == Item::COND_ITEM)
  {
    Item_cond *cnd= (Item_cond*) conds;
    List_iterator<Item> li(*(cnd->argument_list()));
    Item *item;
    while ((item= li++))
    {
      if (item->name == in_additional_cond)
      {
	li.remove();
	if (cnd->argument_list()->elements == 1)
	  return cnd->argument_list()->head();
	return conds;
      }
    }
  }
  return conds;
}

static void
propagate_cond_constants(I_List<COND_CMP> *save_list,COND *and_father,
			 COND *cond)
{
  if (cond->type() == Item::COND_ITEM)
  {
    bool and_level= ((Item_cond*) cond)->functype() ==
      Item_func::COND_AND_FUNC;
    List_iterator_fast<Item> li(*((Item_cond*) cond)->argument_list());
    Item *item;
    I_List<COND_CMP> save;
    while ((item=li++))
    {
      propagate_cond_constants(&save,and_level ? cond : item, item);
    }
    if (and_level)
    {						// Handle other found items
      I_List_iterator<COND_CMP> cond_itr(save);
      COND_CMP *cond_cmp;
      while ((cond_cmp=cond_itr++))
	if (!cond_cmp->cmp_func->arguments()[0]->const_item())
	  change_cond_ref_to_const(&save,cond_cmp->and_level,
				   cond_cmp->and_level,
				   cond_cmp->cmp_func->arguments()[0],
				   cond_cmp->cmp_func->arguments()[1]);
    }
  }
  else if (and_father != cond && !cond->marker)		// In a AND group
  {
    if (cond->type() == Item::FUNC_ITEM &&
	(((Item_func*) cond)->functype() == Item_func::EQ_FUNC ||
	 ((Item_func*) cond)->functype() == Item_func::EQUAL_FUNC))
    {
      Item_func_eq *func=(Item_func_eq*) cond;
      bool left_const= func->arguments()[0]->const_item();
      bool right_const=func->arguments()[1]->const_item();
      if (!(left_const && right_const) &&
	  (func->arguments()[0]->result_type() ==
	   (func->arguments()[1]->result_type())))
      {
	if (right_const)
	{
	  func->arguments()[1]=resolve_const_item(func->arguments()[1],
						  func->arguments()[0]);
	  func->update_used_tables();
	  change_cond_ref_to_const(save_list,and_father,and_father,
				   func->arguments()[0],
				   func->arguments()[1]);
	}
	else if (left_const)
	{
	  func->arguments()[0]=resolve_const_item(func->arguments()[0],
						  func->arguments()[1]);
	  func->update_used_tables();
	  change_cond_ref_to_const(save_list,and_father,and_father,
				   func->arguments()[1],
				   func->arguments()[0]);
	}
      }
    }
  }
}


/*
  Eliminate NOT functions from the condition tree.

  SYNPOSIS
    eliminate_not_funcs()
    cond	condition tree

  DESCRIPTION
    Eliminate NOT functions from the condition tree where it's possible.
    Recursively traverse condition tree to find all NOT functions.
    Call neg_transformer() method for negated arguments.

  NOTE
    If neg_transformer() returned a new condition we call fix_fields().
    We don't delete any items as it's not needed. They will be deleted 
    later at once.

  RETURN
    New condition tree
*/

COND *eliminate_not_funcs(COND *cond)
{
  if (!cond)
    return cond;
  if (cond->type() == Item::COND_ITEM)		/* OR or AND */
  {
    List_iterator<Item> li(*((Item_cond*) cond)->argument_list());
    Item *item;
    while ((item= li++))
    {
      Item *new_item= eliminate_not_funcs(item);
      if (item != new_item)
	VOID(li.replace(new_item));	/* replace item with a new condition */
    }
  }
  else if (cond->type() == Item::FUNC_ITEM &&	/* 'NOT' operation? */
	   ((Item_func*) cond)->functype() == Item_func::NOT_FUNC)
  {
    COND *new_cond= ((Item_func*) cond)->arguments()[0]->neg_transformer();
    if (new_cond)
    {
      /*
        Here we can delete the NOT function. Something like: delete cond;
        But we don't need to do it. All items will be deleted later at once.
      */
      new_cond->fix_fields(current_thd, 0, &new_cond);
      cond= new_cond;
    }
  }
  return cond;
}


static COND *
optimize_cond(COND *conds,Item::cond_result *cond_value)
{
  if (!conds)
  {
    *cond_value= Item::COND_TRUE;
    return conds;
  }
  DBUG_EXECUTE("where",print_where(conds,"original"););
  /* eliminate NOT operators */
  conds= eliminate_not_funcs(conds);
  DBUG_EXECUTE("where", print_where(conds, "after negation elimination"););
  /* change field = field to field = const for each found field = const */
  propagate_cond_constants((I_List<COND_CMP> *) 0,conds,conds);
  /*
    Remove all instances of item == item
    Remove all and-levels where CONST item != CONST item
  */
  DBUG_EXECUTE("where",print_where(conds,"after const change"););
  conds=remove_eq_conds(conds,cond_value) ;
  DBUG_EXECUTE("info",print_where(conds,"after remove"););
  return conds;
}


/*
  Remove const and eq items. Return new item, or NULL if no condition
  cond_value is set to according:
  COND_OK    query is possible (field = constant)
  COND_TRUE  always true	( 1 = 1 )
  COND_FALSE always false	( 1 = 2 )
*/

static COND *
remove_eq_conds(COND *cond,Item::cond_result *cond_value)
{
  if (cond->type() == Item::COND_ITEM)
  {
    bool and_level= ((Item_cond*) cond)->functype()
      == Item_func::COND_AND_FUNC;
    List_iterator<Item> li(*((Item_cond*) cond)->argument_list());
    Item::cond_result tmp_cond_value;
    bool should_fix_fields=0;

    *cond_value=Item::COND_UNDEF;
    Item *item;
    while ((item=li++))
    {
      Item *new_item=remove_eq_conds(item,&tmp_cond_value);
      if (!new_item)
      {
#ifdef DELETE_ITEMS
	delete item;				// This may be shared
#endif
	li.remove();
      }
      else if (item != new_item)
      {
#ifdef DELETE_ITEMS
	delete item;				// This may be shared
#endif
	VOID(li.replace(new_item));
	should_fix_fields=1;
      }
      if (*cond_value == Item::COND_UNDEF)
	*cond_value=tmp_cond_value;
      switch (tmp_cond_value) {
      case Item::COND_OK:			// Not TRUE or FALSE
	if (and_level || *cond_value == Item::COND_FALSE)
	  *cond_value=tmp_cond_value;
	break;
      case Item::COND_FALSE:
	if (and_level)
	{
	  *cond_value=tmp_cond_value;
	  return (COND*) 0;			// Always false
	}
	break;
      case Item::COND_TRUE:
	if (!and_level)
	{
	  *cond_value= tmp_cond_value;
	  return (COND*) 0;			// Always true
	}
	break;
      case Item::COND_UNDEF:			// Impossible
	break; /* purecov: deadcode */
      }
    }
    if (should_fix_fields)
      cond->fix_fields(current_thd,0, &cond);

    if (!((Item_cond*) cond)->argument_list()->elements ||
	*cond_value != Item::COND_OK)
      return (COND*) 0;
    if (((Item_cond*) cond)->argument_list()->elements == 1)
    {						// Remove list
      item= ((Item_cond*) cond)->argument_list()->head();
      ((Item_cond*) cond)->argument_list()->empty();
      return item;
    }
  }
  else if (cond->type() == Item::FUNC_ITEM &&
	   ((Item_func*) cond)->functype() == Item_func::ISNULL_FUNC)
  {
    /*
      Handles this special case for some ODBC applications:
      The are requesting the row that was just updated with a auto_increment
      value with this construct:

      SELECT * from table_name where auto_increment_column IS NULL
      This will be changed to:
      SELECT * from table_name where auto_increment_column = LAST_INSERT_ID
    */

    Item_func_isnull *func=(Item_func_isnull*) cond;
    Item **args= func->arguments();
    THD *thd=current_thd;
    if (args[0]->type() == Item::FIELD_ITEM)
    {
      Field *field=((Item_field*) args[0])->field;
      if (field->flags & AUTO_INCREMENT_FLAG && !field->table->maybe_null &&
	  (thd->options & OPTION_AUTO_IS_NULL) &&
	  thd->insert_id())
      {
#ifndef EMBEDDED_LIBRARY
	query_cache_abort(&thd->net);
#endif
	COND *new_cond;
	if ((new_cond= new Item_func_eq(args[0],
					new Item_int("last_insert_id()",
						     thd->insert_id(),
						     21))))
	{
	  cond=new_cond;
	  cond->fix_fields(thd, 0, &cond);
	}
	thd->insert_id(0);		// Clear for next request
      }
      /* fix to replace 'NULL' dates with '0' (shreeve@uci.edu) */
      else if (((field->type() == FIELD_TYPE_DATE) ||
		(field->type() == FIELD_TYPE_DATETIME)) &&
		(field->flags & NOT_NULL_FLAG) &&
	       !field->table->maybe_null)
      {
	COND *new_cond;
	if ((new_cond= new Item_func_eq(args[0],new Item_int("0", 0, 2))))
	{
	  cond=new_cond;
	  cond->fix_fields(thd, 0, &cond);
	}
      }
    }
  }
  else if (cond->const_item())
  {
    *cond_value= eval_const_cond(cond) ? Item::COND_TRUE : Item::COND_FALSE;
    return (COND*) 0;
  }
  else if ((*cond_value= cond->eq_cmp_result()) != Item::COND_OK)
  {						// boolan compare function
    Item *left_item=	((Item_func*) cond)->arguments()[0];
    Item *right_item= ((Item_func*) cond)->arguments()[1];
    if (left_item->eq(right_item,1))
    {
      if (!left_item->maybe_null ||
	  ((Item_func*) cond)->functype() == Item_func::EQUAL_FUNC)
	return (COND*) 0;			// Compare of identical items
    }
  }
  *cond_value=Item::COND_OK;
  return cond;					// Point at next and level
}

/*
  Return 1 if the item is a const value in all the WHERE clause
*/

static bool
const_expression_in_where(COND *cond, Item *comp_item, Item **const_item)
{
  if (cond->type() == Item::COND_ITEM)
  {
    bool and_level= (((Item_cond*) cond)->functype()
		     == Item_func::COND_AND_FUNC);
    List_iterator_fast<Item> li(*((Item_cond*) cond)->argument_list());
    Item *item;
    while ((item=li++))
    {
      bool res=const_expression_in_where(item, comp_item, const_item);
      if (res)					// Is a const value
      {
	if (and_level)
	  return 1;
      }
      else if (!and_level)
	return 0;
    }
    return and_level ? 0 : 1;
  }
  else if (cond->eq_cmp_result() != Item::COND_OK)
  {						// boolan compare function
    Item_func* func= (Item_func*) cond;
    if (func->functype() != Item_func::EQUAL_FUNC &&
	func->functype() != Item_func::EQ_FUNC)
      return 0;
    Item *left_item=	((Item_func*) cond)->arguments()[0];
    Item *right_item= ((Item_func*) cond)->arguments()[1];
    if (left_item->eq(comp_item,1))
    {
      if (right_item->const_item())
      {
	if (*const_item)
	  return right_item->eq(*const_item, 1);
	*const_item=right_item;
	return 1;
      }
    }
    else if (right_item->eq(comp_item,1))
    {
      if (left_item->const_item())
      {
	if (*const_item)
	  return left_item->eq(*const_item, 1);
	*const_item=left_item;
	return 1;
      }
    }
  }
  return 0;
}


/****************************************************************************
  Create internal temporary table
****************************************************************************/

/*
  Create field for temporary table

  SYNOPSIS
    create_tmp_field()
    thd			Thread handler
    table		Temporary table
    item		Item to create a field for
    type		Type of item (normally item->type)
    copy_func		If set and item is a function, store copy of item
			in this array
    group		1 if we are going to do a relative group by on result
    modify_item		1 if item->result_field should point to new item.
			This is relevent for how fill_record() is going to
			work:
			If modify_item is 1 then fill_record() will update
			the record in the original table.
			If modify_item is 0 then fill_record() will update
			the temporary table
		       
  RETURN
    0			on error
    new_created field
*/

Field *create_tmp_field(THD *thd, TABLE *table,Item *item, Item::Type type,
			Item ***copy_func, Field **from_field,
			bool group, bool modify_item)
{
  switch (type) {
  case Item::SUM_FUNC_ITEM:
  {
    Item_sum *item_sum=(Item_sum*) item;
    bool maybe_null=item_sum->maybe_null;
    switch (item_sum->sum_func()) {
    case Item_sum::AVG_FUNC:			/* Place for sum & count */
      if (group)
	return new Field_string(sizeof(double)+sizeof(longlong),
				0, item->name,table,&my_charset_bin);
      else
	return new Field_double(item_sum->max_length,maybe_null,
				item->name, table, item_sum->decimals);
    case Item_sum::VARIANCE_FUNC:			/* Place for sum & count */
    case Item_sum::STD_FUNC:	
      if (group)
	return	new Field_string(sizeof(double)*2+sizeof(longlong),
				 0, item->name,table,&my_charset_bin);
      else
	return new Field_double(item_sum->max_length, maybe_null,
				item->name,table,item_sum->decimals);				
    case Item_sum::UNIQUE_USERS_FUNC:
      return new Field_long(9,maybe_null,item->name,table,1);
    default:
      switch (item_sum->result_type()) {
      case REAL_RESULT:
	return new Field_double(item_sum->max_length,maybe_null,
				item->name,table,item_sum->decimals);
      case INT_RESULT:
	return new Field_longlong(item_sum->max_length,maybe_null,
				  item->name,table,item->unsigned_flag);
      case STRING_RESULT:
	if (item_sum->max_length > 255)
	  return  new Field_blob(item_sum->max_length,maybe_null,
				 item->name,table,item->collation.collation);
	return	new Field_string(item_sum->max_length,maybe_null,
				 item->name,table,item->collation.collation);
      case ROW_RESULT:
      default:
	// This case should never be choosen
	DBUG_ASSERT(0);
	return 0;
      }
    }
    thd->fatal_error();
    return 0;					// Error
  }
  case Item::FIELD_ITEM:
  {
    Field *org_field=((Item_field*) item)->field,*new_field;

    *from_field=org_field;
    // The following should always be true
    if ((new_field= org_field->new_field(&thd->mem_root,table)))
    {
      if (modify_item)
	((Item_field*) item)->result_field= new_field;
      else
	new_field->field_name=item->name;
      if (org_field->maybe_null())
	new_field->flags&= ~NOT_NULL_FLAG;	// Because of outer join
      if (org_field->type()==FIELD_TYPE_VAR_STRING)
	table->db_create_options|= HA_OPTION_PACK_RECORD;
    }
    return new_field;
  }
  case Item::FUNC_ITEM:
  case Item::COND_ITEM:
  case Item::FIELD_AVG_ITEM:
  case Item::FIELD_STD_ITEM:
  case Item::SUBSELECT_ITEM:
    /* The following can only happen with 'CREATE TABLE ... SELECT' */
  case Item::PROC_ITEM:
  case Item::INT_ITEM:
  case Item::REAL_ITEM:
  case Item::STRING_ITEM:
  case Item::REF_ITEM:
  case Item::NULL_ITEM:
  case Item::VARBIN_ITEM:
  {
    bool maybe_null=item->maybe_null;
    Field *new_field;
    LINT_INIT(new_field);

    switch (item->result_type()) {
    case REAL_RESULT:
      new_field=new Field_double(item->max_length,maybe_null,
				 item->name,table,item->decimals);
      break;
    case INT_RESULT:
      new_field=new Field_longlong(item->max_length,maybe_null,
				   item->name,table, item->unsigned_flag);
      break;
    case STRING_RESULT:
      if (item->max_length > 255)
	new_field=  new Field_blob(item->max_length,maybe_null,
				   item->name,table,item->collation.collation);
      else
	new_field= new Field_string(item->max_length,maybe_null,
				    item->name,table,item->collation.collation);
      break;
    case ROW_RESULT: 
    default: 
      // This case should never be choosen
      DBUG_ASSERT(0);
      new_field= 0; // to satisfy compiler (uninitialized variable)
      break;
    }
    if (copy_func && item->is_result_field())
      *((*copy_func)++) = item;			// Save for copy_funcs
    if (modify_item)
      item->set_result_field(new_field);
    return new_field;
  }
  default:					// Dosen't have to be stored
    return 0;
  }
}


/*
  Create a temp table according to a field list.
  Set distinct if duplicates could be removed
  Given fields field pointers are changed to point at tmp_table
  for send_fields
*/

TABLE *
create_tmp_table(THD *thd,TMP_TABLE_PARAM *param,List<Item> &fields,
		 ORDER *group, bool distinct, bool save_sum_fields,
		 ulong select_options, ha_rows rows_limit,
		 char *table_alias)
{
  TABLE *table;
  uint	i,field_count,reclength,null_count,null_pack_length,
        hidden_null_count, hidden_null_pack_length, hidden_field_count,
	blob_count,group_null_items;
  bool	using_unique_constraint=0;
  bool  not_all_columns= !(select_options & TMP_TABLE_ALL_COLUMNS);
  char	*tmpname,path[FN_REFLEN];
  byte	*pos,*group_buff;
  uchar *null_flags;
  Field **reg_field, **from_field, **blob_field;
  Copy_field *copy=0;
  KEY *keyinfo;
  KEY_PART_INFO *key_part_info;
  Item **copy_func;
  MI_COLUMNDEF *recinfo;
  uint temp_pool_slot=MY_BIT_NONE;

  DBUG_ENTER("create_tmp_table");
  DBUG_PRINT("enter",("distinct: %d  save_sum_fields: %d  rows_limit: %lu  group: %d",
		      (int) distinct, (int) save_sum_fields,
		      (ulong) rows_limit,test(group)));

  statistic_increment(created_tmp_tables, &LOCK_status);

  if (use_temp_pool)
    temp_pool_slot = bitmap_set_next(&temp_pool);

  if (temp_pool_slot != MY_BIT_NONE) // we got a slot
    sprintf(path, "%s%s_%lx_%i", mysql_tmpdir, tmp_file_prefix,
	    current_pid, temp_pool_slot);
  else // if we run out of slots or we are not using tempool
    sprintf(path,"%s%s%lx_%lx_%x",mysql_tmpdir,tmp_file_prefix,current_pid,
            thd->thread_id, thd->tmp_table++);

  if (group)
  {
    if (!param->quick_group)
      group=0;					// Can't use group key
    else for (ORDER *tmp=group ; tmp ; tmp=tmp->next)
    {
      (*tmp->item)->marker=4;			// Store null in key
      if ((*tmp->item)->max_length >= MAX_CHAR_WIDTH)
	using_unique_constraint=1;
    }
    if (param->group_length >= MAX_BLOB_WIDTH)
      using_unique_constraint=1;
    if (group)
      distinct=0;				// Can't use distinct
  }

  field_count=param->field_count+param->func_count+param->sum_func_count;
  hidden_field_count=param->hidden_field_count;
  if (!my_multi_malloc(MYF(MY_WME),
		       &table,sizeof(*table),
		       &reg_field,  sizeof(Field*)*(field_count+1),
		       &blob_field, sizeof(Field*)*(field_count+1),
		       &from_field, sizeof(Field*)*field_count,
		       &copy_func,sizeof(*copy_func)*(param->func_count+1),
		       &param->keyinfo,sizeof(*param->keyinfo),
		       &key_part_info,
		       sizeof(*key_part_info)*(param->group_parts+1),
		       &param->start_recinfo,
		       sizeof(*param->recinfo)*(field_count*2+4),
		       &tmpname,(uint) strlen(path)+1,
		       &group_buff,group && ! using_unique_constraint ?
		       param->group_length : 0,
		       NullS))
  {
    bitmap_clear_bit(&temp_pool, temp_pool_slot);
    DBUG_RETURN(NULL);				/* purecov: inspected */
  }
  if (!(param->copy_field=copy=new Copy_field[field_count]))
  {
    bitmap_clear_bit(&temp_pool, temp_pool_slot);
    my_free((gptr) table,MYF(0));		/* purecov: inspected */
    DBUG_RETURN(NULL);				/* purecov: inspected */
  }
  param->items_to_copy= copy_func;
  strmov(tmpname,path);
  /* make table according to fields */

  bzero((char*) table,sizeof(*table));
  bzero((char*) reg_field,sizeof(Field*)*(field_count+1));
  bzero((char*) from_field,sizeof(Field*)*field_count);
  table->field=reg_field;
  table->blob_field= (Field_blob**) blob_field;
  table->real_name=table->path=tmpname;
  table->table_name= table_alias;
  table->reginfo.lock_type=TL_WRITE;	/* Will be updated */
  table->db_stat=HA_OPEN_KEYFILE+HA_OPEN_RNDFILE;
  table->blob_ptr_size=mi_portable_sizeof_char_ptr;
  table->map=1;
  table->tmp_table= TMP_TABLE;
  table->db_low_byte_first=1;			// True for HEAP and MyISAM
  table->temp_pool_slot = temp_pool_slot;
  table->copy_blobs= 1;
  table->keys_for_keyread.init();
  table->keys_in_use.init();
  table->read_only_keys.init();
  table->quick_keys.init();
  table->used_keys.init();
  table->keys_in_use_for_query.init();

  /* Calculate which type of fields we will store in the temporary table */

  reclength=blob_count=null_count=hidden_null_count=group_null_items=0;
  param->using_indirect_summary_function=0;

  List_iterator_fast<Item> li(fields);
  Item *item;
  Field **tmp_from_field=from_field;
  while ((item=li++))
  {
    Item::Type type=item->type();
    if (not_all_columns)
    {
      if (item->with_sum_func && type != Item::SUM_FUNC_ITEM)
      {
	/*
	  Mark that the we have ignored an item that refers to a summary
	  function. We need to know this if someone is going to use
	  DISTINCT on the result.
	*/
	param->using_indirect_summary_function=1;
	continue;
      }
      if (item->const_item() && (int) hidden_field_count <= 0)
        continue; // We don't have to store this
    }
    if (type == Item::SUM_FUNC_ITEM && !group && !save_sum_fields)
    {						/* Can't calc group yet */
      ((Item_sum*) item)->result_field=0;
      for (i=0 ; i < ((Item_sum*) item)->arg_count ; i++)
      {
	Item *arg= ((Item_sum*) item)->args[i];
	if (!arg->const_item())
	{
	  Field *new_field=
	    create_tmp_field(thd, table,arg,arg->type(),&copy_func,
			     tmp_from_field, group != 0,not_all_columns);
	  if (!new_field)
	    goto err;					// Should be OOM
	  tmp_from_field++;
	  *(reg_field++)= new_field;
	  reclength+=new_field->pack_length();
	  if (!(new_field->flags & NOT_NULL_FLAG))
	    null_count++;
	  if (new_field->flags & BLOB_FLAG)
	  {
	    *blob_field++= new_field;
	    blob_count++;
	  }
	  ((Item_sum*) item)->args[i]= new Item_field(new_field);
	}
      }
    }
    else
    {
      /*
	The last parameter to create_tmp_field() is a bit tricky:

	We need to set it to 0 in union, to get fill_record() to modify the
	temporary table.
	We need to set it to 1 on multi-table-update and in select to
	write rows to the temporary table.
	We here distinguish between UNION and multi-table-updates by the fact
	that in the later case group is set to the row pointer.
      */
      Field *new_field=create_tmp_field(thd, table, item,type, &copy_func,
					tmp_from_field, group != 0,
					not_all_columns || group !=0);
      if (!new_field)
      {
	if (thd->is_fatal_error)
	  goto err;				// Got OOM
	continue;				// Some kindf of const item
      }
      if (type == Item::SUM_FUNC_ITEM)
	((Item_sum *) item)->result_field= new_field;
      tmp_from_field++;
      reclength+=new_field->pack_length();
      if (!(new_field->flags & NOT_NULL_FLAG))
	null_count++;
      if (new_field->flags & BLOB_FLAG)
      {
	*blob_field++= new_field;
	blob_count++;
      }
      if (item->marker == 4 && item->maybe_null)
      {
	group_null_items++;
	new_field->flags|= GROUP_FLAG;
      }
      *(reg_field++) =new_field;
    }
    if (!--hidden_field_count)
      hidden_null_count=null_count;
  }
  DBUG_ASSERT(field_count >= (uint) (reg_field - table->field));
  field_count= (uint) (reg_field - table->field);
  *blob_field= 0;				// End marker

  /* If result table is small; use a heap */
  if (blob_count || using_unique_constraint ||
      (select_options & (OPTION_BIG_TABLES | SELECT_SMALL_RESULT)) ==
      OPTION_BIG_TABLES)
  {
    table->file=get_new_handler(table,table->db_type=DB_TYPE_MYISAM);
    if (group &&
	(param->group_parts > table->file->max_key_parts() ||
	 param->group_length > table->file->max_key_length()))
      using_unique_constraint=1;
  }
  else
  {
    table->file=get_new_handler(table,table->db_type=DB_TYPE_HEAP);
  }

  if (!using_unique_constraint)
    reclength+= group_null_items;	// null flag is stored separately

  table->blob_fields=blob_count;
  if (blob_count == 0)
  {
    /* We need to ensure that first byte is not 0 for the delete link */
    if (param->hidden_field_count)
      hidden_null_count++;
    else
      null_count++;
  }
  hidden_null_pack_length=(hidden_null_count+7)/8;
  null_pack_length=hidden_null_count+(null_count+7)/8;
  reclength+=null_pack_length;
  if (!reclength)
    reclength=1;				// Dummy select

  table->fields=field_count;
  table->reclength=reclength;
  {
    uint alloc_length=ALIGN_SIZE(reclength+MI_UNIQUE_HASH_LENGTH+1);
    table->rec_buff_length=alloc_length;
    if (!(table->record[0]= (byte *) my_malloc(alloc_length*3, MYF(MY_WME))))
      goto err;
    table->record[1]= table->record[0]+alloc_length;
    table->default_values= table->record[1]+alloc_length;
  }
  copy_func[0]=0;				// End marker

  recinfo=param->start_recinfo;
  null_flags=(uchar*) table->record[0];
  pos=table->record[0]+ null_pack_length;
  if (null_pack_length)
  {
    bzero((byte*) recinfo,sizeof(*recinfo));
    recinfo->type=FIELD_NORMAL;
    recinfo->length=null_pack_length;
    recinfo++;
    bfill(null_flags,null_pack_length,255);	// Set null fields
  }
  null_count= (blob_count == 0) ? 1 : 0;
  hidden_field_count=param->hidden_field_count;
  for (i=0,reg_field=table->field; i < field_count; i++,reg_field++,recinfo++)
  {
    Field *field= *reg_field;
    uint length;
    bzero((byte*) recinfo,sizeof(*recinfo));

    if (!(field->flags & NOT_NULL_FLAG))
    {
      if (field->flags & GROUP_FLAG && !using_unique_constraint)
      {
	/*
	  We have to reserve one byte here for NULL bits,
	  as this is updated by 'end_update()'
	*/
	*pos++=0;				// Null is stored here
	recinfo->length=1;
	recinfo->type=FIELD_NORMAL;
	recinfo++;
	bzero((byte*) recinfo,sizeof(*recinfo));
      }
      else
      {
	recinfo->null_bit= 1 << (null_count & 7);
	recinfo->null_pos= null_count/8;
      }
      field->move_field((char*) pos,null_flags+null_count/8,
			1 << (null_count & 7));
      null_count++;
    }
    else
      field->move_field((char*) pos,(uchar*) 0,0);
    field->reset();
    if (from_field[i])
    {						/* Not a table Item */
      copy->set(field,from_field[i],save_sum_fields);
      copy++;
    }
    length=field->pack_length();
    pos+= length;

    /* Make entry for create table */
    recinfo->length=length;
    if (field->flags & BLOB_FLAG)
      recinfo->type= (int) FIELD_BLOB;
    else if (!field->zero_pack() &&
	     (field->type() == FIELD_TYPE_STRING ||
	      field->type() == FIELD_TYPE_VAR_STRING) &&
	     length >= 10 && blob_count)
      recinfo->type=FIELD_SKIP_ENDSPACE;
    else
      recinfo->type=FIELD_NORMAL;
    if (!--hidden_field_count)
      null_count=(null_count+7) & ~7;		// move to next byte

    // fix table name in field entry
    field->table_name= table->table_name;
  }

  param->copy_field_end=copy;
  param->recinfo=recinfo;
  store_record(table,default_values);			// Make empty default record

  if (thd->variables.tmp_table_size == ~(ulong) 0)		// No limit
    table->max_rows= ~(ha_rows) 0;
  else
    table->max_rows=(((table->db_type == DB_TYPE_HEAP) ?
		      min(thd->variables.tmp_table_size,
			  thd->variables.max_heap_table_size) :
		      thd->variables.tmp_table_size)/ table->reclength);
  set_if_bigger(table->max_rows,1);		// For dummy start options
  keyinfo=param->keyinfo;

  if (group)
  {
    DBUG_PRINT("info",("Creating group key in temporary table"));
    table->group=group;				/* Table is grouped by key */
    param->group_buff=group_buff;
    table->keys=1;
    table->uniques= test(using_unique_constraint);
    table->key_info=keyinfo;
    keyinfo->key_part=key_part_info;
    keyinfo->flags=HA_NOSAME;
    keyinfo->usable_key_parts=keyinfo->key_parts= param->group_parts;
    keyinfo->key_length=0;
    keyinfo->rec_per_key=0;
    keyinfo->algorithm= HA_KEY_ALG_UNDEF;
    for (; group ; group=group->next,key_part_info++)
    {
      Field *field=(*group->item)->get_tmp_table_field();
      bool maybe_null=(*group->item)->maybe_null;
      key_part_info->null_bit=0;
      key_part_info->field=  field;
      key_part_info->offset= field->offset();
      key_part_info->length= (uint16) field->pack_length();
      key_part_info->type=   (uint8) field->key_type();
      key_part_info->key_type =
	((ha_base_keytype) key_part_info->type == HA_KEYTYPE_TEXT ||
	 (ha_base_keytype) key_part_info->type == HA_KEYTYPE_VARTEXT) ?
	0 : FIELDFLAG_BINARY;
      if (!using_unique_constraint)
      {
	group->buff=(char*) group_buff;
	if (!(group->field=field->new_field(&thd->mem_root,table)))
	  goto err; /* purecov: inspected */
	if (maybe_null)
	{
	  /*
	    To be able to group on NULL, we reserve place in group_buff
	    for the NULL flag just before the column.
	    The field data is after this flag.
	    The NULL flag is updated by 'end_update()' and 'end_write()'
	  */
	  keyinfo->flags|= HA_NULL_ARE_EQUAL;	// def. that NULL == NULL
	  key_part_info->null_bit=field->null_bit;
	  key_part_info->null_offset= (uint) (field->null_ptr -
					      (uchar*) table->record[0]);
	  group->field->move_field((char*) ++group->buff);
	  group_buff++;
	}
	else
	  group->field->move_field((char*) group_buff);
	group_buff+= key_part_info->length;
      }
      keyinfo->key_length+=  key_part_info->length;
    }
  }

  if (distinct)
  {
    /*
      Create an unique key or an unique constraint over all columns
      that should be in the result.  In the temporary table, there are
      'param->hidden_field_count' extra columns, whose null bits are stored
      in the first 'hidden_null_pack_length' bytes of the row.
    */
    DBUG_PRINT("info",("hidden_field_count: %d", param->hidden_field_count));

    null_pack_length-=hidden_null_pack_length;
    keyinfo->key_parts= ((field_count-param->hidden_field_count)+
			 test(null_pack_length));
    set_if_smaller(table->max_rows, rows_limit);
    param->end_write_records= rows_limit;
    table->distinct=1;
    table->keys=1;
    if (blob_count)
    {
      using_unique_constraint=1;
      table->uniques=1;
    }
    if (!(key_part_info= (KEY_PART_INFO*)
	  sql_calloc((keyinfo->key_parts)*sizeof(KEY_PART_INFO))))
      goto err;
    table->key_info=keyinfo;
    keyinfo->key_part=key_part_info;
    keyinfo->flags=HA_NOSAME | HA_NULL_ARE_EQUAL;
    keyinfo->key_length=(uint16) reclength;
    keyinfo->name=(char*) "tmp";
    keyinfo->algorithm= HA_KEY_ALG_UNDEF;
    if (null_pack_length)
    {
      key_part_info->null_bit=0;
      key_part_info->offset=hidden_null_pack_length;
      key_part_info->length=null_pack_length;
      key_part_info->field=new Field_string((char*) table->record[0],
					    (uint32) key_part_info->length,
					    (uchar*) 0,
					    (uint) 0,
					    Field::NONE,
					    NullS, table, &my_charset_bin);
      key_part_info->key_type=FIELDFLAG_BINARY;
      key_part_info->type=    HA_KEYTYPE_BINARY;
      key_part_info++;
    }
    /* Create a distinct key over the columns we are going to return */
    for (i=param->hidden_field_count, reg_field=table->field + i ;
	 i < field_count;
	 i++, reg_field++, key_part_info++)
    {
      key_part_info->null_bit=0;
      key_part_info->field=    *reg_field;
      key_part_info->offset=   (*reg_field)->offset();
      key_part_info->length=   (uint16) (*reg_field)->pack_length();
      key_part_info->type=     (uint8) (*reg_field)->key_type();
      key_part_info->key_type =
	((ha_base_keytype) key_part_info->type == HA_KEYTYPE_TEXT ||
	 (ha_base_keytype) key_part_info->type == HA_KEYTYPE_VARTEXT) ?
	0 : FIELDFLAG_BINARY;
    }
  }
  if (thd->is_fatal_error)				// If end of memory
    goto err;					 /* purecov: inspected */
  table->db_record_offset=1;
  if (table->db_type == DB_TYPE_MYISAM)
  {
    if (create_myisam_tmp_table(table,param,select_options))
      goto err;
  }
  /* Set table_name for easier debugging */
  table->table_name= base_name(tmpname);
  if (!open_tmp_table(table))
    DBUG_RETURN(table);

 err:
  /*
    Hack to ensure that free_blobs() doesn't fail if blob_field is not yet
    complete
  */
  *table->blob_field= 0;
  free_tmp_table(thd,table);                    /* purecov: inspected */
  bitmap_clear_bit(&temp_pool, temp_pool_slot);
  DBUG_RETURN(NULL);				/* purecov: inspected */
}


static bool open_tmp_table(TABLE *table)
{
  int error;
  if ((error=table->file->ha_open(table->real_name,O_RDWR,HA_OPEN_TMP_TABLE)))
  {
    table->file->print_error(error,MYF(0)); /* purecov: inspected */
    table->db_stat=0;
    return(1);
  }
  (void) table->file->extra(HA_EXTRA_QUICK);		/* Faster */
  return(0);
}


static bool create_myisam_tmp_table(TABLE *table,TMP_TABLE_PARAM *param,
				    ulong options)
{
  int error;
  MI_KEYDEF keydef;
  MI_UNIQUEDEF uniquedef;
  KEY *keyinfo=param->keyinfo;

  DBUG_ENTER("create_myisam_tmp_table");
  if (table->keys)
  {						// Get keys for ni_create
    bool using_unique_constraint=0;
    HA_KEYSEG *seg= (HA_KEYSEG*) sql_calloc(sizeof(*seg) *
					    keyinfo->key_parts);
    if (!seg)
      goto err;

    if (keyinfo->key_length >= table->file->max_key_length() ||
	keyinfo->key_parts > table->file->max_key_parts() ||
	table->uniques)
    {
      /* Can't create a key; Make a unique constraint instead of a key */
      table->keys=0;
      table->uniques=1;
      using_unique_constraint=1;
      bzero((char*) &uniquedef,sizeof(uniquedef));
      uniquedef.keysegs=keyinfo->key_parts;
      uniquedef.seg=seg;
      uniquedef.null_are_equal=1;

      /* Create extra column for hash value */
      bzero((byte*) param->recinfo,sizeof(*param->recinfo));
      param->recinfo->type= FIELD_CHECK;
      param->recinfo->length=MI_UNIQUE_HASH_LENGTH;
      param->recinfo++;
      table->reclength+=MI_UNIQUE_HASH_LENGTH;
    }
    else
    {
      /* Create an unique key */
      bzero((char*) &keydef,sizeof(keydef));
      keydef.flag=HA_NOSAME | HA_BINARY_PACK_KEY | HA_PACK_KEY;
      keydef.keysegs=  keyinfo->key_parts;
      keydef.seg= seg;
    }
    for (uint i=0; i < keyinfo->key_parts ; i++,seg++)
    {
      Field *field=keyinfo->key_part[i].field;
      seg->flag=     0;
      seg->language= field->charset()->number;
      seg->length=   keyinfo->key_part[i].length;
      seg->start=    keyinfo->key_part[i].offset;
      if (field->flags & BLOB_FLAG)
      {
	seg->type=
	((keyinfo->key_part[i].key_type & FIELDFLAG_BINARY) ?
	 HA_KEYTYPE_VARBINARY : HA_KEYTYPE_VARTEXT);
	seg->bit_start=seg->length - table->blob_ptr_size;
	seg->flag= HA_BLOB_PART;
	seg->length=0;			// Whole blob in unique constraint
      }
      else
      {
	seg->type=
	  ((keyinfo->key_part[i].key_type & FIELDFLAG_BINARY) ?
	   HA_KEYTYPE_BINARY : HA_KEYTYPE_TEXT);
	if (!(field->flags & ZEROFILL_FLAG) &&
	    (field->type() == FIELD_TYPE_STRING ||
	     field->type() == FIELD_TYPE_VAR_STRING) &&
	    keyinfo->key_part[i].length > 4)
	  seg->flag|=HA_SPACE_PACK;
      }
      if (!(field->flags & NOT_NULL_FLAG))
      {
	seg->null_bit= field->null_bit;
	seg->null_pos= (uint) (field->null_ptr - (uchar*) table->record[0]);
	/*
	  We are using a GROUP BY on something that contains NULL
	  In this case we have to tell MyISAM that two NULL should
	  on INSERT be compared as equal
	*/
	if (!using_unique_constraint)
	  keydef.flag|= HA_NULL_ARE_EQUAL;
      }
    }
  }
  MI_CREATE_INFO create_info;
  bzero((char*) &create_info,sizeof(create_info));

  if ((options & (OPTION_BIG_TABLES | SELECT_SMALL_RESULT)) ==
      OPTION_BIG_TABLES)
    create_info.data_file_length= ~(ulonglong) 0;

  if ((error=mi_create(table->real_name,table->keys,&keydef,
		       (uint) (param->recinfo-param->start_recinfo),
		       param->start_recinfo,
		       table->uniques, &uniquedef,
		       &create_info,
		       HA_CREATE_TMP_TABLE)))
  {
    table->file->print_error(error,MYF(0));	/* purecov: inspected */
    table->db_stat=0;
    goto err;
  }
  statistic_increment(created_tmp_disk_tables, &LOCK_status);
  table->db_record_offset=1;
  DBUG_RETURN(0);
 err:
  DBUG_RETURN(1);
}


void
free_tmp_table(THD *thd, TABLE *entry)
{
  const char *save_proc_info;
  DBUG_ENTER("free_tmp_table");
  DBUG_PRINT("enter",("table: %s",entry->table_name));

  save_proc_info=thd->proc_info;
  thd->proc_info="removing tmp table";
  free_blobs(entry);
  if (entry->db_stat && entry->file)
  {
    (void) entry->file->close();
    delete entry->file;
  }
  if (!(test_flags & TEST_KEEP_TMP_TABLES) || entry->db_type == DB_TYPE_HEAP)
    (void) ha_delete_table(entry->db_type,entry->real_name);
  /* free blobs */
  for (Field **ptr=entry->field ; *ptr ; ptr++)
    (*ptr)->free();
  my_free((gptr) entry->record[0],MYF(0));
  free_io_cache(entry);

  bitmap_clear_bit(&temp_pool, entry->temp_pool_slot);

  my_free((gptr) entry,MYF(0));
  thd->proc_info=save_proc_info;

  DBUG_VOID_RETURN;
}

/*
* If a HEAP table gets full, create a MyISAM table and copy all rows to this
*/

bool create_myisam_from_heap(THD *thd, TABLE *table, TMP_TABLE_PARAM *param,
			     int error, bool ignore_last_dupp_key_error)
{
  TABLE new_table;
  const char *save_proc_info;
  int write_err;
  DBUG_ENTER("create_myisam_from_heap");

  if (table->db_type != DB_TYPE_HEAP || error != HA_ERR_RECORD_FILE_FULL)
  {
    table->file->print_error(error,MYF(0));
    DBUG_RETURN(1);
  }
  new_table= *table;
  new_table.db_type=DB_TYPE_MYISAM;
  if (!(new_table.file=get_new_handler(&new_table,DB_TYPE_MYISAM)))
    DBUG_RETURN(1);				// End of memory

  save_proc_info=thd->proc_info;
  thd->proc_info="converting HEAP to MyISAM";

  if (create_myisam_tmp_table(&new_table,param,
			      thd->lex->select_lex.options | thd->options))
    goto err2;
  if (open_tmp_table(&new_table))
    goto err1;
  table->file->index_end();
  table->file->rnd_init();
  if (table->no_rows)
  {
    new_table.file->extra(HA_EXTRA_NO_ROWS);
    new_table.no_rows=1;
  }

  /* copy all old rows */
  while (!table->file->rnd_next(new_table.record[1]))
  {
    if ((write_err=new_table.file->write_row(new_table.record[1])))
      goto err;
  }
  /* copy row that filled HEAP table */
  if ((write_err=new_table.file->write_row(table->record[0])))
  {
    if (write_err != HA_ERR_FOUND_DUPP_KEY &&
	write_err != HA_ERR_FOUND_DUPP_UNIQUE || !ignore_last_dupp_key_error)
    goto err;
  }

  /* remove heap table and change to use myisam table */
  (void) table->file->rnd_end();
  (void) table->file->close();
  (void) table->file->delete_table(table->real_name);
  delete table->file;
  table->file=0;
  *table =new_table;
  table->file->change_table_ptr(table);
  thd->proc_info= (!strcmp(save_proc_info,"Copying to tmp table") ?
		   "Copying to tmp table on disk" : save_proc_info);
  DBUG_RETURN(0);

 err:
  DBUG_PRINT("error",("Got error: %d",write_err));
  table->file->print_error(error,MYF(0));	// Give table is full error
  (void) table->file->rnd_end();
  (void) new_table.file->close();
 err1:
  new_table.file->delete_table(new_table.real_name);
  delete new_table.file;
 err2:
  thd->proc_info=save_proc_info;
  DBUG_RETURN(1);
}


/****************************************************************************
  Make a join of all tables and write it on socket or to table
  Return:  0 if ok
           1 if error is sent
          -1 if error should be sent
****************************************************************************/

static int
do_select(JOIN *join,List<Item> *fields,TABLE *table,Procedure *procedure)
{
  int error= 0;
  JOIN_TAB *join_tab;
  int (*end_select)(JOIN *, struct st_join_table *,bool);
  DBUG_ENTER("do_select");

  join->procedure=procedure;
  /*
    Tell the client how many fields there are in a row
  */
  if (!table)
    join->result->send_fields(*fields,1);
  else
  {
    VOID(table->file->extra(HA_EXTRA_WRITE_CACHE));
    empty_record(table);
  }
  join->tmp_table= table;			/* Save for easy recursion */
  join->fields= fields;

  /* Set up select_end */
  if (table)
  {
    if (table->group && join->tmp_table_param.sum_func_count)
    {
      if (table->keys)
      {
	DBUG_PRINT("info",("Using end_update"));
	end_select=end_update;
	table->file->index_init(0);
      }
      else
      {
	DBUG_PRINT("info",("Using end_unique_update"));
	end_select=end_unique_update;
      }
    }
    else if (join->sort_and_group)
    {
      DBUG_PRINT("info",("Using end_write_group"));
      end_select=end_write_group;
    }
    else
    {
      DBUG_PRINT("info",("Using end_write"));
      end_select=end_write;
    }
  }
  else
  {
    if (join->sort_and_group || (join->procedure &&
				 join->procedure->flags & PROC_GROUP))
      end_select=end_send_group;
    else
      end_select=end_send;
  }
  join->join_tab[join->tables-1].next_select=end_select;

  join_tab=join->join_tab+join->const_tables;
  join->send_records=0;
  if (join->tables == join->const_tables)
  {
    /*
      HAVING will be chcked after processing aggregate functions,
      But WHERE should checkd here (we alredy have read tables)
    */
    if (!join->conds || join->conds->val_int())
    {
      if (!(error=(*end_select)(join,join_tab,0)) || error == -3)
	error=(*end_select)(join,join_tab,1);
    }
  }
  else
  {
    error= sub_select(join,join_tab,0);
    if (error >= 0)
      error= sub_select(join,join_tab,1);
    if (error == -3)
      error= 0;					/* select_limit used */
  }

  if (error >= 0)
  {
    error=0;
    if (!table)					// If sending data to client
    {
      /*
	The following will unlock all cursors if the command wasn't an
	update command
      */
      join->join_free(0);				// Unlock all cursors
      if (join->result->send_eof())
	error= 1;				// Don't send error
    }
    DBUG_PRINT("info",("%ld records output",join->send_records));
  }
  if (table)
  {
    int tmp;
    if ((tmp=table->file->extra(HA_EXTRA_NO_CACHE)))
    {
      DBUG_PRINT("error",("extra(HA_EXTRA_NO_CACHE) failed"));
      my_errno= tmp;
      error= -1;
    }
    if ((tmp=table->file->index_end()))
    {
      DBUG_PRINT("error",("index_end() failed"));
      my_errno= tmp;
      error= -1;
    }
    if (error == -1)
      table->file->print_error(my_errno,MYF(0));
  }
#ifndef DBUG_OFF
  if (error)
  {
    DBUG_PRINT("error",("Error: do_select() failed"));
  }
#endif
  DBUG_RETURN(error || join->thd->net.report_error);
}


static int
sub_select_cache(JOIN *join,JOIN_TAB *join_tab,bool end_of_records)
{
  int error;

  if (end_of_records)
  {
    if ((error=flush_cached_records(join,join_tab,FALSE)) < 0)
      return error; /* purecov: inspected */
    return sub_select(join,join_tab,end_of_records);
  }
  if (join->thd->killed)		// If aborted by user
  {
    join->thd->send_kill_message();
    return -2;				 /* purecov: inspected */
  }
  if (join_tab->use_quick != 2 || test_if_quick_select(join_tab) <= 0)
  {
    if (!store_record_in_cache(&join_tab->cache))
      return 0;					// There is more room in cache
    return flush_cached_records(join,join_tab,FALSE);
  }
  if ((error=flush_cached_records(join,join_tab,TRUE)) < 0)
    return error; /* purecov: inspected */
  return sub_select(join,join_tab,end_of_records); /* Use ordinary select */
}


static int
sub_select(JOIN *join,JOIN_TAB *join_tab,bool end_of_records)
{

  join_tab->table->null_row=0;
  if (end_of_records)
    return (*join_tab->next_select)(join,join_tab+1,end_of_records);

  /* Cache variables for faster loop */
  int error;
  bool found=0;
  COND *on_expr=join_tab->on_expr, *select_cond=join_tab->select_cond;
  my_bool *report_error= &(join->thd->net.report_error);

  if (!(error=(*join_tab->read_first_record)(join_tab)))
  {
    bool not_exists_optimize= join_tab->table->reginfo.not_exists_optimize;
    bool not_used_in_distinct=join_tab->not_used_in_distinct;
    ha_rows found_records=join->found_records;
    READ_RECORD *info= &join_tab->read_record;

    join->thd->row_count= 0;
    do
    {
      if (join->thd->killed)			// Aborted by user
      {
	join->thd->send_kill_message();
	return -2;				/* purecov: inspected */
      }
      join->examined_rows++;
      join->thd->row_count++;
      if (!on_expr || on_expr->val_int())
      {
	found=1;
	if (not_exists_optimize)
	  break;			// Searching after not null columns
	if (!select_cond || select_cond->val_int())
	{
	  if ((error=(*join_tab->next_select)(join,join_tab+1,0)) < 0)
	    return error;
	  /*
	    Test if this was a SELECT DISTINCT query on a table that
	    was not in the field list;  In this case we can abort if
	    we found a row, as no new rows can be added to the result.
	  */
	  if (not_used_in_distinct && found_records != join->found_records)
	    return 0;
	}
	else
	  info->file->unlock_row();
      }
    } while (!(error=info->read_record(info)) && !(*report_error));
  }
  if (error > 0 || (*report_error))				// Fatal error
    return -1;

  if (!found && on_expr)
  {						// OUTER JOIN
    restore_record(join_tab->table,default_values);		// Make empty record
    mark_as_null_row(join_tab->table);		// For group by without error
    if (!select_cond || select_cond->val_int())
    {
      if ((error=(*join_tab->next_select)(join,join_tab+1,0)) < 0)
	return error;				/* purecov: inspected */
    }
  }
  return 0;
}


static int
flush_cached_records(JOIN *join,JOIN_TAB *join_tab,bool skipp_last)
{
  int error;
  READ_RECORD *info;

  if (!join_tab->cache.records)
    return 0;				/* Nothing to do */
  if (skipp_last)
    (void) store_record_in_cache(&join_tab->cache); // Must save this for later
  if (join_tab->use_quick == 2)
  {
    if (join_tab->select->quick)
    {					/* Used quick select last. reset it */
      delete join_tab->select->quick;
      join_tab->select->quick=0;
    }
  }
 /* read through all records */
  if ((error=join_init_read_record(join_tab)))
  {
    reset_cache(&join_tab->cache);
    join_tab->cache.records=0; join_tab->cache.ptr_record= (uint) ~0;
    return -error;			/* No records or error */
  }

  for (JOIN_TAB *tmp=join->join_tab; tmp != join_tab ; tmp++)
  {
    tmp->status=tmp->table->status;
    tmp->table->status=0;
  }

  info= &join_tab->read_record;
  do
  {
    if (join->thd->killed)
    {
      join->thd->send_kill_message();
      return -2;				// Aborted by user /* purecov: inspected */
    }
    SQL_SELECT *select=join_tab->select;
    if (!error && (!join_tab->cache.select ||
		   !join_tab->cache.select->skipp_record()))
    {
      uint i;
      reset_cache(&join_tab->cache);
      for (i=(join_tab->cache.records- (skipp_last ? 1 : 0)) ; i-- > 0 ;)
      {
	read_cached_record(join_tab);
	if (!select || !select->skipp_record())
	  if ((error=(join_tab->next_select)(join,join_tab+1,0)) < 0)
	    return error; /* purecov: inspected */
      }
    }
  } while (!(error=info->read_record(info)));

  if (skipp_last)
    read_cached_record(join_tab);		// Restore current record
  reset_cache(&join_tab->cache);
  join_tab->cache.records=0; join_tab->cache.ptr_record= (uint) ~0;
  if (error > 0)				// Fatal error
    return -1;					/* purecov: inspected */
  for (JOIN_TAB *tmp2=join->join_tab; tmp2 != join_tab ; tmp2++)
    tmp2->table->status=tmp2->status;
  return 0;
}


/*****************************************************************************
  The different ways to read a record
  Returns -1 if row was not found, 0 if row was found and 1 on errors
*****************************************************************************/

/* Help function when we get some an error from the table handler */

int report_error(TABLE *table, int error)
{
  if (error == HA_ERR_END_OF_FILE || error == HA_ERR_KEY_NOT_FOUND)
  {
    table->status= STATUS_GARBAGE;
    return -1;					// key not found; ok
  }
  /*
    Locking reads can legally return also these errors, do not
    print them to the .err log
  */
  if (error != HA_ERR_LOCK_DEADLOCK && error != HA_ERR_LOCK_WAIT_TIMEOUT)
    sql_print_error("Got error %d when reading table '%s'",
		    error, table->path);
  table->file->print_error(error,MYF(0));
  return 1;
}


int safe_index_read(JOIN_TAB *tab)
{
  int error;
  TABLE *table= tab->table;
  if ((error=table->file->index_read(table->record[0],
				     tab->ref.key_buff,
				     tab->ref.key_length, HA_READ_KEY_EXACT)))
    return report_error(table, error);
  return 0;
}


static int
join_read_const_table(JOIN_TAB *tab, POSITION *pos)
{
  int error;
  DBUG_ENTER("join_read_const_table");
  TABLE *table=tab->table;
  table->const_table=1;
  table->null_row=0;
  table->status=STATUS_NO_RECORD;
  
  if (tab->type == JT_SYSTEM)
  {
    if ((error=join_read_system(tab)))
    {						// Info for DESCRIBE
      tab->info="const row not found";
      /* Mark for EXPLAIN that the row was not found */
      pos->records_read=0.0;
      if (!table->outer_join || error > 0)
	DBUG_RETURN(error);
    }
  }
  else
  {
    if ((error=join_read_const(tab)))
    {
      tab->info="unique row not found";
      /* Mark for EXPLAIN that the row was not found */
      pos->records_read=0.0;
      if (!table->outer_join || error > 0)
	DBUG_RETURN(error);
    }
  }
  if (tab->on_expr && !table->null_row)
  {
    if ((table->null_row= test(tab->on_expr->val_int() == 0)))
      empty_record(table);
    }
  if (!table->null_row)
    table->maybe_null=0;
  DBUG_RETURN(0);
}


static int
join_read_system(JOIN_TAB *tab)
{
  TABLE *table= tab->table;
  int error;
  if (table->status & STATUS_GARBAGE)		// If first read
  {
    if ((error=table->file->read_first_row(table->record[0],
					   table->primary_key)))
    {
      if (error != HA_ERR_END_OF_FILE)
	return report_error(table, error);
      table->null_row=1;			// This is ok.
      empty_record(table);			// Make empty record
      return -1;
    }
    store_record(table,record[1]);
  }
  else if (!table->status)			// Only happens with left join
    restore_record(table,record[1]);			// restore old record
  table->null_row=0;
  return table->status ? -1 : 0;
}


static int
join_read_const(JOIN_TAB *tab)
{
  int error;
  TABLE *table= tab->table;
  if (table->status & STATUS_GARBAGE)		// If first read
  {
    if (cp_buffer_from_ref(&tab->ref))
      error=HA_ERR_KEY_NOT_FOUND;
    else
    {
      error=table->file->index_read_idx(table->record[0],tab->ref.key,
					(byte*) tab->ref.key_buff,
					tab->ref.key_length,HA_READ_KEY_EXACT);
    }
    if (error)
    {
      table->null_row=1;
      empty_record(table);
      if (error != HA_ERR_KEY_NOT_FOUND)
	return report_error(table, error);
      return -1;
    }
    store_record(table,record[1]);
  }
  else if (!(table->status & ~STATUS_NULL_ROW))	// Only happens with left join
  {
    table->status=0;
    restore_record(table,record[1]);			// restore old record
  }
  table->null_row=0;
  return table->status ? -1 : 0;
}


static int
join_read_key(JOIN_TAB *tab)
{
  int error;
  TABLE *table= tab->table;

  if (cmp_buffer_with_ref(tab) ||
      (table->status & (STATUS_GARBAGE | STATUS_NO_PARENT | STATUS_NULL_ROW)))
  {
    if (tab->ref.key_err)
    {
      table->status=STATUS_NOT_FOUND;
      return -1;
    }
    error=table->file->index_read(table->record[0],
				  tab->ref.key_buff,
				  tab->ref.key_length,HA_READ_KEY_EXACT);
    if (error && error != HA_ERR_KEY_NOT_FOUND)
      return report_error(table, error);
  }
  table->null_row=0;
  return table->status ? -1 : 0;
}


static int
join_read_always_key(JOIN_TAB *tab)
{
  int error;
  TABLE *table= tab->table;

  if (cp_buffer_from_ref(&tab->ref))
    return -1;
  if ((error=table->file->index_read(table->record[0],
				     tab->ref.key_buff,
				     tab->ref.key_length,HA_READ_KEY_EXACT)))
  {
    if (error != HA_ERR_KEY_NOT_FOUND)
      return report_error(table, error);
    return -1; /* purecov: inspected */
  }
  return 0;
}


/*
  This function is used when optimizing away ORDER BY in 
  SELECT * FROM t1 WHERE a=1 ORDER BY a DESC,b DESC
*/
  
static int
join_read_last_key(JOIN_TAB *tab)
{
  int error;
  TABLE *table= tab->table;

  if (cp_buffer_from_ref(&tab->ref))
    return -1;
  if ((error=table->file->index_read_last(table->record[0],
					  tab->ref.key_buff,
					  tab->ref.key_length)))
  {
    if (error != HA_ERR_KEY_NOT_FOUND)
      return report_error(table, error);
    return -1; /* purecov: inspected */
  }
  return 0;
}


	/* ARGSUSED */
static int
join_no_more_records(READ_RECORD *info __attribute__((unused)))
{
  return -1;
}


static int
join_read_next_same(READ_RECORD *info)
{
  int error;
  TABLE *table= info->table;
  JOIN_TAB *tab=table->reginfo.join_tab;

  if ((error=table->file->index_next_same(table->record[0],
					  tab->ref.key_buff,
					  tab->ref.key_length)))
  {
    if (error != HA_ERR_END_OF_FILE)
      return report_error(table, error);
    table->status= STATUS_GARBAGE;
    return -1;
  }
  return 0;
}


static int
join_read_prev_same(READ_RECORD *info)
{
  int error;
  TABLE *table= info->table;
  JOIN_TAB *tab=table->reginfo.join_tab;

  if ((error=table->file->index_prev(table->record[0])))
    return report_error(table, error);
  if (key_cmp(table, tab->ref.key_buff, tab->ref.key,
	      tab->ref.key_length))
  {
    table->status=STATUS_NOT_FOUND;
    error= -1;
  }
  return error;
}


static int
join_init_quick_read_record(JOIN_TAB *tab)
{
  if (test_if_quick_select(tab) == -1)
    return -1;					/* No possible records */
  return join_init_read_record(tab);
}


static int
test_if_quick_select(JOIN_TAB *tab)
{
  delete tab->select->quick;
  tab->select->quick=0;
  return tab->select->test_quick_select(tab->join->thd, tab->keys,
					(table_map) 0, HA_POS_ERROR);
}


static int
join_init_read_record(JOIN_TAB *tab)
{
  if (tab->select && tab->select->quick)
    tab->select->quick->reset();
  init_read_record(&tab->read_record, tab->join->thd, tab->table,
		   tab->select,1,1);
  return (*tab->read_record.read_record)(&tab->read_record);
}


static int
join_read_first(JOIN_TAB *tab)
{
  int error;
  TABLE *table=tab->table;
  if (!table->key_read && table->used_keys.is_set(tab->index) &&
      !table->no_keyread)
  {
    table->key_read=1;
    table->file->extra(HA_EXTRA_KEYREAD);
  }
  tab->table->status=0;
  tab->read_record.read_record=join_read_next;
  tab->read_record.table=table;
  tab->read_record.file=table->file;
  tab->read_record.index=tab->index;
  tab->read_record.record=table->record[0];
  if ((error=tab->table->file->index_first(tab->table->record[0])))
  {
    if (error != HA_ERR_KEY_NOT_FOUND && error != HA_ERR_END_OF_FILE)
      report_error(table, error);
    return -1;
  }
  return 0;
}


static int
join_read_next(READ_RECORD *info)
{
  int error;
  if ((error=info->file->index_next(info->record)))
    return report_error(info->table, error);
  return 0;
}


static int
join_read_last(JOIN_TAB *tab)
{
  TABLE *table=tab->table;
  int error;
  if (!table->key_read && table->used_keys.is_set(tab->index) &&
      !table->no_keyread)
  {
    table->key_read=1;
    table->file->extra(HA_EXTRA_KEYREAD);
  }
  tab->table->status=0;
  tab->read_record.read_record=join_read_prev;
  tab->read_record.table=table;
  tab->read_record.file=table->file;
  tab->read_record.index=tab->index;
  tab->read_record.record=table->record[0];
  if ((error= tab->table->file->index_last(tab->table->record[0])))
    return report_error(table, error);
  return 0;
}


static int
join_read_prev(READ_RECORD *info)
{
  int error;
  if ((error= info->file->index_prev(info->record)))
    return report_error(info->table, error);
  return 0;
}


static int
join_ft_read_first(JOIN_TAB *tab)
{
  int error;
  TABLE *table= tab->table;

#if NOT_USED_YET
  if (cp_buffer_from_ref(&tab->ref))       // as ft-key doesn't use store_key's
    return -1;                             // see also FT_SELECT::init()
#endif
  table->file->ft_init();

  if ((error= table->file->ft_read(table->record[0])))
    return report_error(table, error);
  return 0;
}

static int
join_ft_read_next(READ_RECORD *info)
{
  int error;
  if ((error= info->file->ft_read(info->table->record[0])))
    return report_error(info->table, error);
  return 0;
}


/*
  Reading of key with key reference and one part that may be NULL
*/

static int
join_read_always_key_or_null(JOIN_TAB *tab)
{
  int res;

  /* First read according to key which is NOT NULL */
  *tab->null_ref_key=0;
  if ((res= join_read_always_key(tab)) >= 0)
    return res;

  /* Then read key with null value */
  *tab->null_ref_key= 1;
  return safe_index_read(tab);
}


static int
join_read_next_same_or_null(READ_RECORD *info)
{
  int error;
  if ((error= join_read_next_same(info)) >= 0)
    return error;
  JOIN_TAB *tab= info->table->reginfo.join_tab;

  /* Test if we have already done a read after null key */
  if (*tab->null_ref_key)
    return -1;					// All keys read
  *tab->null_ref_key= 1;			// Read null key
  return safe_index_read(tab);
}


/*****************************************************************************
  The different end of select functions
  These functions returns < 0 when end is reached, 0 on ok and > 0 if a
  fatal error (like table corruption) was detected
*****************************************************************************/

/* ARGSUSED */
static int
end_send(JOIN *join, JOIN_TAB *join_tab __attribute__((unused)),
	 bool end_of_records)
{
  DBUG_ENTER("end_send");
  if (!end_of_records)
  {
    int error;
    if (join->having && join->having->val_int() == 0)
      DBUG_RETURN(0);				// Didn't match having
    error=0;
    if (join->procedure)
      error=join->procedure->send_row(*join->fields);
    else if (join->do_send_rows)
      error=join->result->send_data(*join->fields);
    if (error)
      DBUG_RETURN(-1); /* purecov: inspected */
    if (++join->send_records >= join->unit->select_limit_cnt &&
	join->do_send_rows)
    {
      if (join->select_options & OPTION_FOUND_ROWS)
      {
	JOIN_TAB *jt=join->join_tab;
	if ((join->tables == 1) && !join->tmp_table && !join->sort_and_group
	    && !join->send_group_parts && !join->having && !jt->select_cond &&
	    !(jt->select && jt->select->quick) &&
	    !(jt->table->file->table_flags() & HA_NOT_EXACT_COUNT))
	{
	  /* Join over all rows in table;  Return number of found rows */
	  TABLE *table=jt->table;

	  join->select_options ^= OPTION_FOUND_ROWS;
	  if (table->sort.record_pointers ||
	      (table->sort.io_cache && my_b_inited(table->sort.io_cache)))
	  {
	    /* Using filesort */
	    join->send_records= table->sort.found_records;
	  }
	  else
	  {
	    table->file->info(HA_STATUS_VARIABLE);
	    join->send_records = table->file->records;
	  }
	}
	else 
	{
	  join->do_send_rows= 0;
	  if (join->unit->fake_select_lex)
	    join->unit->fake_select_lex->select_limit= HA_POS_ERROR;
	  DBUG_RETURN(0);
	}
      }
      DBUG_RETURN(-3);				// Abort nicely
    }
  }
  else
  {
    if (join->procedure && join->procedure->end_of_records())
      DBUG_RETURN(-1);
  }
  DBUG_RETURN(0);
}


	/* ARGSUSED */
static int
end_send_group(JOIN *join, JOIN_TAB *join_tab __attribute__((unused)),
	       bool end_of_records)
{
  int idx= -1;
  DBUG_ENTER("end_send_group");

  if (!join->first_record || end_of_records ||
      (idx=test_if_group_changed(join->group_fields)) >= 0)
  {
    if (join->first_record || (end_of_records && !join->group))
    {
      if (join->procedure)
	join->procedure->end_group();
      if (idx < (int) join->send_group_parts)
      {
	int error=0;
	if (join->procedure)
	{
	  if (join->having && join->having->val_int() == 0)
	    error= -1;				// Didn't satisfy having
 	  else
	  {
	    if (join->do_send_rows)
	      error=join->procedure->send_row(*join->fields) ? 1 : 0;
	    join->send_records++;
	  }
	  if (end_of_records && join->procedure->end_of_records())
	    error= 1;				// Fatal error
	}
	else
	{
	  if (!join->first_record)
	  {
	    /* No matching rows for group function */
	    join->clear();
	  }
	  if (join->having && join->having->val_int() == 0)
	    error= -1;				// Didn't satisfy having
	  else
	  {
	    if (join->do_send_rows)
	      error=join->result->send_data(*join->fields) ? 1 : 0;
	    join->send_records++;
	  }
	  if (join->rollup.state != ROLLUP::STATE_NONE && error <= 0)
	  {
	    if (join->rollup_send_data((uint) (idx+1)))
	      error= 1;
	  }
	}
	if (error > 0)
	  DBUG_RETURN(-1);			/* purecov: inspected */
	if (end_of_records)
	  DBUG_RETURN(0);
	if (join->send_records >= join->unit->select_limit_cnt &&
	    join->do_send_rows)
	{
	  if (!(join->select_options & OPTION_FOUND_ROWS))
	    DBUG_RETURN(-3);				// Abort nicely
	  join->do_send_rows=0;
	  join->unit->select_limit_cnt = HA_POS_ERROR;
        }
      }
    }
    else
    {
      if (end_of_records)
	DBUG_RETURN(0);
      join->first_record=1;
      VOID(test_if_group_changed(join->group_fields));
    }
    if (idx < (int) join->send_group_parts)
    {
      copy_fields(&join->tmp_table_param);
      if (init_sum_functions(join->sum_funcs, join->sum_funcs_end[idx+1]))
	DBUG_RETURN(-1);
      if (join->procedure)
	join->procedure->add();
      DBUG_RETURN(0);
    }
  }
  if (update_sum_func(join->sum_funcs))
    DBUG_RETURN(-1);
  if (join->procedure)
    join->procedure->add();
  DBUG_RETURN(0);
}


	/* ARGSUSED */
static int
end_write(JOIN *join, JOIN_TAB *join_tab __attribute__((unused)),
	  bool end_of_records)
{
  TABLE *table=join->tmp_table;
  int error;
  DBUG_ENTER("end_write");

  if (join->thd->killed)			// Aborted by user
  {
    join->thd->send_kill_message();
    DBUG_RETURN(-2);				/* purecov: inspected */
  }
  if (!end_of_records)
  {
    copy_fields(&join->tmp_table_param);
    copy_funcs(join->tmp_table_param.items_to_copy);

#ifdef TO_BE_DELETED
    if (!table->uniques)			// If not unique handling
    {
      /* Copy null values from group to row */
      ORDER   *group;
      for (group=table->group ; group ; group=group->next)
      {
	Item *item= *group->item;
	if (item->maybe_null)
	{
	  Field *field=item->get_tmp_table_field();
	  field->ptr[-1]= (byte) (field->is_null() ? 1 : 0);
	}
      }
    }
#endif
    if (!join->having || join->having->val_int())
    {
      join->found_records++;
      if ((error=table->file->write_row(table->record[0])))
      {
	if (error == HA_ERR_FOUND_DUPP_KEY ||
	    error == HA_ERR_FOUND_DUPP_UNIQUE)
	  goto end;
	if (create_myisam_from_heap(join->thd, table, &join->tmp_table_param,
				    error,1))
	  DBUG_RETURN(-1);			// Not a table_is_full error
	table->uniques=0;			// To ensure rows are the same
      }
      if (++join->send_records >= join->tmp_table_param.end_write_records &&
	  join->do_send_rows)
      {
	if (!(join->select_options & OPTION_FOUND_ROWS))
	  DBUG_RETURN(-3);
	join->do_send_rows=0;
	join->unit->select_limit_cnt = HA_POS_ERROR;
	DBUG_RETURN(0);
      }
    }
  }
end:
  DBUG_RETURN(0);
}

/* Group by searching after group record and updating it if possible */
/* ARGSUSED */

static int
end_update(JOIN *join, JOIN_TAB *join_tab __attribute__((unused)),
	   bool end_of_records)
{
  TABLE *table=join->tmp_table;
  ORDER   *group;
  int	  error;
  DBUG_ENTER("end_update");

  if (end_of_records)
    DBUG_RETURN(0);
  if (join->thd->killed)			// Aborted by user
  {
    join->thd->send_kill_message();
    DBUG_RETURN(-2);				/* purecov: inspected */
  }

  join->found_records++;
  copy_fields(&join->tmp_table_param);		// Groups are copied twice.
  /* Make a key of group index */
  for (group=table->group ; group ; group=group->next)
  {
    Item *item= *group->item;
    item->save_org_in_field(group->field);
#ifdef EMBEDDED_LIBRARY
    join->thd->net.last_errno= 0;
#endif
    /* Store in the used key if the field was 0 */
    if (item->maybe_null)
      group->buff[-1]=item->null_value ? 1 : 0;
  }
  // table->file->index_init(0);
  if (!table->file->index_read(table->record[1],
			       join->tmp_table_param.group_buff,0,
			       HA_READ_KEY_EXACT))
  {						/* Update old record */
    restore_record(table,record[1]);
    update_tmptable_sum_func(join->sum_funcs,table);
    if ((error=table->file->update_row(table->record[1],
				       table->record[0])))
    {
      table->file->print_error(error,MYF(0));	/* purecov: inspected */
      DBUG_RETURN(-1);				/* purecov: inspected */
    }
    DBUG_RETURN(0);
  }

  /* The null bits are already set */
  KEY_PART_INFO *key_part;
  for (group=table->group,key_part=table->key_info[0].key_part;
       group ;
       group=group->next,key_part++)
    memcpy(table->record[0]+key_part->offset, group->buff, key_part->length);

  init_tmptable_sum_functions(join->sum_funcs);
  copy_funcs(join->tmp_table_param.items_to_copy);
  if ((error=table->file->write_row(table->record[0])))
  {
    if (create_myisam_from_heap(join->thd, table, &join->tmp_table_param,
				error, 0))
      DBUG_RETURN(-1);				// Not a table_is_full error
    /* Change method to update rows */
    table->file->index_init(0);
    join->join_tab[join->tables-1].next_select=end_unique_update;
  }
  join->send_records++;
  DBUG_RETURN(0);
}

/* Like end_update, but this is done with unique constraints instead of keys */

static int
end_unique_update(JOIN *join, JOIN_TAB *join_tab __attribute__((unused)),
		  bool end_of_records)
{
  TABLE *table=join->tmp_table;
  int	  error;
  DBUG_ENTER("end_unique_update");

  if (end_of_records)
    DBUG_RETURN(0);
  if (join->thd->killed)			// Aborted by user
  {
    join->thd->send_kill_message();
    DBUG_RETURN(-2);				/* purecov: inspected */
  }

  init_tmptable_sum_functions(join->sum_funcs);
  copy_fields(&join->tmp_table_param);		// Groups are copied twice.
  copy_funcs(join->tmp_table_param.items_to_copy);

  if (!(error=table->file->write_row(table->record[0])))
    join->send_records++;			// New group
  else
  {
    if ((int) table->file->get_dup_key(error) < 0)
    {
      table->file->print_error(error,MYF(0));	/* purecov: inspected */
      DBUG_RETURN(-1);				/* purecov: inspected */
    }
    if (table->file->rnd_pos(table->record[1],table->file->dupp_ref))
    {
      table->file->print_error(error,MYF(0));	/* purecov: inspected */
      DBUG_RETURN(-1);				/* purecov: inspected */
    }
    restore_record(table,record[1]);
    update_tmptable_sum_func(join->sum_funcs,table);
    if ((error=table->file->update_row(table->record[1],
				       table->record[0])))
    {
      table->file->print_error(error,MYF(0));	/* purecov: inspected */
      DBUG_RETURN(-1);				/* purecov: inspected */
    }
  }
  DBUG_RETURN(0);
}


	/* ARGSUSED */
static int
end_write_group(JOIN *join, JOIN_TAB *join_tab __attribute__((unused)),
		bool end_of_records)
{
  TABLE *table=join->tmp_table;
  int	  error;
  int	  idx= -1;
  DBUG_ENTER("end_write_group");

  if (join->thd->killed)
  {						// Aborted by user
    join->thd->send_kill_message();
    DBUG_RETURN(-2);				/* purecov: inspected */
  }
  if (!join->first_record || end_of_records ||
      (idx=test_if_group_changed(join->group_fields)) >= 0)
  {
    if (join->first_record || (end_of_records && !join->group))
    {
      if (join->procedure)
	join->procedure->end_group();
      if (idx < (int) join->send_group_parts)
      {
	if (!join->first_record)
	{
	  /* No matching rows for group function */
	  join->clear();
	}
	copy_sum_funcs(join->sum_funcs);
	if (!join->having || join->having->val_int())
	{
	  if ((error=table->file->write_row(table->record[0])))
	  {
	    if (create_myisam_from_heap(join->thd, table,
					&join->tmp_table_param,
					error, 0))
	      DBUG_RETURN(-1);			// Not a table_is_full error
	  }
	  else
	    join->send_records++;
	}
	if (end_of_records)
	  DBUG_RETURN(0);
      }
    }
    else
    {
      if (end_of_records)
	DBUG_RETURN(0);
      join->first_record=1;
      VOID(test_if_group_changed(join->group_fields));
    }
    if (idx < (int) join->send_group_parts)
    {
      copy_fields(&join->tmp_table_param);
      copy_funcs(join->tmp_table_param.items_to_copy);
      if (init_sum_functions(join->sum_funcs, join->sum_funcs_end[idx+1]))
	DBUG_RETURN(-1);
      if (join->procedure)
	join->procedure->add();
      DBUG_RETURN(0);
    }
  }
  if (update_sum_func(join->sum_funcs))
    DBUG_RETURN(-1);
  if (join->procedure)
    join->procedure->add();
  DBUG_RETURN(0);
}


/*****************************************************************************
  Remove calculation with tables that aren't yet read. Remove also tests
  against fields that are read through key where the table is not a
  outer join table.
  We can't remove tests that are made against columns which are stored
  in sorted order.
*****************************************************************************/

/* Return 1 if right_item is used removable reference key on left_item */

static bool test_if_ref(Item_field *left_item,Item *right_item)
{
  Field *field=left_item->field;
  // No need to change const test. We also have to keep tests on LEFT JOIN
  if (!field->table->const_table && !field->table->maybe_null)
  {
    Item *ref_item=part_of_refkey(field->table,field);
    if (ref_item && ref_item->eq(right_item,1))
    {
      if (right_item->type() == Item::FIELD_ITEM)
	return (field->eq_def(((Item_field *) right_item)->field));
      if (right_item->const_item() && !(right_item->is_null()))
      {
	/*
	  We can remove binary fields and numerical fields except float,
	  as float comparison isn't 100 % secure
	*/
	if (field->binary() &&
	    (field->type() != FIELD_TYPE_FLOAT || field->decimals() == 0))
	{
	  return !store_val_in_field(field,right_item);
	}
      }
    }
  }
  return 0;					// keep test
}


static COND *
make_cond_for_table(COND *cond,table_map tables,table_map used_table)
{
  if (used_table && !(cond->used_tables() & used_table))
    return (COND*) 0;				// Already checked
  if (cond->type() == Item::COND_ITEM)
  {
    if (((Item_cond*) cond)->functype() == Item_func::COND_AND_FUNC)
    {
      /* Create new top level AND item */
      Item_cond_and *new_cond=new Item_cond_and;
      if (!new_cond)
	return (COND*) 0;			// OOM /* purecov: inspected */
      List_iterator<Item> li(*((Item_cond*) cond)->argument_list());
      Item *item;
      while ((item=li++))
      {
	Item *fix=make_cond_for_table(item,tables,used_table);
	if (fix)
	  new_cond->argument_list()->push_back(fix);
      }
      switch (new_cond->argument_list()->elements) {
      case 0:
	return (COND*) 0;			// Always true
      case 1:
	return new_cond->argument_list()->head();
      default:
	new_cond->used_tables_cache=((Item_cond*) cond)->used_tables_cache &
	  tables;
	return new_cond;
      }
    }
    else
    {						// Or list
      Item_cond_or *new_cond=new Item_cond_or;
      if (!new_cond)
	return (COND*) 0;			// OOM /* purecov: inspected */
      List_iterator<Item> li(*((Item_cond*) cond)->argument_list());
      Item *item;
      while ((item=li++))
      {
	Item *fix=make_cond_for_table(item,tables,0L);
	if (!fix)
	  return (COND*) 0;			// Always true
	new_cond->argument_list()->push_back(fix);
      }
      new_cond->used_tables_cache=((Item_cond_or*) cond)->used_tables_cache;
      new_cond->top_level_item();
      return new_cond;
    }
  }

  /*
    Because the following test takes a while and it can be done
    table_count times, we mark each item that we have examined with the result
    of the test
  */

  if (cond->marker == 3 || (cond->used_tables() & ~tables))
    return (COND*) 0;				// Can't check this yet
  if (cond->marker == 2 || cond->eq_cmp_result() == Item::COND_OK)
    return cond;				// Not boolean op

  if (((Item_func*) cond)->functype() == Item_func::EQ_FUNC)
  {
    Item *left_item=	((Item_func*) cond)->arguments()[0];
    Item *right_item= ((Item_func*) cond)->arguments()[1];
    if (left_item->type() == Item::FIELD_ITEM &&
	test_if_ref((Item_field*) left_item,right_item))
    {
      cond->marker=3;			// Checked when read
      return (COND*) 0;
    }
    if (right_item->type() == Item::FIELD_ITEM &&
	test_if_ref((Item_field*) right_item,left_item))
    {
      cond->marker=3;			// Checked when read
      return (COND*) 0;
    }
  }
  cond->marker=2;
  return cond;
}

static Item *
part_of_refkey(TABLE *table,Field *field)
{
  if (!table->reginfo.join_tab)
    return (Item*) 0;             // field from outer non-select (UPDATE,...)

  uint ref_parts=table->reginfo.join_tab->ref.key_parts;
  if (ref_parts)
  {
    KEY_PART_INFO *key_part=
      table->key_info[table->reginfo.join_tab->ref.key].key_part;

    for (uint part=0 ; part < ref_parts ; part++,key_part++)
      if (field->eq(key_part->field) &&
	  !(key_part->key_part_flag & HA_PART_KEY))
	return table->reginfo.join_tab->ref.items[part];
  }
  return (Item*) 0;
}


/*****************************************************************************
  Test if one can use the key to resolve ORDER BY
  Returns: 1 if key is ok.
	   0 if key can't be used
	  -1 if reverse key can be used
          used_key_parts is set to key parts used if length != 0
*****************************************************************************/

static int test_if_order_by_key(ORDER *order, TABLE *table, uint idx,
				uint *used_key_parts)
{
  KEY_PART_INFO *key_part,*key_part_end;
  key_part=table->key_info[idx].key_part;
  key_part_end=key_part+table->key_info[idx].key_parts;
  key_part_map const_key_parts=table->const_key_parts[idx];
  int reverse=0;

  for (; order ; order=order->next, const_key_parts>>=1)
  {
    Field *field=((Item_field*) (*order->item))->field;
    int flag;

    /*
      Skip key parts that are constants in the WHERE clause.
      These are already skipped in the ORDER BY by const_expression_in_where()
    */
    while (const_key_parts & 1)
    {
      key_part++; const_key_parts>>=1;
    }
    if (key_part == key_part_end || key_part->field != field)
      return 0;

    /* set flag to 1 if we can use read-next on key, else to -1 */
    flag=(order->asc == !(key_part->key_part_flag & HA_REVERSE_SORT))
      ? 1 : -1;
    if (reverse && flag != reverse)
      return 0;
    reverse=flag;				// Remember if reverse
    key_part++;
  }
  *used_key_parts= (uint) (key_part - table->key_info[idx].key_part);
  return reverse;
}

static uint find_shortest_key(TABLE *table, const key_map *usable_keys)
{
  uint min_length= (uint) ~0;
  uint best= MAX_KEY;
  if (!usable_keys->is_clear_all())
  {
    for (uint nr=0; nr < table->keys ; nr++)
    {
      if (usable_keys->is_set(nr))
      {
        if (table->key_info[nr].key_length < min_length)
        {
          min_length=table->key_info[nr].key_length;
          best=nr;
        }
      }
    }
  }
  return best;
}

/*
  SYNOPSIS
    is_subkey()
    key_part		- first key parts
    ref_key_part	- second key parts
    ref_key_part_end	- last+1 part of the second key
  DESCRIPTION
    Test if a second key is the subkey of the first one.
  NOTE
    Second key MUST be shorter than the first one.
  RETURN
    1	- is the subkey
    0	- otherwise
*/

inline bool 
is_subkey(KEY_PART_INFO *key_part, KEY_PART_INFO *ref_key_part,
	  KEY_PART_INFO *ref_key_part_end)
{
  for (; ref_key_part < ref_key_part_end; key_part++, ref_key_part++)
    if (!key_part->field->eq(ref_key_part->field))
      return 0;
  return 1;
}

/*
  SYNOPSIS
    test_if_subkey()
    ref		- number of key, used for WHERE clause
    usable_keys - keys for testing
  DESCRIPTION
    Test if we can use one of the 'usable_keys' instead of 'ref' key.
  RETURN
    MAX_KEY			- if we can't use other key
    the number of found key	- otherwise
*/

static uint
test_if_subkey(ORDER *order, TABLE *table, uint ref, uint ref_key_parts,
	       const key_map& usable_keys)
{
  uint nr;
  uint min_length= (uint) ~0;
  uint best= MAX_KEY;
  uint not_used;
  KEY_PART_INFO *ref_key_part= table->key_info[ref].key_part;
  KEY_PART_INFO *ref_key_part_end= ref_key_part + ref_key_parts;

  for (nr= 0 ; nr < table->keys ; nr++)
  {
    if (usable_keys.is_set(nr) &&
	table->key_info[nr].key_length < min_length &&
	table->key_info[nr].key_parts >= ref_key_parts &&
	is_subkey(table->key_info[nr].key_part, ref_key_part,
		  ref_key_part_end) &&
	test_if_order_by_key(order, table, nr, &not_used))
    {
      min_length= table->key_info[nr].key_length;
      best= nr;
    }
  }
  return best;
}

/*
  Test if we can skip the ORDER BY by using an index.

  If we can use an index, the JOIN_TAB / tab->select struct
  is changed to use the index.

  Return:
     0 We have to use filesort to do the sorting
     1 We can use an index.
*/

static bool
test_if_skip_sort_order(JOIN_TAB *tab,ORDER *order,ha_rows select_limit,
			bool no_changes)
{
  int ref_key;
  uint ref_key_parts;
  TABLE *table=tab->table;
  SQL_SELECT *select=tab->select;
  key_map usable_keys;
  DBUG_ENTER("test_if_skip_sort_order");
  LINT_INIT(ref_key_parts);

  /* Check which keys can be used to resolve ORDER BY */
  usable_keys.set_all();
  for (ORDER *tmp_order=order; tmp_order ; tmp_order=tmp_order->next)
  {
    if ((*tmp_order->item)->type() != Item::FIELD_ITEM)
    {
      usable_keys.clear_all();
      break;
    }
    usable_keys.intersect(
        ((Item_field*) (*tmp_order->item))->field->part_of_sortkey);
    if (usable_keys.is_clear_all())
      break;					// No usable keys
  }

  ref_key= -1;
  /* Test if constant range in WHERE */
  if (tab->ref.key >= 0)
  {
    ref_key=	   tab->ref.key;
    ref_key_parts= tab->ref.key_parts;
    if (tab->type == JT_REF_OR_NULL)
      DBUG_RETURN(0);
  }
  else if (select && select->quick)		// Range found by opt_range
  {
    ref_key=	   select->quick->index;
    ref_key_parts= select->quick->used_key_parts;
  }

  if (ref_key >= 0)
  {
    /*
      We come here when there is a REF key.
    */
    int order_direction;
    uint used_key_parts;
    if (!usable_keys.is_set(ref_key))
    {
      /*
	We come here when ref_key is not among usable_keys
      */
      uint new_ref_key;
      /*
	If using index only read, only consider other possible index only
	keys
      */
      if (table->used_keys.is_set(ref_key))
	usable_keys.merge(table->used_keys);
      if ((new_ref_key= test_if_subkey(order, table, ref_key, ref_key_parts,
				       usable_keys)) < MAX_KEY)
      {
	/* Found key that can be used to retrieve data in sorted order */
	if (tab->ref.key >= 0)
	{
	  tab->ref.key= new_ref_key;
	  table->file->index_init(new_ref_key);
	}
	else
	{
	  select->quick->index= new_ref_key;
	  select->quick->init();
	}
	ref_key= new_ref_key;
      }
    }
    /* Check if we get the rows in requested sorted order by using the key */
    if (usable_keys.is_set(ref_key) &&
	(order_direction = test_if_order_by_key(order,table,ref_key,
						&used_key_parts)))
    {
      if (order_direction == -1)		// If ORDER BY ... DESC
      {
	if (select && select->quick)
	{
	  /*
	    Don't reverse the sort order, if it's already done.
	    (In some cases test_if_order_by_key() can be called multiple times
	  */
	  if (!select->quick->reverse_sorted())
	  {
            if (table->file->index_flags(ref_key) & HA_NOT_READ_PREFIX_LAST)
              DBUG_RETURN(0);			// Use filesort
	    // ORDER BY range_key DESC
	    QUICK_SELECT_DESC *tmp=new QUICK_SELECT_DESC(select->quick,
							 used_key_parts);
	    if (!tmp || tmp->error)
	    {
	      delete tmp;
	      DBUG_RETURN(0);		// Reverse sort not supported
	    }
	    select->quick=tmp;
	  }
	  DBUG_RETURN(1);
	}
	if (tab->ref.key_parts < used_key_parts)
	{
	  /*
	    SELECT * FROM t1 WHERE a=1 ORDER BY a DESC,b DESC

	    Use a traversal function that starts by reading the last row
	    with key part (A) and then traverse the index backwards.
	  */
	  if (table->file->index_flags(ref_key) & HA_NOT_READ_PREFIX_LAST)
	    DBUG_RETURN(0);			// Use filesort
	  tab->read_first_record=       join_read_last_key;
	  tab->read_record.read_record= join_read_prev_same;
	  /* fall through */
	}
      }
      DBUG_RETURN(1);			/* No need to sort */
    }
  }
  else
  {
    /* check if we can use a key to resolve the group */
    /* Tables using JT_NEXT are handled here */
    uint nr;
    key_map keys;

    /*
      If not used with LIMIT, only use keys if the whole query can be
      resolved with a key;  This is because filesort() is usually faster than
      retrieving all rows through an index.
    */
    if (select_limit >= table->file->records)
    {
      keys=*table->file->keys_to_use_for_scanning();
      keys.merge(table->used_keys);
    }
    else
      keys.set_all();

    keys.intersect(usable_keys);

    for (nr=0; nr < table->keys ; nr++)
    {
      uint not_used;
      if (keys.is_set(nr))
      {
	int flag;
	if ((flag=test_if_order_by_key(order, table, nr, &not_used)))
	{
	  if (!no_changes)
	  {
	    tab->index=nr;
	    tab->read_first_record=  (flag > 0 ? join_read_first:
				      join_read_last);
	    table->file->index_init(nr);
	    tab->type=JT_NEXT;	// Read with index_first(), index_next()
	    if (table->used_keys.is_set(nr))
	    {
	      table->key_read=1;
	      table->file->extra(HA_EXTRA_KEYREAD);
	    }
	  }
	  DBUG_RETURN(1);
	}
      }
    }
  }
  DBUG_RETURN(0);				// Can't use index.
}


/*
  If not selecting by given key, create an index how records should be read

  SYNOPSIS
   create_sort_index()
     thd		Thread handler
     tab		Table to sort (in join structure)
     order		How table should be sorted
     filesort_limit	Max number of rows that needs to be sorted
     select_limit	Max number of rows in final output
		        Used to decide if we should use index or not


  IMPLEMENTATION
   - If there is an index that can be used, 'tab' is modified to use
     this index.
   - If no index, create with filesort() an index file that can be used to
     retrieve rows in order (should be done with 'read_record').
     The sorted data is stored in tab->table and will be freed when calling
     free_io_cache(tab->table).

  RETURN VALUES
    0		ok
    -1		Some fatal error
    1		No records
*/

static int
create_sort_index(THD *thd, JOIN *join, ORDER *order,
		  ha_rows filesort_limit, ha_rows select_limit)
{
  SORT_FIELD *sortorder;
  uint length;
  ha_rows examined_rows;
  TABLE *table;
  SQL_SELECT *select;
  JOIN_TAB *tab;
  DBUG_ENTER("create_sort_index");

  if (join->tables == join->const_tables)
    DBUG_RETURN(0);				// One row, no need to sort
  tab=    join->join_tab + join->const_tables;
  table=  tab->table;
  select= tab->select;

  if (test_if_skip_sort_order(tab,order,select_limit,0))
    DBUG_RETURN(0);
  if (!(sortorder=make_unireg_sortorder(order,&length)))
    goto err;				/* purecov: inspected */
  /* It's not fatal if the following alloc fails */
  table->sort.io_cache=(IO_CACHE*) my_malloc(sizeof(IO_CACHE),
                                             MYF(MY_WME | MY_ZEROFILL));
  table->status=0;				// May be wrong if quick_select

  // If table has a range, move it to select
  if (select && !select->quick && tab->ref.key >= 0)
  {
    if (tab->quick)
    {
      select->quick=tab->quick;
      tab->quick=0;
      /* We can only use 'Only index' if quick key is same as ref_key */
      if (table->key_read && (uint) tab->ref.key != select->quick->index)
      {
	table->key_read=0;
	table->file->extra(HA_EXTRA_NO_KEYREAD);
      }
    }
    else
    {
      /*
	We have a ref on a const;  Change this to a range that filesort
	can use.
	For impossible ranges (like when doing a lookup on NULL on a NOT NULL
	field, quick will contain an empty record set.
      */
      if (!(select->quick=get_ft_or_quick_select_for_ref(tab->join->thd,
							 table, tab)))
	goto err;
    }
  }
  if (table->tmp_table)
    table->file->info(HA_STATUS_VARIABLE);	// Get record count
  table->sort.found_records=filesort(thd, table,sortorder, length,
                                     select, filesort_limit, &examined_rows);
  tab->records=table->sort.found_records;		// For SQL_CALC_ROWS
  delete select;				// filesort did select
  tab->select=0;
  tab->select_cond=0;
  tab->type=JT_ALL;				// Read with normal read_record
  tab->read_first_record= join_init_read_record;
  tab->join->examined_rows+=examined_rows;
  if (table->key_read)				// Restore if we used indexes
  {
    table->key_read=0;
    table->file->extra(HA_EXTRA_NO_KEYREAD);
  }
  DBUG_RETURN(table->sort.found_records == HA_POS_ERROR);
err:
  DBUG_RETURN(-1);
}

/*
  Add the HAVING criteria to table->select
*/

#ifdef NOT_YET
static bool fix_having(JOIN *join, Item **having)
{
  (*having)->update_used_tables();	// Some tables may have been const
  JOIN_TAB *table=&join->join_tab[join->const_tables];
  table_map used_tables= join->const_table_map | table->table->map;

  DBUG_EXECUTE("where",print_where(*having,"having"););
  Item* sort_table_cond=make_cond_for_table(*having,used_tables,used_tables);
  if (sort_table_cond)
  {
    if (!table->select)
      if (!(table->select=new SQL_SELECT))
	return 1;
    if (!table->select->cond)
      table->select->cond=sort_table_cond;
    else					// This should never happen
      if (!(table->select->cond=new Item_cond_and(table->select->cond,
						  sort_table_cond)))
	return 1;
    table->select_cond=table->select->cond;
    table->select_cond->top_level_item();
    DBUG_EXECUTE("where",print_where(table->select_cond,
				     "select and having"););
    *having=make_cond_for_table(*having,~ (table_map) 0,~used_tables);
    DBUG_EXECUTE("where",print_where(*having,"having after make_cond"););
  }
  return 0;
}
#endif


/*****************************************************************************
  Remove duplicates from tmp table
  This should be recoded to add a unique index to the table and remove
  duplicates
  Table is a locked single thread table
  fields is the number of fields to check (from the end)
*****************************************************************************/

static bool compare_record(TABLE *table, Field **ptr)
{
  for (; *ptr ; ptr++)
  {
    if ((*ptr)->cmp_offset(table->rec_buff_length))
      return 1;
  }
  return 0;
}

static bool copy_blobs(Field **ptr)
{
  for (; *ptr ; ptr++)
  {
    if ((*ptr)->flags & BLOB_FLAG)
      if (((Field_blob *) (*ptr))->copy())
	return 1;				// Error
  }
  return 0;
}

static void free_blobs(Field **ptr)
{
  for (; *ptr ; ptr++)
  {
    if ((*ptr)->flags & BLOB_FLAG)
      ((Field_blob *) (*ptr))->free();
  }
}


static int
remove_duplicates(JOIN *join, TABLE *entry,List<Item> &fields, Item *having)
{
  int error;
  ulong reclength,offset;
  uint field_count;
  THD *thd= join->thd;
  DBUG_ENTER("remove_duplicates");

  entry->reginfo.lock_type=TL_WRITE;

  /* Calculate how many saved fields there is in list */
  field_count=0;
  List_iterator<Item> it(fields);
  Item *item;
  while ((item=it++))
  {
    if (item->get_tmp_table_field() && ! item->const_item())
      field_count++;
  }

  if (!field_count)
  {						// only const items
    join->unit->select_limit_cnt= 1;		// Only send first row
    DBUG_RETURN(0);
  }
  Field **first_field=entry->field+entry->fields - field_count;
  offset=entry->field[entry->fields - field_count]->offset();
  reclength=entry->reclength-offset;

  free_io_cache(entry);				// Safety
  entry->file->info(HA_STATUS_VARIABLE);
  if (entry->db_type == DB_TYPE_HEAP ||
      (!entry->blob_fields &&
       ((ALIGN_SIZE(reclength) +sizeof(HASH_LINK)) * entry->file->records <
	thd->variables.sortbuff_size)))
    error=remove_dup_with_hash_index(join->thd, entry,
				     field_count, first_field,
				     reclength, having);
  else
    error=remove_dup_with_compare(join->thd, entry, first_field, offset,
				  having);

  free_blobs(first_field);
  DBUG_RETURN(error);
}


static int remove_dup_with_compare(THD *thd, TABLE *table, Field **first_field,
				   ulong offset, Item *having)
{
  handler *file=table->file;
  char *org_record,*new_record;
  byte *record;
  int error;
  ulong reclength=table->reclength-offset;
  DBUG_ENTER("remove_dup_with_compare");

  org_record=(char*) (record=table->record[0])+offset;
  new_record=(char*) table->record[1]+offset;

  file->rnd_init();
  error=file->rnd_next(record);
  for (;;)
  {
    if (thd->killed)
    {
      thd->send_kill_message();
      error=0;
      goto err;
    }
    if (error)
    {
      if (error == HA_ERR_RECORD_DELETED)
	continue;
      if (error == HA_ERR_END_OF_FILE)
	break;
      goto err;
    }
    if (having && !having->val_int())
    {
      if ((error=file->delete_row(record)))
	goto err;
      error=file->rnd_next(record);
      continue;
    }
    if (copy_blobs(first_field))
    {
      my_error(ER_OUTOFMEMORY,MYF(0));
      error=0;
      goto err;
    }
    memcpy(new_record,org_record,reclength);

    /* Read through rest of file and mark duplicated rows deleted */
    bool found=0;
    for (;;)
    {
      if ((error=file->rnd_next(record)))
      {
	if (error == HA_ERR_RECORD_DELETED)
	  continue;
	if (error == HA_ERR_END_OF_FILE)
	  break;
	goto err;
      }
      if (compare_record(table, first_field) == 0)
      {
	if ((error=file->delete_row(record)))
	  goto err;
      }
      else if (!found)
      {
	found=1;
	file->position(record);	// Remember position
      }
    }
    if (!found)
      break;					// End of file
    /* Restart search on next row */
    error=file->restart_rnd_next(record,file->ref);
  }

  file->extra(HA_EXTRA_NO_CACHE);
  DBUG_RETURN(0);
err:
  file->extra(HA_EXTRA_NO_CACHE);
  if (error)
    file->print_error(error,MYF(0));
  DBUG_RETURN(1);
}


/*
  Generate a hash index for each row to quickly find duplicate rows
  Note that this will not work on tables with blobs!
*/

static int remove_dup_with_hash_index(THD *thd, TABLE *table,
				      uint field_count,
				      Field **first_field,
				      ulong key_length,
				      Item *having)
{
  byte *key_buffer, *key_pos, *record=table->record[0];
  int error;
  handler *file=table->file;
  ulong extra_length=ALIGN_SIZE(key_length)-key_length;
  uint *field_lengths,*field_length;
  HASH hash;
  DBUG_ENTER("remove_dup_with_hash_index");

  if (!my_multi_malloc(MYF(MY_WME),
		       &key_buffer,
		       (uint) ((key_length + extra_length) *
			       (long) file->records),
		       &field_lengths,
		       (uint) (field_count*sizeof(*field_lengths)),
		       NullS))
    DBUG_RETURN(1);

  if (hash_init(&hash, &my_charset_bin, (uint) file->records, 0, 
		key_length,(hash_get_key) 0, 0, 0))
  {
    my_free((char*) key_buffer,MYF(0));
    DBUG_RETURN(1);
  }
  {
    Field **ptr;
    for (ptr= first_field, field_length=field_lengths ; *ptr ; ptr++)
      (*field_length++)= (*ptr)->pack_length();
  }

  file->rnd_init();
  key_pos=key_buffer;
  for (;;)
  {
    if (thd->killed)
    {
      thd->send_kill_message();
      error=0;
      goto err;
    }
    if ((error=file->rnd_next(record)))
    {
      if (error == HA_ERR_RECORD_DELETED)
	continue;
      if (error == HA_ERR_END_OF_FILE)
	break;
      goto err;
    }
    if (having && !having->val_int())
    {
      if ((error=file->delete_row(record)))
	goto err;
      continue;
    }

    /* copy fields to key buffer */
    field_length=field_lengths;
    for (Field **ptr= first_field ; *ptr ; ptr++)
    {
      (*ptr)->sort_string((char*) key_pos,*field_length);
      key_pos+= *field_length++;
    }
    /* Check if it exists before */
    if (hash_search(&hash,key_pos-key_length,key_length))
    {
      /* Duplicated found ; Remove the row */
      if ((error=file->delete_row(record)))
	goto err;
    }
    else
      (void) my_hash_insert(&hash, key_pos-key_length);
    key_pos+=extra_length;
  }
  my_free((char*) key_buffer,MYF(0));
  hash_free(&hash);
  file->extra(HA_EXTRA_NO_CACHE);
  (void) file->rnd_end();
  DBUG_RETURN(0);

err:
  my_free((char*) key_buffer,MYF(0));
  hash_free(&hash);
  file->extra(HA_EXTRA_NO_CACHE);
  (void) file->rnd_end();
  if (error)
    file->print_error(error,MYF(0));
  DBUG_RETURN(1);
}


SORT_FIELD *make_unireg_sortorder(ORDER *order, uint *length)
{
  uint count;
  SORT_FIELD *sort,*pos;
  DBUG_ENTER("make_unireg_sortorder");

  count=0;
  for (ORDER *tmp = order; tmp; tmp=tmp->next)
    count++;
  pos=sort=(SORT_FIELD*) sql_alloc(sizeof(SORT_FIELD)*(count+1));
  if (!pos)
    return 0;

  for (;order;order=order->next,pos++)
  {
    pos->field=0; pos->item=0;
    if (order->item[0]->type() == Item::FIELD_ITEM)
      pos->field= ((Item_field*) (*order->item))->field;
    else if (order->item[0]->type() == Item::SUM_FUNC_ITEM &&
	     !order->item[0]->const_item())
      pos->field= ((Item_sum*) order->item[0])->get_tmp_table_field();
    else if (order->item[0]->type() == Item::COPY_STR_ITEM)
    {						// Blob patch
      pos->item= ((Item_copy_string*) (*order->item))->item;
    }
    else
      pos->item= *order->item;
    pos->reverse=! order->asc;
  }
  *length=count;
  DBUG_RETURN(sort);
}


/*****************************************************************************
  Fill join cache with packed records
  Records are stored in tab->cache.buffer and last record in
  last record is stored with pointers to blobs to support very big
  records
******************************************************************************/

static int
join_init_cache(THD *thd,JOIN_TAB *tables,uint table_count)
{
  reg1 uint i;
  uint length,blobs,size;
  CACHE_FIELD *copy,**blob_ptr;
  JOIN_CACHE  *cache;
  JOIN_TAB *join_tab;
  DBUG_ENTER("join_init_cache");

  cache= &tables[table_count].cache;
  cache->fields=blobs=0;

  join_tab=tables;
  for (i=0 ; i < table_count ; i++,join_tab++)
  {
    if (!join_tab->used_fieldlength)		/* Not calced yet */
      calc_used_field_length(thd, join_tab);
    cache->fields+=join_tab->used_fields;
    blobs+=join_tab->used_blobs;
  }
  if (!(cache->field=(CACHE_FIELD*)
	sql_alloc(sizeof(CACHE_FIELD)*(cache->fields+table_count*2)+(blobs+1)*
		  sizeof(CACHE_FIELD*))))
  {
    my_free((gptr) cache->buff,MYF(0));		/* purecov: inspected */
    cache->buff=0;				/* purecov: inspected */
    DBUG_RETURN(1);				/* purecov: inspected */
  }
  copy=cache->field;
  blob_ptr=cache->blob_ptr=(CACHE_FIELD**)
    (cache->field+cache->fields+table_count*2);

  length=0;
  for (i=0 ; i < table_count ; i++)
  {
    uint null_fields=0,used_fields;

    Field **f_ptr,*field;
    for (f_ptr=tables[i].table->field,used_fields=tables[i].used_fields ;
	 used_fields ;
	 f_ptr++)
    {
      field= *f_ptr;
      if (field->query_id == thd->query_id)
      {
	used_fields--;
	length+=field->fill_cache_field(copy);
	if (copy->blob_field)
	  (*blob_ptr++)=copy;
	if (field->maybe_null())
	  null_fields++;
	copy++;
      }
    }
    /* Copy null bits from table */
    if (null_fields && tables[i].table->null_fields)
    {						/* must copy null bits */
      copy->str=(char*) tables[i].table->null_flags;
      copy->length=tables[i].table->null_bytes;
      copy->strip=0;
      copy->blob_field=0;
      length+=copy->length;
      copy++;
      cache->fields++;
    }
    /* If outer join table, copy null_row flag */
    if (tables[i].table->maybe_null)
    {
      copy->str= (char*) &tables[i].table->null_row;
      copy->length=sizeof(tables[i].table->null_row);
      copy->strip=0;
      copy->blob_field=0;
      length+=copy->length;
      copy++;
      cache->fields++;
    }
  }

  cache->records=0; cache->ptr_record= (uint) ~0;
  cache->length=length+blobs*sizeof(char*);
  cache->blobs=blobs;
  *blob_ptr=0;					/* End sequentel */
  size=max(thd->variables.join_buff_size, cache->length);
  if (!(cache->buff=(uchar*) my_malloc(size,MYF(0))))
    DBUG_RETURN(1);				/* Don't use cache */ /* purecov: inspected */
  cache->end=cache->buff+size;
  reset_cache(cache);
  DBUG_RETURN(0);
}


static ulong
used_blob_length(CACHE_FIELD **ptr)
{
  uint length,blob_length;
  for (length=0 ; *ptr ; ptr++)
  {
    (*ptr)->blob_length=blob_length=(*ptr)->blob_field->get_length();
    length+=blob_length;
    (*ptr)->blob_field->get_ptr(&(*ptr)->str);
  }
  return length;
}


static bool
store_record_in_cache(JOIN_CACHE *cache)
{
  ulong length;
  uchar *pos;
  CACHE_FIELD *copy,*end_field;
  bool last_record;

  pos=cache->pos;
  end_field=cache->field+cache->fields;

  length=cache->length;
  if (cache->blobs)
    length+=used_blob_length(cache->blob_ptr);
  if ((last_record=(length+cache->length > (uint) (cache->end - pos))))
    cache->ptr_record=cache->records;

  /*
    There is room in cache. Put record there
  */
  cache->records++;
  for (copy=cache->field ; copy < end_field; copy++)
  {
    if (copy->blob_field)
    {
      if (last_record)
      {
	copy->blob_field->get_image((char*) pos,copy->length+sizeof(char*), 
				    copy->blob_field->charset());
	pos+=copy->length+sizeof(char*);
      }
      else
      {
	copy->blob_field->get_image((char*) pos,copy->length, // blob length
				    copy->blob_field->charset());
	memcpy(pos+copy->length,copy->str,copy->blob_length);  // Blob data
	pos+=copy->length+copy->blob_length;
      }
    }
    else
    {
      if (copy->strip)
      {
	char *str,*end;
	for (str=copy->str,end= str+copy->length;
	     end > str && end[-1] == ' ' ;
	     end--) ;
	length=(uint) (end-str);
	memcpy(pos+1,str,length);
	*pos=(uchar) length;
	pos+=length+1;
      }
      else
      {
	memcpy(pos,copy->str,copy->length);
	pos+=copy->length;
      }
    }
  }
  cache->pos=pos;
  return last_record || (uint) (cache->end -pos) < cache->length;
}


static void
reset_cache(JOIN_CACHE *cache)
{
  cache->record_nr=0;
  cache->pos=cache->buff;
}


static void
read_cached_record(JOIN_TAB *tab)
{
  uchar *pos;
  uint length;
  bool last_record;
  CACHE_FIELD *copy,*end_field;

  last_record=tab->cache.record_nr++ == tab->cache.ptr_record;
  pos=tab->cache.pos;

  for (copy=tab->cache.field,end_field=copy+tab->cache.fields ;
       copy < end_field;
       copy++)
  {
    if (copy->blob_field)
    {
      if (last_record)
      {
	copy->blob_field->set_image((char*) pos,copy->length+sizeof(char*),
				    copy->blob_field->charset());
	pos+=copy->length+sizeof(char*);
      }
      else
      {
	copy->blob_field->set_ptr((char*) pos,(char*) pos+copy->length);
	pos+=copy->length+copy->blob_field->get_length();
      }
    }
    else
    {
      if (copy->strip)
      {
	memcpy(copy->str,pos+1,length=(uint) *pos);
	memset(copy->str+length,' ',copy->length-length);
	pos+=1+length;
      }
      else
      {
	memcpy(copy->str,pos,copy->length);
	pos+=copy->length;
      }
    }
  }
  tab->cache.pos=pos;
  return;
}


static bool
cmp_buffer_with_ref(JOIN_TAB *tab)
{
  bool diff;
  if (!(diff=tab->ref.key_err))
  {
    memcpy(tab->ref.key_buff2, tab->ref.key_buff, tab->ref.key_length);
  }
  if ((tab->ref.key_err=cp_buffer_from_ref(&tab->ref)) || diff)
    return 1;
  return memcmp(tab->ref.key_buff2, tab->ref.key_buff, tab->ref.key_length)
    != 0;
}


bool
cp_buffer_from_ref(TABLE_REF *ref)
{
  for (store_key **copy=ref->key_copy ; *copy ; copy++)
    if ((*copy)->copy())
      return 1;					// Something went wrong
  return 0;
}


/*****************************************************************************
  Group and order functions
*****************************************************************************/

/*
  Find order/group item in requested columns and change the item to point at
  it. If item doesn't exists, add it first in the field list
  Return 0 if ok.
*/

static int
find_order_in_list(THD *thd, Item **ref_pointer_array,
		   TABLE_LIST *tables,ORDER *order, List<Item> &fields,
		   List<Item> &all_fields)
{
  Item *itemptr=*order->item;
  if (itemptr->type() == Item::INT_ITEM)
  {						/* Order by position */
    Item *item=0;

    uint count= (uint) ((Item_int*)itemptr)->value;
    if (!count || count > fields.elements)
    {
      my_printf_error(ER_BAD_FIELD_ERROR,ER(ER_BAD_FIELD_ERROR),
		      MYF(0),itemptr->full_name(),
	       thd->where);
      return 1;
    }
    order->item= ref_pointer_array + count-1;
    order->in_field_list= 1;
    return 0;
  }
  uint counter;
  Item **item= find_item_in_list(itemptr, fields, &counter, IGNORE_ERRORS);
  if (item)
  {
    order->item= ref_pointer_array + counter;
    order->in_field_list=1;
    return 0;
  }
  order->in_field_list=0;
  Item *it= *order->item;
  if (it->fix_fields(thd, tables, order->item) ||
      //'it' ressigned because fix_field can change it
      (it= *order->item)->check_cols(1) ||
      thd->is_fatal_error)
    return 1;					// Wrong field 
  uint el= all_fields.elements;
  all_fields.push_front(it);		        // Add new field to field list
  ref_pointer_array[el]= it;
  order->item= ref_pointer_array + el;
  return 0;
}

/*
  Change order to point at item in select list. If item isn't a number
  and doesn't exits in the select list, add it the the field list.
*/

int setup_order(THD *thd, Item **ref_pointer_array, TABLE_LIST *tables,
		List<Item> &fields, List<Item> &all_fields, ORDER *order)
{
  thd->where="order clause";
  for (; order; order=order->next)
  {
    if (find_order_in_list(thd, ref_pointer_array, tables, order, fields,
			   all_fields))
      return 1;
  }
  return 0;
}


int
setup_group(THD *thd, Item **ref_pointer_array, TABLE_LIST *tables,
	    List<Item> &fields, List<Item> &all_fields, ORDER *order,
	    bool *hidden_group_fields)
{
  *hidden_group_fields=0;
  if (!order)
    return 0;				/* Everything is ok */

  if (thd->variables.sql_mode & MODE_ONLY_FULL_GROUP_BY)
  {
    Item *item;
    List_iterator<Item> li(fields);
    while ((item=li++))
      item->marker=0;			/* Marker that field is not used */
  }
  uint org_fields=all_fields.elements;

  thd->where="group statement";
  for (; order; order=order->next)
  {
    if (find_order_in_list(thd, ref_pointer_array, tables, order, fields,
			   all_fields))
      return 1;
    (*order->item)->marker=1;		/* Mark found */
    if ((*order->item)->with_sum_func)
    {
      my_printf_error(ER_WRONG_GROUP_FIELD, ER(ER_WRONG_GROUP_FIELD),MYF(0),
		      (*order->item)->full_name());
      return 1;
    }
  }
  if (thd->variables.sql_mode & MODE_ONLY_FULL_GROUP_BY)
  {
    /* Don't allow one to use fields that is not used in GROUP BY */
    Item *item;
    List_iterator<Item> li(fields);

    while ((item=li++))
    {
      if (item->type() != Item::SUM_FUNC_ITEM && !item->marker &&
	  !item->const_item())
      {
	my_printf_error(ER_WRONG_FIELD_WITH_GROUP,
			ER(ER_WRONG_FIELD_WITH_GROUP),
			MYF(0),item->full_name());
	return 1;
      }
    }
  }
  if (org_fields != all_fields.elements)
    *hidden_group_fields=1;			// group fields is not used
  return 0;
}

/*
  Add fields with aren't used at start of field list. Return FALSE if ok
*/

static bool
setup_new_fields(THD *thd,TABLE_LIST *tables,List<Item> &fields,
		 List<Item> &all_fields, ORDER *new_field)
{
  Item	  **item;
  DBUG_ENTER("setup_new_fields");

  thd->set_query_id=1;				// Not really needed, but...
  uint counter;
  for (; new_field ; new_field= new_field->next)
  {
    if ((item= find_item_in_list(*new_field->item, fields, &counter,
				 IGNORE_ERRORS)))
      new_field->item=item;			/* Change to shared Item */
    else
    {
      thd->where="procedure list";
      if ((*new_field->item)->fix_fields(thd, tables, new_field->item))
	DBUG_RETURN(1); /* purecov: inspected */
      all_fields.push_front(*new_field->item);
      new_field->item=all_fields.head_ref();
    }
  }
  DBUG_RETURN(0);
}

/*
  Create a group by that consist of all non const fields. Try to use
  the fields in the order given by 'order' to allow one to optimize
  away 'order by'.
*/

static ORDER *
create_distinct_group(THD *thd, ORDER *order_list, List<Item> &fields, 
		      bool *all_order_by_fields_used)
{
  List_iterator<Item> li(fields);
  Item *item;
  ORDER *order,*group,**prev;

  *all_order_by_fields_used= 1;
  while ((item=li++))
    item->marker=0;			/* Marker that field is not used */

  prev= &group;  group=0;
  for (order=order_list ; order; order=order->next)
  {
    if (order->in_field_list)
    {
      ORDER *ord=(ORDER*) thd->memdup((char*) order,sizeof(ORDER));
      if (!ord)
	return 0;
      *prev=ord;
      prev= &ord->next;
      (*ord->item)->marker=1;
    }
    else
      *all_order_by_fields_used= 0;
  }

  li.rewind();
  while ((item=li++))
  {
    if (item->const_item() || item->with_sum_func)
      continue;
    if (!item->marker)
    {
      ORDER *ord=(ORDER*) thd->calloc(sizeof(ORDER));
      if (!ord)
	return 0;
      ord->item=li.ref();
      ord->asc=1;
      *prev=ord;
      prev= &ord->next;
    }
  }
  *prev=0;
  return group;
}


/*****************************************************************************
  Update join with count of the different type of fields
*****************************************************************************/

void
count_field_types(TMP_TABLE_PARAM *param, List<Item> &fields,
		  bool reset_with_sum_func)
{
  List_iterator<Item> li(fields);
  Item *field;

  param->field_count=param->sum_func_count=param->func_count=
    param->hidden_field_count=0;
  param->quick_group=1;
  while ((field=li++))
  {
    Item::Type type=field->type();
    if (type == Item::FIELD_ITEM)
      param->field_count++;
    else if (type == Item::SUM_FUNC_ITEM)
    {
      if (! field->const_item())
      {
	Item_sum *sum_item=(Item_sum*) field;
	if (!sum_item->quick_group)
	  param->quick_group=0;			// UDF SUM function
	param->sum_func_count++;

	for (uint i=0 ; i < sum_item->arg_count ; i++)
	{
	  if (sum_item->args[0]->type() == Item::FIELD_ITEM)
	    param->field_count++;
	  else
	    param->func_count++;
	}
      }
    }
    else
    {
      param->func_count++;
      if (reset_with_sum_func)
	field->with_sum_func=0;
    }
  }
}


/*
  Return 1 if second is a subpart of first argument
  If first parts has different direction, change it to second part
  (group is sorted like order)
*/

static bool
test_if_subpart(ORDER *a,ORDER *b)
{
  for (; a && b; a=a->next,b=b->next)
  {
    if ((*a->item)->eq(*b->item,1))
      a->asc=b->asc;
    else
      return 0;
  }
  return test(!b);
}

/*
  Return table number if there is only one table in sort order
  and group and order is compatible
  else return 0;
*/

static TABLE *
get_sort_by_table(ORDER *a,ORDER *b,TABLE_LIST *tables)
{
  table_map map= (table_map) 0;
  DBUG_ENTER("get_sort_by_table");

  if (!a)
    a=b;					// Only one need to be given
  else if (!b)
    b=a;

  for (; a && b; a=a->next,b=b->next)
  {
    if (!(*a->item)->eq(*b->item,1))
      DBUG_RETURN(0);
    map|=a->item[0]->used_tables();
  }
  if (!map || (map & (RAND_TABLE_BIT | OUTER_REF_TABLE_BIT)))
    DBUG_RETURN(0);

  for (; !(map & tables->table->map) ; tables=tables->next) ;
  if (map != tables->table->map)
    DBUG_RETURN(0);				// More than one table
  DBUG_PRINT("exit",("sort by table: %d",tables->table->tablenr));
  DBUG_RETURN(tables->table);
}


	/* calc how big buffer we need for comparing group entries */

static void
calc_group_buffer(JOIN *join,ORDER *group)
{
  uint key_length=0, parts=0, null_parts=0;

  if (group)
    join->group= 1;
  for (; group ; group=group->next)
  {
    Field *field=(*group->item)->get_tmp_table_field();
    if (field)
    {
      if (field->type() == FIELD_TYPE_BLOB)
	key_length+=MAX_BLOB_WIDTH;		// Can't be used as a key
      else
	key_length+=field->pack_length();
    }
    else if ((*group->item)->result_type() == REAL_RESULT)
      key_length+=sizeof(double);
    else if ((*group->item)->result_type() == INT_RESULT)
      key_length+=sizeof(longlong);
    else
      key_length+=(*group->item)->max_length;
    parts++;
    if ((*group->item)->maybe_null)
      null_parts++;
  }
  join->tmp_table_param.group_length=key_length+null_parts;
  join->tmp_table_param.group_parts=parts;
  join->tmp_table_param.group_null_parts=null_parts;
}

/*
  alloc group fields or take prepared (chached)

  SYNOPSYS
    make_group_fields()
    main_join - join of current select
    curr_join - current join (join of current select or temporary copy of it)

  RETURN
    0 - ok
    1 - failed
*/

static bool
make_group_fields(JOIN *main_join, JOIN *curr_join)
{
    if (main_join->group_fields_cache.elements)
    {
      curr_join->group_fields= main_join->group_fields_cache;
      curr_join->sort_and_group= 1;
    }
    else
    {
      if (alloc_group_fields(curr_join, curr_join->group_list))
      {
	return (1);
      }
      main_join->group_fields_cache= curr_join->group_fields;
    }
    return (0);
}

/*
  Get a list of buffers for saveing last group
  Groups are saved in reverse order for easyer check loop
*/

static bool
alloc_group_fields(JOIN *join,ORDER *group)
{
  if (group)
  {
    for (; group ; group=group->next)
    {
      Item_buff *tmp=new_Item_buff(*group->item);
      if (!tmp || join->group_fields.push_front(tmp))
	return TRUE;
    }
  }
  join->sort_and_group=1;			/* Mark for do_select */
  return FALSE;
}


static int
test_if_group_changed(List<Item_buff> &list)
{
  DBUG_ENTER("test_if_group_changed");
  List_iterator<Item_buff> li(list);
  int idx= -1,i;
  Item_buff *buff;

  for (i=(int) list.elements-1 ; (buff=li++) ; i--)
  {
    if (buff->cmp())
      idx=i;
  }
  DBUG_PRINT("info", ("idx: %d", idx));
  DBUG_RETURN(idx);
}



/*
  Setup copy_fields to save fields at start of new group

  setup_copy_fields()
    thd - THD pointer
    param - temporary table parameters
    ref_pointer_array - array of pointers to top elements of filed list
    res_selected_fields - new list of items of select item list
    res_all_fields - new list of all items
    elements - number of elements in select item list
    all_fields - all fields list

  DESCRIPTION
    Setup copy_fields to save fields at start of new group
    Only FIELD_ITEM:s and FUNC_ITEM:s needs to be saved between groups.
    Change old item_field to use a new field with points at saved fieldvalue
    This function is only called before use of send_fields
  
  RETURN
    0 - ok
    !=0 - error
*/

bool
setup_copy_fields(THD *thd, TMP_TABLE_PARAM *param,
		  Item **ref_pointer_array,
		  List<Item> &res_selected_fields, List<Item> &res_all_fields,
		  uint elements, List<Item> &all_fields)
{
  Item *pos;
  List_iterator_fast<Item> li(all_fields);
  Copy_field *copy;
  DBUG_ENTER("setup_copy_fields");
  res_selected_fields.empty();
  res_all_fields.empty();
  List_iterator_fast<Item> itr(res_all_fields);

  uint i, border= all_fields.elements - elements;

  if (!(copy=param->copy_field= new Copy_field[param->field_count]))
    goto err2;

  param->copy_funcs.empty();
  for (i= 0; (pos= li++); i++)
  {
    if (pos->type() == Item::FIELD_ITEM)
    {
      Item_field *item;
      if (!(item= new Item_field(thd, *((Item_field*) pos))))
	goto err;
      pos= item;
      if (item->field->flags & BLOB_FLAG)
      {
	if (!(pos= new Item_copy_string(pos)))
	  goto err;
	if (param->copy_funcs.push_back(pos))
	  goto err;
      }
      else
      {
	/* 
	   set up save buffer and change result_field to point at 
	   saved value
	*/
	Field *field= item->field;
	item->result_field=field->new_field(&thd->mem_root,field->table);
	char *tmp=(char*) sql_alloc(field->pack_length()+1);
	if (!tmp)
	  goto err;
	copy->set(tmp, item->result_field);
	item->result_field->move_field(copy->to_ptr,copy->to_null_ptr,1);
	copy++;
      }
    }
    else if ((pos->type() == Item::FUNC_ITEM ||
	      pos->type() == Item::COND_ITEM) &&
	     !pos->with_sum_func)
    {						// Save for send fields
      /* TODO:
	 In most cases this result will be sent to the user.
	 This should be changed to use copy_int or copy_real depending
	 on how the value is to be used: In some cases this may be an
	 argument in a group function, like: IF(ISNULL(col),0,COUNT(*))
      */
      if (!(pos=new Item_copy_string(pos)))
	goto err;
      if (param->copy_funcs.push_back(pos))
	goto err;
    }
    res_all_fields.push_back(pos);
    ref_pointer_array[((i < border)? all_fields.elements-i-1 : i-border)]=
      pos;
  }
  param->copy_field_end= copy;

  for (i= 0; i < border; i++)
    itr++;
  itr.sublist(res_selected_fields, elements);
  DBUG_RETURN(0);

 err:
  delete [] param->copy_field;			// This is never 0
  param->copy_field=0;
err2:
  DBUG_RETURN(TRUE);
}


/*
  Make a copy of all simple SELECT'ed items

  This is done at the start of a new group so that we can retrieve
  these later when the group changes.
*/

void
copy_fields(TMP_TABLE_PARAM *param)
{
  Copy_field *ptr=param->copy_field;
  Copy_field *end=param->copy_field_end;

  for (; ptr != end; ptr++)
    (*ptr->do_copy)(ptr);

  List_iterator_fast<Item> &it=param->copy_funcs_it;
  it.rewind();
  Item_copy_string *item;
  while ((item = (Item_copy_string*) it++))
    item->copy();
}


/*
  Make an array of pointers to sum_functions to speed up sum_func calculation

  SYNOPSIS
    alloc_func_list()

  RETURN
    0	ok
    1	Error
*/

bool JOIN::alloc_func_list()
{
  uint func_count, group_parts;
  DBUG_ENTER("alloc_func_list");

  func_count= tmp_table_param.sum_func_count;
  /*
    If we are using rollup, we need a copy of the summary functions for
    each level
  */
  if (rollup.state != ROLLUP::STATE_NONE)
    func_count*= (send_group_parts+1);

  group_parts= send_group_parts;
  /*
    If distinct, reserve memory for possible
    disctinct->group_by optimization
  */
  if (select_distinct)
    group_parts+= fields_list.elements;

  /* This must use calloc() as rollup_make_fields depends on this */
  sum_funcs= (Item_sum**) thd->calloc(sizeof(Item_sum**) * (func_count+1) +
				      sizeof(Item_sum***) * (group_parts+1));
  sum_funcs_end= (Item_sum***) (sum_funcs+func_count+1);
  DBUG_RETURN(sum_funcs == 0);
}


bool JOIN::make_sum_func_list(List<Item> &all_fields, List<Item> &send_fields,
			      bool before_group_by)
{
  List_iterator_fast<Item> it(all_fields);
  Item_sum **func;
  Item *item;
  DBUG_ENTER("make_sum_func_list");

  func= sum_funcs;
  while ((item=it++))
  {
    if (item->type() == Item::SUM_FUNC_ITEM && !item->const_item())
    {
      *func++= (Item_sum*) item;
      /* let COUNT(DISTINCT) create the temporary table */
      if (((Item_sum*) item)->setup(thd))
	DBUG_RETURN(TRUE);
    }
  }
  if (before_group_by && rollup.state == ROLLUP::STATE_INITED)
  {
    rollup.state= ROLLUP::STATE_READY;
    if (rollup_make_fields(all_fields, send_fields, &func))
      DBUG_RETURN(TRUE);			// Should never happen
  }
  else if (rollup.state == ROLLUP::STATE_NONE)
  {
    for (uint i=0 ; i <= send_group_parts ;i++)
      sum_funcs_end[i]= func;
  }
  *func=0;					// End marker
  DBUG_RETURN(FALSE);
}


/*
  Change all funcs and sum_funcs to fields in tmp table,  and create
  new list of all items.

  change_to_use_tmp_fields()
    thd - THD pointer
    ref_pointer_array - array of pointers to top elements of filed list
    res_selected_fields - new list of items of select item list
    res_all_fields - new list of all items
    elements - number of elements in select item list
    all_fields - all fields list

   RETURN
    0 - ok
    !=0 - error
*/

static bool
change_to_use_tmp_fields(THD *thd, Item **ref_pointer_array,
			 List<Item> &res_selected_fields,
			 List<Item> &res_all_fields,
			 uint elements, List<Item> &all_fields)
{
  List_iterator_fast<Item> it(all_fields);
  Item *item_field,*item;
  res_selected_fields.empty();
  res_all_fields.empty();

  uint i, border= all_fields.elements - elements;
  for (i= 0; (item= it++); i++)
  {
    Field *field;
    
    if (item->with_sum_func && item->type() != Item::SUM_FUNC_ITEM)
      item_field= item;
    else
    {
      if (item->type() == Item::FIELD_ITEM)
      {
	item_field= item->get_tmp_table_item(thd);
      }
      else if ((field= item->get_tmp_table_field()))
      {
	if (item->type() == Item::SUM_FUNC_ITEM && field->table->group)
	  item_field= ((Item_sum*) item)->result_item(field);
	else
	  item_field= (Item*) new Item_field(field);
	if (!item_field)
	  return TRUE;				// Fatal error
	item_field->name= item->name;		/*lint -e613 */
#ifndef DBUG_OFF
	if (_db_on_ && !item_field->name)
	{
	  char buff[256];
	  String str(buff,sizeof(buff),&my_charset_bin);
	  str.length(0);
	  item->print(&str);
	  item_field->name= sql_strmake(str.ptr(),str.length());
	}
#endif
      }
      else
	item_field= item;
    }
    res_all_fields.push_back(item_field);
    ref_pointer_array[((i < border)? all_fields.elements-i-1 : i-border)]=
      item_field;
  }

  List_iterator_fast<Item> itr(res_all_fields);
  for (i= 0; i < border; i++)
    itr++;
  itr.sublist(res_selected_fields, elements);
  return FALSE;
}


/*
  Change all sum_func refs to fields to point at fields in tmp table
  Change all funcs to be fields in tmp table

  change_refs_to_tmp_fields()
    thd - THD pointer
    ref_pointer_array - array of pointers to top elements of filed list
    res_selected_fields - new list of items of select item list
    res_all_fields - new list of all items
    elements - number of elements in select item list
    all_fields - all fields list

   RETURN
    0	ok
    1	error
*/

static bool
change_refs_to_tmp_fields(THD *thd, Item **ref_pointer_array,
			  List<Item> &res_selected_fields,
			  List<Item> &res_all_fields, uint elements,
			  List<Item> &all_fields)
{
  List_iterator_fast<Item> it(all_fields);
  Item *item, *new_item;
  res_selected_fields.empty();
  res_all_fields.empty();

  uint i, border= all_fields.elements - elements;
  for (i= 0; (item= it++); i++)
  {
    res_all_fields.push_back(new_item= item->get_tmp_table_item(thd));
    ref_pointer_array[((i < border)? all_fields.elements-i-1 : i-border)]=
      new_item;
  }

  List_iterator_fast<Item> itr(res_all_fields);
  for (i= 0; i < border; i++)
    itr++;
  itr.sublist(res_selected_fields, elements);

  return thd->is_fatal_error;
}



/******************************************************************************
  Code for calculating functions
******************************************************************************/

static void
init_tmptable_sum_functions(Item_sum **func_ptr)
{
  Item_sum *func;
  while ((func= *(func_ptr++)))
    func->reset_field();
}


	/* Update record 0 in tmp_table from record 1 */

static void
update_tmptable_sum_func(Item_sum **func_ptr,
			 TABLE *tmp_table __attribute__((unused)))
{
  Item_sum *func;
  while ((func= *(func_ptr++)))
    func->update_field();
}


	/* Copy result of sum functions to record in tmp_table */

static void
copy_sum_funcs(Item_sum **func_ptr)
{
  Item_sum *func;
  for (; (func = *func_ptr) ; func_ptr++)
    (void) func->save_in_result_field(1);
  return;
}


static bool
init_sum_functions(Item_sum **func_ptr, Item_sum **end_ptr)
{
  for (; func_ptr != end_ptr ;func_ptr++)
  {
    if ((*func_ptr)->reset())
      return 1;
  }
  /* If rollup, calculate the upper sum levels */
  for ( ; *func_ptr ; func_ptr++)
  {
    if ((*func_ptr)->add())
      return 1;
  }
  return 0;
}


static bool
update_sum_func(Item_sum **func_ptr)
{
  Item_sum *func;
  for (; (func= (Item_sum*) *func_ptr) ; func_ptr++)
    if (func->add())
      return 1;
  return 0;
}

	/* Copy result of functions to record in tmp_table */

void
copy_funcs(Item **func_ptr)
{
  Item *func;
  for (; (func = *func_ptr) ; func_ptr++)
    func->save_in_result_field(1);
}


/*
  Create a condition for a const reference and add this to the
  currenct select for the table
*/

static bool add_ref_to_table_cond(THD *thd, JOIN_TAB *join_tab)
{
  DBUG_ENTER("add_ref_to_table_cond");
  if (!join_tab->ref.key_parts)
    DBUG_RETURN(FALSE);

  Item_cond_and *cond=new Item_cond_and();
  TABLE *table=join_tab->table;
  int error;
  if (!cond)
    DBUG_RETURN(TRUE);

  for (uint i=0 ; i < join_tab->ref.key_parts ; i++)
  {
    Field *field=table->field[table->key_info[join_tab->ref.key].key_part[i].
			      fieldnr-1];
    Item *value=join_tab->ref.items[i];
    cond->add(new Item_func_equal(new Item_field(field),value));
  }
  if (thd->is_fatal_error)
    DBUG_RETURN(TRUE);

  cond->fix_fields(thd,(TABLE_LIST *) 0, (Item**)&cond);
  if (join_tab->select)
  {
    error=(int) cond->add(join_tab->select->cond);
    join_tab->select_cond=join_tab->select->cond=cond;
  }
  else if ((join_tab->select=make_select(join_tab->table, 0, 0, cond,&error)))
    join_tab->select_cond=cond;

  DBUG_RETURN(error ? TRUE : FALSE);
}


/*
  Free joins of subselect of this select.

  free_underlaid_joins()
    thd - THD pointer
    select - pointer to st_select_lex which subselects joins we will free
*/

void free_underlaid_joins(THD *thd, SELECT_LEX *select)
{
  for (SELECT_LEX_UNIT *unit= select->first_inner_unit();
       unit;
       unit= unit->next_unit())
    unit->cleanup();
}

/****************************************************************************
  ROLLUP handling
****************************************************************************/

/* Allocate memory needed for other rollup functions */

bool JOIN::rollup_init()
{
  uint i,j;
  Item **ref_array;

  tmp_table_param.quick_group= 0;	// Can't create groups in tmp table
  rollup.state= ROLLUP::STATE_INITED;

  /*
    Create pointers to the different sum function groups
    These are updated by rollup_make_fields()
  */
  tmp_table_param.group_parts= send_group_parts;

  if (!(rollup.fields= (List<Item>*) thd->alloc((sizeof(Item*) +
						 sizeof(List<Item>) +
						 ref_pointer_array_size)
						* send_group_parts)))
    return 1;
  rollup.ref_pointer_arrays= (Item***) (rollup.fields + send_group_parts);
  ref_array= (Item**) (rollup.ref_pointer_arrays+send_group_parts);
  rollup.item_null= new (&thd->mem_root) Item_null();

  /*
    Prepare space for field list for the different levels
    These will be filled up in rollup_make_fields()
  */
  for (i= 0 ; i < send_group_parts ; i++)
  {
    List<Item> *fields= &rollup.fields[i];
    fields->empty();
    rollup.ref_pointer_arrays[i]= ref_array;
    ref_array+= all_fields.elements;
    for (j=0 ; j < fields_list.elements ; j++)
      fields->push_back(rollup.item_null);
  }
  return 0;
}
  

/*
  Fill up rollup structures with pointers to fields to use

  SYNOPSIS
    rollup_make_fields()
    all_fields			List of all fields (hidden and real ones)
    fields			Pointer to selected fields
    func			Store here a pointer to all fields

  IMPLEMENTATION:
    Creates copies of item_sum items for each sum level

  RETURN
    0	if ok
	In this case func is pointing to next not used element.
    1   on error
*/

bool JOIN::rollup_make_fields(List<Item> &all_fields, List<Item> &fields,
			      Item_sum ***func)
{
  List_iterator_fast<Item> it(all_fields);
  Item *first_field= fields.head();
  uint level;

  /*
    Create field lists for the different levels

    The idea here is to have a separate field list for each rollup level to
    avoid all runtime checks of which columns should be NULL.

    The list is stored in reverse order to get sum function in such an order
    in func that it makes it easy to reset them with init_sum_functions()

    Assuming:  SELECT a, b, c SUM(b) FROM t1 GROUP BY a,b WITH ROLLUP

    rollup.fields[0] will contain list where a,b,c is NULL
    rollup.fields[1] will contain list where b,c is NULL
    ...
    rollup.ref_pointer_array[#] points to fields for rollup.fields[#]
    ...
    sum_funcs_end[0] points to all sum functions
    sum_funcs_end[1] points to all sum functions, except grand totals
    ...
  */

  for (level=0 ; level < send_group_parts ; level++)
  {
    uint i;
    uint pos= send_group_parts - level -1;
    bool real_fields= 0;
    Item *item;
    List_iterator<Item> new_it(rollup.fields[pos]);
    Item **ref_array_start= rollup.ref_pointer_arrays[pos];
    ORDER *start_group;

    /* Point to first hidden field */
    Item **ref_array= ref_array_start + all_fields.elements-1;

    /* Remember where the sum functions ends for the previous level */
    sum_funcs_end[pos+1]= *func;

    /* Find the start of the group for this level */
    for (i= 0, start_group= group_list ;
	 i++ < pos ;
	 start_group= start_group->next)
      ;

    it.rewind();
    while ((item= it++))
    {
      if (item == first_field)
      {
	real_fields= 1;				// End of hidden fields
	ref_array= ref_array_start;
      }

      if (item->type() == Item::SUM_FUNC_ITEM && !item->const_item())
      {
	/*
	  This is a top level summary function that must be replaced with
	  a sum function that is reset for this level.

	  NOTE: This code creates an object which is not that nice in a
	  sub select.  Fortunately it's not common to have rollup in
	  sub selects.
	*/
	item= item->copy_or_same(thd);
	((Item_sum*) item)->make_unique();
	if (((Item_sum*) item)->setup(thd))
	  return 1;
	*(*func)= (Item_sum*) item;
	(*func)++;
      }
      else if (real_fields)
      {
	/* Check if this is something that is part of this group by */
	ORDER *group;
	for (group= start_group ; group ; group= group->next)
	{
	  if (*group->item == item)
	  {
	    /*
	      This is an element that is used by the GROUP BY and should be
	      set to NULL in this level
	    */
	    item->maybe_null= 1;		// Value will be null sometimes
	    item= rollup.item_null;
	    break;
	  }
	}
      }
      *ref_array= item;
      if (real_fields)
      {
	(void) new_it++;			// Point to next item
	new_it.replace(item);			// Replace previous
	ref_array++;
      }
      else
	ref_array--;
    }
  }
  sum_funcs_end[0]= *func;			// Point to last function
  return 0;
}

/*
  Send all rollup levels higher than the current one to the client

  SYNOPSIS:
    rollup_send_data()
    idx			Level we are on:
			0 = Total sum level
			1 = First group changed  (a)
			2 = Second group changed (a,b)

  SAMPLE
    SELECT a, b, c SUM(b) FROM t1 GROUP BY a,b WITH ROLLUP

  RETURN
    0	ok
    1   If send_data_failed()
*/

int JOIN::rollup_send_data(uint idx)
{
  uint i;
  for (i= send_group_parts ; i-- > idx ; )
  {
    /* Get reference pointers to sum functions in place */
    memcpy((char*) ref_pointer_array,
	   (char*) rollup.ref_pointer_arrays[i],
	   ref_pointer_array_size);
    if ((!having || having->val_int()))
    {
      if (send_records < unit->select_limit_cnt &&
	  result->send_data(rollup.fields[i]))
	return 1;
      send_records++;
    }
  }
  /* Restore ref_pointer_array */
  set_items_ref_array(current_ref_pointer_array);
  return 0;
}

/*
  clear results if there are not rows found for group
  (end_send_group/end_write_group)

  SYNOPSYS
     JOIN::clear()
*/

void JOIN::clear()
{
  clear_tables(this);
  copy_fields(&tmp_table_param);

  if (sum_funcs)
  {
    Item_sum *func, **func_ptr= sum_funcs;
    while ((func= *(func_ptr++)))
      func->clear();
  }
}

/****************************************************************************
  EXPLAIN handling

  Send a description about what how the select will be done to stdout
****************************************************************************/

static void select_describe(JOIN *join, bool need_tmp_table, bool need_order,
			    bool distinct,const char *message)
{
  List<Item> field_list;
  List<Item> item_list;
  THD *thd=join->thd;
  SELECT_LEX *select_lex = &(join->thd->lex->select_lex);
  select_result *result=join->result;
  Item *item_null= new Item_null();
  CHARSET_INFO *cs= &my_charset_latin1;
  DBUG_ENTER("select_describe");
  DBUG_PRINT("info", ("Select 0x%lx, type %s, message %s",
		      (ulong)join->select_lex, join->select_lex->type,
		      message));
  /* Don't log this into the slow query log */
  select_lex->options&= ~(QUERY_NO_INDEX_USED | QUERY_NO_GOOD_INDEX_USED);
  join->unit->offset_limit_cnt= 0;

  if (message)
  {
    item_list.push_back(new Item_int((int32) join->select_lex->select_number));
    item_list.push_back(new Item_string(join->select_lex->type,
					strlen(join->select_lex->type), cs));
    for (uint i=0 ; i < 7; i++)
      item_list.push_back(item_null);
    item_list.push_back(new Item_string(message,strlen(message),cs));
    if (result->send_data(item_list))
      join->error= 1;
  }
  else
  {
    table_map used_tables=0;
    for (uint i=0 ; i < join->tables ; i++)
    {
      JOIN_TAB *tab=join->join_tab+i;
      TABLE *table=tab->table;
      char buff[512],*buff_ptr=buff;
      char buff1[512], buff2[512];
      char derived_name[64];
      String tmp1(buff1,sizeof(buff1),cs);
      String tmp2(buff2,sizeof(buff2),cs);
      tmp1.length(0);
      tmp2.length(0);

      item_list.empty();
      item_list.push_back(new Item_int((int32)
				       join->select_lex->select_number));
      item_list.push_back(new Item_string(join->select_lex->type,
					  strlen(join->select_lex->type),
					  cs));
      if (tab->type == JT_ALL && tab->select && tab->select->quick)
	tab->type= JT_RANGE;
      if (table->derived_select_number)
      {
	/* Derived table name generation */
	int len= my_snprintf(derived_name, sizeof(derived_name)-1,
			     "<derived%u>",
			     table->derived_select_number);
	item_list.push_back(new Item_string(derived_name, len, cs));
      }
      else
	item_list.push_back(new Item_string(table->table_name,
					    strlen(table->table_name),
					    cs));
      item_list.push_back(new Item_string(join_type_str[tab->type],
					  strlen(join_type_str[tab->type]),
					  cs));
      uint j;
      if (!tab->keys.is_clear_all())
      {
        for (j=0 ; j < table->keys ; j++)
        {
          if (tab->keys.is_set(j))
          {
            if (tmp1.length())
              tmp1.append(',');
            tmp1.append(table->key_info[j].name);
          }
        }
      }
      if (tmp1.length())
	item_list.push_back(new Item_string(tmp1.ptr(),tmp1.length(),cs));
      else
	item_list.push_back(item_null);
      if (tab->ref.key_parts)
      {
	KEY *key_info=table->key_info+ tab->ref.key;
	item_list.push_back(new Item_string(key_info->name,
					    strlen(key_info->name),
					    system_charset_info));
	item_list.push_back(new Item_int((int32) tab->ref.key_length));
	for (store_key **ref=tab->ref.key_copy ; *ref ; ref++)
	{
	  if (tmp2.length())
	    tmp2.append(',');
	  tmp2.append((*ref)->name());
	}
	item_list.push_back(new Item_string(tmp2.ptr(),tmp2.length(),cs));
      }
      else if (tab->type == JT_NEXT)
      {
	KEY *key_info=table->key_info+ tab->index;
	item_list.push_back(new Item_string(key_info->name,
					    strlen(key_info->name),cs));
	item_list.push_back(new Item_int((int32) key_info->key_length));
	item_list.push_back(item_null);
      }
      else if (tab->select && tab->select->quick)
      {
	KEY *key_info=table->key_info+ tab->select->quick->index;
	item_list.push_back(new Item_string(key_info->name,
					    strlen(key_info->name),cs));
	item_list.push_back(new Item_int((int32) tab->select->quick->
					 max_used_key_length));
	item_list.push_back(item_null);
      }
      else
      {
	item_list.push_back(item_null);
	item_list.push_back(item_null);
	item_list.push_back(item_null);
      }
      item_list.push_back(new Item_int((longlong) (ulonglong)
				       join->best_positions[i]. records_read,
				       21));
      my_bool key_read=table->key_read;
      if (tab->type == JT_NEXT && table->used_keys.is_set(tab->index))
	key_read=1;

      if (tab->info)
	item_list.push_back(new Item_string(tab->info,strlen(tab->info),cs));
      else
      {
	if (tab->select)
	{
	  if (tab->use_quick == 2)
	  {
            char buf[MAX_KEY/8+1];
	    sprintf(buff_ptr,"; Range checked for each record (index map: 0x%s)",
                tab->keys.print(buf));
	    buff_ptr=strend(buff_ptr);
	  }
	  else
	    buff_ptr=strmov(buff_ptr,"; Using where");
	}
	if (key_read)
	  buff_ptr= strmov(buff_ptr,"; Using index");
	if (table->reginfo.not_exists_optimize)
	  buff_ptr= strmov(buff_ptr,"; Not exists");
	if (need_tmp_table)
	{
	  need_tmp_table=0;
	  buff_ptr= strmov(buff_ptr,"; Using temporary");
	}
	if (need_order)
	{
	  need_order=0;
	  buff_ptr= strmov(buff_ptr,"; Using filesort");
	}
	if (distinct & test_all_bits(used_tables,thd->used_tables))
	  buff_ptr= strmov(buff_ptr,"; Distinct");
	if (buff_ptr == buff)
	  buff_ptr+= 2;				// Skip inital "; "
	item_list.push_back(new Item_string(buff+2,(uint) (buff_ptr - buff)-2,
					    cs));
      }
      // For next iteration
      used_tables|=table->map;
      if (result->send_data(item_list))
	join->error= 1;
    }
  }
  for (SELECT_LEX_UNIT *unit= join->select_lex->first_inner_unit();
       unit;
       unit= unit->next_unit())
  {
    if (mysql_explain_union(thd, unit, result))
      DBUG_VOID_RETURN;
  }
  DBUG_VOID_RETURN;
}


int mysql_explain_union(THD *thd, SELECT_LEX_UNIT *unit, select_result *result)
{
  DBUG_ENTER("mysql_explain_union");
  int res= 0;
  SELECT_LEX *first= unit->first_select();
  for (SELECT_LEX *sl= first;
       sl;
       sl= sl->next_select())
  {
    res= mysql_explain_select(thd, sl,
			      (((&thd->lex->select_lex)==sl)?
			       ((thd->lex->all_selects_list != sl)?"PRIMARY":
				"SIMPLE"):
			       ((sl == first)?
				((sl->linkage == DERIVED_TABLE_TYPE) ?
				 "DERIVED":
				((sl->uncacheable & UNCACHEABLE_DEPENDENT)?
				 "DEPENDENT SUBQUERY":
				 (sl->uncacheable?"UNCACHEABLE SUBQUERY":
				   "SUBQUERY"))):
				((sl->uncacheable & UNCACHEABLE_DEPENDENT)?
				 "DEPENDENT UNION":
				 sl->uncacheable?"UNCACHEABLE UNION":
				  "UNION"))),
			      result);
    if (res)
      break;

  }
  if (res > 0 || thd->net.report_error)
    res= -1; // mysql_explain_select do not report error
  DBUG_RETURN(res);
}


int mysql_explain_select(THD *thd, SELECT_LEX *select_lex, char const *type, 
			 select_result *result)
{
  DBUG_ENTER("mysql_explain_select");
  DBUG_PRINT("info", ("Select 0x%lx, type %s", (ulong)select_lex, type))
  select_lex->type= type;
  thd->lex->current_select= select_lex;
  SELECT_LEX_UNIT *unit=  select_lex->master_unit();
  int res= mysql_select(thd, &select_lex->ref_pointer_array,
			(TABLE_LIST*) select_lex->table_list.first,
			select_lex->with_wild, select_lex->item_list,
			select_lex->where,
			select_lex->order_list.elements +
			select_lex->group_list.elements,
			(ORDER*) select_lex->order_list.first,
			(ORDER*) select_lex->group_list.first,
			select_lex->having,
			(ORDER*) thd->lex->proc_list.first,
			select_lex->options | thd->options | SELECT_DESCRIBE,
			result, unit, select_lex, 0);
  DBUG_RETURN(res);
}


void st_select_lex::print(THD *thd, String *str)
{
  if (!thd)
    thd= current_thd;

  str->append("select ", 7);
  
  //options
  if (options & SELECT_STRAIGHT_JOIN)
    str->append("straight_join ", 14);
  if ((thd->lex.lock_option & TL_READ_HIGH_PRIORITY) &&
      (this == &thd->lex.select_lex))
    str->append("high_priority ", 14);
  if (options & SELECT_DISTINCT)
    str->append("distinct ", 9);
  if (options & SELECT_SMALL_RESULT)
    str->append("small_result ", 13);
  if (options & SELECT_BIG_RESULT)
    str->append("big_result ", 11);
  if (options & OPTION_BUFFER_RESULT)
    str->append("buffer_result ", 14);
  if (options & OPTION_FOUND_ROWS)
    str->append("calc_found_rows ", 16);
  if (!thd->lex.safe_to_cache_query)
    str->append("no_cache ", 9);
  if (options & OPTION_TO_QUERY_CACHE)
    str->append("cache ", 6);

  //Item List
  bool first= 1;
  List_iterator_fast<Item> it(item_list);
  Item *item;
  while ((item= it++))
  {
    if (first)
      first= 0;
    else
      str->append(',');
    item->print_item_w_name(str);
  }

  /*
    from clause
    TODO: support USING/FORCE/IGNORE index
  */
  if (table_list.elements)
  {
    str->append(" from ", 6);
    Item *next_on= 0;
    for (TABLE_LIST *table= (TABLE_LIST *) table_list.first;
	 table;
	 table= table->next)
    {
      if (table->derived)
      {
	str->append('(');
	table->derived->print(str);
	str->append(") ");
	str->append(table->alias);
      }
      else
      {
	str->append(table->db);
	str->append('.');
	str->append(table->real_name);
	if (strcmp(table->real_name, table->alias))
	{
	  str->append(' ');
	  str->append(table->alias);
	}
      }

      if (table->on_expr && ((table->outer_join & JOIN_TYPE_LEFT) ||
			     !(table->outer_join & JOIN_TYPE_RIGHT)))
	next_on= table->on_expr;

      if (next_on)
      {
	str->append(" on(", 4);
	next_on->print(str);
	str->append(')');
	next_on= 0;
      }

      TABLE_LIST *next;
      if ((next= table->next))
      {
	if (table->outer_join & JOIN_TYPE_RIGHT)
	{
	  str->append(" right join ", 12);
	  if (!(table->outer_join & JOIN_TYPE_LEFT) &&
	      table->on_expr)
	    next_on= table->on_expr;	    
	}
	else if (next->straight)
	  str->append(" straight_join ", 15);
	else if (next->outer_join & JOIN_TYPE_LEFT)
	  str->append(" left join ", 11);
	else
	  str->append(" join ", 6);
      }
    }
  }

  //where
  Item *where= this->where;
  if (join)
    where= join->conds;
  if (where)
  {
    str->append(" where ", 7);
    where->print(str);
  }

  //group by & olap
  if (group_list.elements)
  {
    str->append(" group by ", 10);
    print_order(str, (ORDER *) group_list.first);
    switch (olap)
    {
      case CUBE_TYPE:
	str->append(" with cube", 10);
	break;
      case ROLLUP_TYPE:
	str->append(" with rollup", 12);
	break;
      default:
	;  //satisfy compiler
    }
  }

  //having
  Item *having= this->having;
  if (join)
    having= join->having;

  if (having)
  {
    str->append(" having ", 8);
    having->print(str);
  }

  if (order_list.elements)
  {
    str->append(" order by ", 10);
    print_order(str, (ORDER *) order_list.first);
  }

  // limit
  print_limit(thd, str);

  // PROCEDURE unsupported here
}<|MERGE_RESOLUTION|>--- conflicted
+++ resolved
@@ -984,12 +984,7 @@
       }
     }
     
-<<<<<<< HEAD
     if (select_lex->master_unit()->uncacheable)
-=======
-    if (select_lex != &thd->lex->select_lex &&
-	select_lex->linkage != DERIVED_TABLE_TYPE)
->>>>>>> bd226350
     {
       if (!(tmp_join= (JOIN*)thd->alloc(sizeof(JOIN))))
 	DBUG_RETURN(-1);
