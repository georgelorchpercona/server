/* Copyright (C) 2000-2004 MySQL AB & MySQL Finland AB & TCX DataKonsult AB

   This program is free software; you can redistribute it and/or modify
   it under the terms of the GNU General Public License as published by
   the Free Software Foundation; either version 2 of the License, or
   (at your option) any later version.

   This program is distributed in the hope that it will be useful,
   but WITHOUT ANY WARRANTY; without even the implied warranty of
   MERCHANTABILITY or FITNESS FOR A PARTICULAR PURPOSE.  See the
   GNU General Public License for more details.

   You should have received a copy of the GNU General Public License
   along with this program; if not, write to the Free Software
   Foundation, Inc., 59 Temple Place, Suite 330, Boston, MA  02111-1307  USA */


/* mysql_select and join optimization */

#ifdef __GNUC__
#pragma implementation				// gcc: Class implementation
#endif

#include "mysql_priv.h"
#include "sql_select.h"

#include <m_ctype.h>
#include <hash.h>
#include <ft_global.h>

const char *join_type_str[]={ "UNKNOWN","system","const","eq_ref","ref",
			      "MAYBE_REF","ALL","range","index","fulltext",
			      "ref_or_null","unique_subquery","index_subquery",
                              "index_merge"
};

const key_map key_map_empty(0);
const key_map key_map_full(~0);

static void optimize_keyuse(JOIN *join, DYNAMIC_ARRAY *keyuse_array);
static bool make_join_statistics(JOIN *join, TABLE_LIST *leaves, COND *conds,
				 DYNAMIC_ARRAY *keyuse);
static bool update_ref_and_keys(THD *thd, DYNAMIC_ARRAY *keyuse,
				JOIN_TAB *join_tab,
                                uint tables, COND *conds,
                                COND_EQUAL *cond_equal,
				table_map table_map, SELECT_LEX *select_lex);
static int sort_keyuse(KEYUSE *a,KEYUSE *b);
static void set_position(JOIN *join,uint index,JOIN_TAB *table,KEYUSE *key);
static bool create_ref_for_key(JOIN *join, JOIN_TAB *j, KEYUSE *org_keyuse,
			       table_map used_tables);
static void choose_plan(JOIN *join,table_map join_tables);

static void best_access_path(JOIN *join, JOIN_TAB *s, THD *thd,
                             table_map remaining_tables, uint idx,
                             double record_count, double read_time);
static void optimize_straight_join(JOIN *join, table_map join_tables);
static void greedy_search(JOIN *join, table_map remaining_tables,
                             uint depth, uint prune_level);
static void best_extension_by_limited_search(JOIN *join,
                                             table_map remaining_tables,
                                             uint idx, double record_count,
                                             double read_time, uint depth,
                                             uint prune_level);
static uint determine_search_depth(JOIN* join);
static int join_tab_cmp(const void* ptr1, const void* ptr2);
static int join_tab_cmp_straight(const void* ptr1, const void* ptr2);
/*
  TODO: 'find_best' is here only temporarily until 'greedy_search' is
  tested and approved.
*/
static void find_best(JOIN *join,table_map rest_tables,uint index,
		      double record_count,double read_time);
static uint cache_record_length(JOIN *join,uint index);
static double prev_record_reads(JOIN *join,table_map found_ref);
static bool get_best_combination(JOIN *join);
static store_key *get_store_key(THD *thd,
				KEYUSE *keyuse, table_map used_tables,
				KEY_PART_INFO *key_part, char *key_buff,
				uint maybe_null);
static bool make_simple_join(JOIN *join,TABLE *tmp_table);
static void make_outerjoin_info(JOIN *join);
static bool make_join_select(JOIN *join,SQL_SELECT *select,COND *item);
static void make_join_readinfo(JOIN *join,uint options);
static bool only_eq_ref_tables(JOIN *join, ORDER *order, table_map tables);
static void update_depend_map(JOIN *join);
static void update_depend_map(JOIN *join, ORDER *order);
static ORDER *remove_const(JOIN *join,ORDER *first_order,COND *cond,
			   bool *simple_order);
static int return_zero_rows(JOIN *join, select_result *res,TABLE_LIST *tables,
			    List<Item> &fields, bool send_row,
			    uint select_options, const char *info,
			    Item *having, Procedure *proc,
			    SELECT_LEX_UNIT *unit);
static COND *build_equal_items(THD *thd, COND *cond,
                               COND_EQUAL *inherited,
                               List<TABLE_LIST> *join_list,
                               COND_EQUAL **cond_equal_ref);
static COND* substitute_for_best_equal_field(COND *cond,
                                             COND_EQUAL *cond_equal,
                                             void *table_join_idx);
static COND *simplify_joins(JOIN *join, List<TABLE_LIST> *join_list,
                            COND *conds, bool top);
static COND *optimize_cond(JOIN *join, COND *conds,
                           List<TABLE_LIST> *join_list,
			   Item::cond_result *cond_value);
static bool resolve_nested_join (TABLE_LIST *table);
static COND *remove_eq_conds(THD *thd, COND *cond, 
			     Item::cond_result *cond_value);
static bool const_expression_in_where(COND *conds,Item *item, Item **comp_item);
static bool open_tmp_table(TABLE *table);
static bool create_myisam_tmp_table(TABLE *table,TMP_TABLE_PARAM *param,
				    ulong options);
static int do_select(JOIN *join,List<Item> *fields,TABLE *tmp_table,
		     Procedure *proc);
static int sub_select_cache(JOIN *join,JOIN_TAB *join_tab,bool end_of_records);
static int sub_select(JOIN *join,JOIN_TAB *join_tab,bool end_of_records);
static int flush_cached_records(JOIN *join,JOIN_TAB *join_tab,bool skip_last);
static int end_send(JOIN *join, JOIN_TAB *join_tab, bool end_of_records);
static int end_send_group(JOIN *join, JOIN_TAB *join_tab,bool end_of_records);
static int end_write(JOIN *join, JOIN_TAB *join_tab, bool end_of_records);
static int end_update(JOIN *join, JOIN_TAB *join_tab, bool end_of_records);
static int end_unique_update(JOIN *join,JOIN_TAB *join_tab,
			     bool end_of_records);
static int end_write_group(JOIN *join, JOIN_TAB *join_tab,
			   bool end_of_records);
static int test_if_group_changed(List<Item_buff> &list);
static int join_read_const_table(JOIN_TAB *tab, POSITION *pos);
static int join_read_system(JOIN_TAB *tab);
static int join_read_const(JOIN_TAB *tab);
static int join_read_key(JOIN_TAB *tab);
static int join_read_always_key(JOIN_TAB *tab);
static int join_read_last_key(JOIN_TAB *tab);
static int join_no_more_records(READ_RECORD *info);
static int join_read_next(READ_RECORD *info);
static int join_init_quick_read_record(JOIN_TAB *tab);
static int test_if_quick_select(JOIN_TAB *tab);
static int join_init_read_record(JOIN_TAB *tab);
static int join_read_first(JOIN_TAB *tab);
static int join_read_next(READ_RECORD *info);
static int join_read_next_same(READ_RECORD *info);
static int join_read_last(JOIN_TAB *tab);
static int join_read_prev_same(READ_RECORD *info);
static int join_read_prev(READ_RECORD *info);
static int join_ft_read_first(JOIN_TAB *tab);
static int join_ft_read_next(READ_RECORD *info);
static int join_read_always_key_or_null(JOIN_TAB *tab);
static int join_read_next_same_or_null(READ_RECORD *info);
static COND *make_cond_for_table(COND *cond,table_map table,
				 table_map used_table);
static Item* part_of_refkey(TABLE *form,Field *field);
uint find_shortest_key(TABLE *table, const key_map *usable_keys);
static bool test_if_skip_sort_order(JOIN_TAB *tab,ORDER *order,
				    ha_rows select_limit, bool no_changes);
static int create_sort_index(THD *thd, JOIN *join, ORDER *order,
			     ha_rows filesort_limit, ha_rows select_limit);
static int remove_duplicates(JOIN *join,TABLE *entry,List<Item> &fields,
			     Item *having);
static int remove_dup_with_compare(THD *thd, TABLE *entry, Field **field,
				   ulong offset,Item *having);
static int remove_dup_with_hash_index(THD *thd,TABLE *table,
				      uint field_count, Field **first_field,

				      ulong key_length,Item *having);
static int join_init_cache(THD *thd,JOIN_TAB *tables,uint table_count);
static ulong used_blob_length(CACHE_FIELD **ptr);
static bool store_record_in_cache(JOIN_CACHE *cache);
static void reset_cache_read(JOIN_CACHE *cache);
static void reset_cache_write(JOIN_CACHE *cache);
static void read_cached_record(JOIN_TAB *tab);
static bool cmp_buffer_with_ref(JOIN_TAB *tab);
static bool setup_new_fields(THD *thd,TABLE_LIST *tables,List<Item> &fields,
			     List<Item> &all_fields,ORDER *new_order);
static ORDER *create_distinct_group(THD *thd, ORDER *order,
				    List<Item> &fields,
				    bool *all_order_by_fields_used);
static bool test_if_subpart(ORDER *a,ORDER *b);
static TABLE *get_sort_by_table(ORDER *a,ORDER *b,TABLE_LIST *tables);
static void calc_group_buffer(JOIN *join,ORDER *group);
static bool make_group_fields(JOIN *main_join, JOIN *curr_join);
static bool alloc_group_fields(JOIN *join,ORDER *group);
// Create list for using with tempory table
static bool change_to_use_tmp_fields(THD *thd, Item **ref_pointer_array,
				     List<Item> &new_list1,
				     List<Item> &new_list2,
				     uint elements, List<Item> &items);
// Create list for using with tempory table
static bool change_refs_to_tmp_fields(THD *thd, Item **ref_pointer_array,
				      List<Item> &new_list1,
				      List<Item> &new_list2,
				      uint elements, List<Item> &items);
static void init_tmptable_sum_functions(Item_sum **func);
static void update_tmptable_sum_func(Item_sum **func,TABLE *tmp_table);
static void copy_sum_funcs(Item_sum **func_ptr);
static bool add_ref_to_table_cond(THD *thd, JOIN_TAB *join_tab);
static bool setup_sum_funcs(THD *thd, Item_sum **func_ptr);
static bool init_sum_functions(Item_sum **func, Item_sum **end);
static bool update_sum_func(Item_sum **func);
static void select_describe(JOIN *join, bool need_tmp_table,bool need_order,
			    bool distinct, const char *message=NullS);
static Item *remove_additional_cond(Item* conds);
static void add_group_and_distinct_keys(JOIN *join, JOIN_TAB *join_tab);


/*
  This handles SELECT with and without UNION
*/

bool handle_select(THD *thd, LEX *lex, select_result *result,
                   ulong setup_tables_done_option)
{
  bool res;
  register SELECT_LEX *select_lex = &lex->select_lex;
  DBUG_ENTER("handle_select");

  if (select_lex->next_select())
    res= mysql_union(thd, lex, result, &lex->unit, setup_tables_done_option);
  else
  {
    SELECT_LEX_UNIT *unit= &lex->unit;
    unit->set_limit(unit->global_parameters, select_lex);
    /*
      'options' of mysql_select will be set in JOIN, as far as JOIN for
      every PS/SP execution new, we will not need reset this flag if 
      setup_tables_done_option changed for next rexecution
    */
    res= mysql_select(thd, &select_lex->ref_pointer_array,
		      (TABLE_LIST*) select_lex->table_list.first,
		      select_lex->with_wild, select_lex->item_list,
		      select_lex->where,
		      select_lex->order_list.elements +
		      select_lex->group_list.elements,
		      (ORDER*) select_lex->order_list.first,
		      (ORDER*) select_lex->group_list.first,
		      select_lex->having,
		      (ORDER*) lex->proc_list.first,
		      select_lex->options | thd->options |
                      setup_tables_done_option,
		      result, unit, select_lex);
  }
  DBUG_PRINT("info",("res: %d  report_error: %d", res,
		     thd->net.report_error));
  res|= thd->net.report_error;
  if (unlikely(res))
  {
    /* If we had a another error reported earlier then this will be ignored */
    result->send_error(ER_UNKNOWN_ERROR, ER(ER_UNKNOWN_ERROR));
    result->abort();
  }
  DBUG_RETURN(res);
}


/*
  Function to setup clauses without sum functions
*/
inline int setup_without_group(THD *thd, Item **ref_pointer_array,
			       TABLE_LIST *tables,
			       TABLE_LIST *leaves,
			       List<Item> &fields,
			       List<Item> &all_fields,
			       COND **conds,
			       ORDER *order,
			       ORDER *group, bool *hidden_group_fields)
{
  bool save_allow_sum_func;
  int res;
  DBUG_ENTER("setup_without_group");

  save_allow_sum_func= thd->allow_sum_func;
  thd->allow_sum_func= 0;
  res= setup_conds(thd, tables, leaves, conds);
  thd->allow_sum_func= save_allow_sum_func;
  res= res || setup_order(thd, ref_pointer_array, tables, fields, all_fields,
                          order);
  thd->allow_sum_func= 0;
  res= res || setup_group(thd, ref_pointer_array, tables, fields, all_fields,
                          group, hidden_group_fields);
  thd->allow_sum_func= save_allow_sum_func;
  DBUG_RETURN(res);
}

/*****************************************************************************
  Check fields, find best join, do the select and output fields.
  mysql_select assumes that all tables are already opened
*****************************************************************************/

/*
  Prepare of whole select (including sub queries in future).
  return -1 on error
          0 on success
*/
int
JOIN::prepare(Item ***rref_pointer_array,
	      TABLE_LIST *tables_init,
	      uint wild_num, COND *conds_init, uint og_num,
	      ORDER *order_init, ORDER *group_init,
	      Item *having_init,
	      ORDER *proc_param_init, SELECT_LEX *select_lex_arg,
	      SELECT_LEX_UNIT *unit_arg)
{
  DBUG_ENTER("JOIN::prepare");

  // to prevent double initialization on EXPLAIN
  if (optimized)
    DBUG_RETURN(0);

  conds= conds_init;
  order= order_init;
  group_list= group_init;
  having= having_init;
  proc_param= proc_param_init;
  tables_list= tables_init;
  select_lex= select_lex_arg;
  select_lex->join= this;
  join_list= &select_lex->top_join_list;
  union_part= (unit_arg->first_select()->next_select() != 0);

  /* Check that all tables, fields, conds and order are ok */

  if ((!(select_options & OPTION_SETUP_TABLES_DONE) &&
       setup_tables(thd, tables_list, &conds, &select_lex->leaf_tables,
                    FALSE, FALSE)) ||
      setup_wild(thd, tables_list, fields_list, &all_fields, wild_num) ||
      select_lex->setup_ref_array(thd, og_num) ||
      setup_fields(thd, (*rref_pointer_array), tables_list, fields_list, 1,
		   &all_fields, 1) ||
      setup_without_group(thd, (*rref_pointer_array), tables_list,
			  select_lex->leaf_tables, fields_list,
			  all_fields, &conds, order, group_list,
			  &hidden_group_fields))
    DBUG_RETURN(-1);				/* purecov: inspected */

  ref_pointer_array= *rref_pointer_array;
  
  if (having)
  {
    thd->where="having clause";
    thd->allow_sum_func=1;
    select_lex->having_fix_field= 1;
    bool having_fix_rc= (!having->fixed &&
			 (having->fix_fields(thd, tables_list, &having) ||
			  having->check_cols(1)));
    select_lex->having_fix_field= 0;
    if (having_fix_rc || thd->net.report_error)
      DBUG_RETURN(-1);				/* purecov: inspected */
    if (having->with_sum_func)
      having->split_sum_func(thd, ref_pointer_array, all_fields);
  }

  if (!thd->lex->view_prepare_mode)
  {
    Item_subselect *subselect;
    /* Is it subselect? */
    if ((subselect= select_lex->master_unit()->item))
    {
      Item_subselect::trans_res res;
      if ((res= subselect->select_transformer(this)) !=
	  Item_subselect::RES_OK)
      {
        select_lex->fix_prepare_information(thd, &conds);
	DBUG_RETURN((res == Item_subselect::RES_ERROR));
      }
    }
  }

  if (setup_ftfuncs(select_lex)) /* should be after having->fix_fields */
    DBUG_RETURN(-1);
  

  /*
    Check if one one uses a not constant column with group functions
    and no GROUP BY.
    TODO:  Add check of calculation of GROUP functions and fields:
	   SELECT COUNT(*)+table.col1 from table1;
  */
  {
    if (!group_list)
    {
      uint flag=0;
      List_iterator_fast<Item> it(fields_list);
      Item *item;
      while ((item= it++))
      {
	if (item->with_sum_func)
	  flag|=1;
	else if (!(flag & 2) && !item->const_during_execution())
	  flag|=2;
      }
      if (flag == 3)
      {
	my_message(ER_MIX_OF_GROUP_FUNC_AND_FIELDS,
                   ER(ER_MIX_OF_GROUP_FUNC_AND_FIELDS), MYF(0));
	DBUG_RETURN(-1);
      }
    }
    TABLE_LIST *table_ptr;
    for (table_ptr= select_lex->leaf_tables;
	 table_ptr;
	 table_ptr= table_ptr->next_leaf)
      tables++;
  }
  {
    /* Caclulate the number of groups */
    send_group_parts= 0;
    for (ORDER *group_tmp= group_list ; group_tmp ; group_tmp= group_tmp->next)
      send_group_parts++;
  }
  
  procedure= setup_procedure(thd, proc_param, result, fields_list, &error);
  if (error)
    goto err;					/* purecov: inspected */
  if (procedure)
  {
    if (setup_new_fields(thd, tables_list, fields_list, all_fields,
			 procedure->param_fields))
	goto err;				/* purecov: inspected */
    if (procedure->group)
    {
      if (!test_if_subpart(procedure->group,group_list))
      {						/* purecov: inspected */
	my_message(ER_DIFF_GROUPS_PROC, ER(ER_DIFF_GROUPS_PROC),
                   MYF(0));                     /* purecov: inspected */
	goto err;				/* purecov: inspected */
      }
    }
#ifdef NOT_NEEDED
    else if (!group_list && procedure->flags & PROC_GROUP)
    {
      my_message(ER_NO_GROUP_FOR_PROC, MYF(0));
      goto err;
    }
#endif
    if (order && (procedure->flags & PROC_NO_SORT))
    {						/* purecov: inspected */
      my_message(ER_ORDER_WITH_PROC, ER(ER_ORDER_WITH_PROC),
                 MYF(0));                       /* purecov: inspected */
      goto err;					/* purecov: inspected */
    }
  }

  /* Init join struct */
  count_field_types(&tmp_table_param, all_fields, 0);
  ref_pointer_array_size= all_fields.elements*sizeof(Item*);
  this->group= group_list != 0;
  row_limit= ((select_distinct || order || group_list) ? HA_POS_ERROR :
	      unit_arg->select_limit_cnt);
  /* select_limit is used to decide if we are likely to scan the whole table */
  select_limit= unit_arg->select_limit_cnt;
  if (having || (select_options & OPTION_FOUND_ROWS))
    select_limit= HA_POS_ERROR;
  do_send_rows = (unit_arg->select_limit_cnt) ? 1 : 0;
  unit= unit_arg;

#ifdef RESTRICTED_GROUP
  if (sum_func_count && !group_list && (func_count || field_count))
  {
    my_message(ER_WRONG_SUM_SELECT,ER(ER_WRONG_SUM_SELECT),MYF(0));
    goto err;
  }
#endif
  if (!procedure && result && result->prepare(fields_list, unit_arg))
    goto err;					/* purecov: inspected */

  if (select_lex->olap == ROLLUP_TYPE && rollup_init())
    goto err;
  if (alloc_func_list())
    goto err;

  select_lex->fix_prepare_information(thd, &conds);
  DBUG_RETURN(0); // All OK

err:
  delete procedure;				/* purecov: inspected */
  procedure= 0;
  DBUG_RETURN(-1);				/* purecov: inspected */
}

/*
  test if it is known for optimisation IN subquery

  SYNOPSYS
    JOIN::test_in_subselect
    where - pointer for variable in which conditions should be
            stored if subquery is known

  RETURN
    1 - known
    0 - unknown
*/

bool JOIN::test_in_subselect(Item **where)
{
  if (conds->type() == Item::FUNC_ITEM &&
      ((Item_func *)this->conds)->functype() == Item_func::EQ_FUNC &&
      ((Item_func *)conds)->arguments()[0]->type() == Item::REF_ITEM &&
      ((Item_func *)conds)->arguments()[1]->type() == Item::FIELD_ITEM)
  {
    join_tab->info= "Using index";
    *where= 0;
    return 1;
  }
  if (conds->type() == Item::COND_ITEM &&
      ((class Item_func *)this->conds)->functype() ==
      Item_func::COND_AND_FUNC)
  {
    if ((*where= remove_additional_cond(conds)))
      join_tab->info= "Using index; Using where";
    else
      join_tab->info= "Using index";
    return 1;
  }
  return 0;
}

/*
  global select optimisation.
  return 0 - success
         1 - error
  error code saved in field 'error'
*/
int
JOIN::optimize()
{
  DBUG_ENTER("JOIN::optimize");
  // to prevent double initialization on EXPLAIN
  if (optimized)
    DBUG_RETURN(0);
  optimized= 1;

  // Ignore errors of execution if option IGNORE present
  if (thd->lex->ignore)
    thd->lex->current_select->no_error= 1;
#ifdef HAVE_REF_TO_FIELDS			// Not done yet
  /* Add HAVING to WHERE if possible */
  if (having && !group_list && !sum_func_count)
  {
    if (!conds)
    {
      conds= having;
      having= 0;
    }
    else if ((conds=new Item_cond_and(conds,having)))
    {
      /*
        Item_cond_and can't be fixed after creation, so we do not check
        conds->fixed
      */
      conds->fix_fields(thd, tables_list, &conds);
      conds->change_ref_to_fields(thd, tables_list);
      conds->top_level_item();
      having= 0;
    }
  }
#endif
  SELECT_LEX *sel= thd->lex->current_select;
  if (sel->first_cond_optimization)
  {
    /*
      The following code will allocate the new items in a permanent
      MEMROOT for prepared statements and stored procedures.
    */

    Item_arena *arena= thd->current_arena, backup;
    if (arena->is_conventional())
      arena= 0;                                   // For easier test
    else
      thd->set_n_backup_item_arena(arena, &backup);

    sel->first_cond_optimization= 0;

    /* Convert all outer joins to inner joins if possible */
    conds= simplify_joins(this, join_list, conds, TRUE);

    sel->prep_where= conds ? conds->copy_andor_structure(thd) : 0;

    if (arena)
      thd->restore_backup_item_arena(arena, &backup);
  }

  conds= optimize_cond(this, conds, join_list, &cond_value);   
  if (thd->net.report_error)
  {
    error= 1;
    DBUG_PRINT("error",("Error from optimize_cond"));
    DBUG_RETURN(1);
  }

  if (cond_value == Item::COND_FALSE ||
      (!unit->select_limit_cnt && !(select_options & OPTION_FOUND_ROWS)))
  {						/* Impossible cond */
    DBUG_PRINT("info", ("Impossible WHERE"));
    zero_result_cause= "Impossible WHERE";
    error= 0;
    DBUG_RETURN(0);
  }

  /* Optimize count(*), min() and max() */
  if (tables_list && tmp_table_param.sum_func_count && ! group_list)
  {
    int res;
    /*
      opt_sum_query() returns -1 if no rows match to the WHERE conditions,
      or 1 if all items were resolved, or 0, or an error number HA_ERR_...
    */
    if ((res=opt_sum_query(select_lex->leaf_tables, all_fields, conds)))
    {
      if (res > 1)
      {
        DBUG_PRINT("error",("Error from opt_sum_query"));
	DBUG_RETURN(1);
      }
      if (res < 0)
      {
        DBUG_PRINT("info",("No matching min/max row"));
	zero_result_cause= "No matching min/max row";
	error=0;
	DBUG_RETURN(0);
      }
      DBUG_PRINT("info",("Select tables optimized away"));
      zero_result_cause= "Select tables optimized away";
      tables_list= 0;				// All tables resolved
    }
  }
  if (!tables_list)
  {
    DBUG_PRINT("info",("No tables"));
    error= 0;
    DBUG_RETURN(0);
  }
  error= -1;					// Error is sent to client
  sort_by_table= get_sort_by_table(order, group_list, select_lex->leaf_tables);

  /* Calculate how to do the join */
  thd->proc_info= "statistics";
  if (make_join_statistics(this, select_lex->leaf_tables, conds, &keyuse) ||
      thd->is_fatal_error)
  {
    DBUG_PRINT("error",("Error: make_join_statistics() failed"));
    DBUG_RETURN(1);
  }

  /* Remove distinct if only const tables */
  select_distinct= select_distinct && (const_tables != tables);
  thd->proc_info= "preparing";
  if (result->initialize_tables(this))
  {
    DBUG_PRINT("error",("Error: initialize_tables() failed"));
    DBUG_RETURN(1);				// error == -1
  }
  if (const_table_map != found_const_table_map &&
      !(select_options & SELECT_DESCRIBE) &&
      (!conds ||
       !(conds->used_tables() & RAND_TABLE_BIT) ||
       select_lex->master_unit() == &thd->lex->unit)) // upper level SELECT
  {
    zero_result_cause= "no matching row in const table";
    DBUG_PRINT("error",("Error: %s", zero_result_cause));
    error= 0;
    DBUG_RETURN(0);
  }
  if (!(thd->options & OPTION_BIG_SELECTS) &&
      best_read > (double) thd->variables.max_join_size &&
      !(select_options & SELECT_DESCRIBE))
  {						/* purecov: inspected */
    my_message(ER_TOO_BIG_SELECT, ER(ER_TOO_BIG_SELECT), MYF(0));
    error= -1;
    DBUG_RETURN(1);
  }
  if (const_tables && !thd->locked_tables &&
      !(select_options & SELECT_NO_UNLOCK))
    mysql_unlock_some_tables(thd, table, const_tables);
  if (!conds && outer_join)
  {
    /* Handle the case where we have an OUTER JOIN without a WHERE */
    conds=new Item_int((longlong) 1,1);	// Always true
  }
  select=make_select(*table, const_table_map,
		     const_table_map, conds, &error, true);
  if (error)
  {						/* purecov: inspected */
    error= -1;					/* purecov: inspected */
    DBUG_PRINT("error",("Error: make_select() failed"));
    DBUG_RETURN(1);
  }

  make_outerjoin_info(this);

  /*
    Among the equal fields belonging to the same multiple equality
    choose the one that is to be retrieved first and substitute
    all references to these in where condition for a reference for
    the selected field.
  */
  if (conds)
  {
    conds= substitute_for_best_equal_field(conds, cond_equal, map2table);
    conds->update_used_tables();
    DBUG_EXECUTE("where", print_where(conds, "after substitute_best_equal"););
  }
  /*
    Permorm the the optimization on fields evaluation mentioned above
    for all on expressions.
  */ 
  for (JOIN_TAB *tab= join_tab + const_tables; tab < join_tab + tables ; tab++)
  {
    if (*tab->on_expr_ref)
    {
      *tab->on_expr_ref= substitute_for_best_equal_field(*tab->on_expr_ref,
                                                         tab->cond_equal,
                                                         map2table);
      (*tab->on_expr_ref)->update_used_tables();
    }
  }

  if (make_join_select(this, select, conds))
  {
    zero_result_cause=
      "Impossible WHERE noticed after reading const tables";
    DBUG_RETURN(0);				// error == 0
  }

  error= -1;					/* if goto err */

  /* Optimize distinct away if possible */
  {
    ORDER *org_order= order;
    order=remove_const(this, order,conds,&simple_order);
    /*
      If we are using ORDER BY NULL or ORDER BY const_expression,
      return result in any order (even if we are using a GROUP BY)
    */
    if (!order && org_order)
      skip_sort_order= 1;
  }
  if (group_list || tmp_table_param.sum_func_count)
  {
    if (! hidden_group_fields)
      select_distinct=0;
  }
  else if (select_distinct && tables - const_tables == 1)
  {
    /*
      We are only using one table. In this case we change DISTINCT to a
      GROUP BY query if:
      - The GROUP BY can be done through indexes (no sort) and the ORDER
        BY only uses selected fields.
	(In this case we can later optimize away GROUP BY and ORDER BY)
      - We are scanning the whole table without LIMIT
        This can happen if:
        - We are using CALC_FOUND_ROWS
        - We are using an ORDER BY that can't be optimized away.

      We don't want to use this optimization when we are using LIMIT
      because in this case we can just create a temporary table that
      holds LIMIT rows and stop when this table is full.
    */
    JOIN_TAB *tab= &join_tab[const_tables];
    bool all_order_fields_used;
    if (order)
      skip_sort_order= test_if_skip_sort_order(tab, order, select_limit, 1);
    if ((group_list=create_distinct_group(thd, order, fields_list,
				          &all_order_fields_used)))
    {
      bool skip_group= (skip_sort_order &&
			test_if_skip_sort_order(tab, group_list, select_limit,
						1) != 0);
      if ((skip_group && all_order_fields_used) ||
	  select_limit == HA_POS_ERROR ||
	  (order && !skip_sort_order))
      {
	/*  Change DISTINCT to GROUP BY */
	select_distinct= 0;
	no_order= !order;
	if (all_order_fields_used)
	{
	  if (order && skip_sort_order)
	  {
	    /*
	      Force MySQL to read the table in sorted order to get result in
	      ORDER BY order.
	    */
	    tmp_table_param.quick_group=0;
	  }
	  order=0;
        }
	group=1;				// For end_write_group
      }
      else
	group_list= 0;
    }
    else if (thd->is_fatal_error)			// End of memory
      DBUG_RETURN(1);
  }
  simple_group= 0;
  if (rollup.state == ROLLUP::STATE_NONE)
    group_list= remove_const(this, group_list, conds, &simple_group);
  if (!group_list && group)
  {
    order=0;					// The output has only one row
    simple_order=1;
  }

  calc_group_buffer(this, group_list);
  send_group_parts= tmp_table_param.group_parts; /* Save org parts */
  if (procedure && procedure->group)
  {
    group_list= procedure->group= remove_const(this, procedure->group, conds,
					       &simple_group);
    calc_group_buffer(this, group_list);
  }

  if (test_if_subpart(group_list, order) ||
      (!group_list && tmp_table_param.sum_func_count))
    order=0;

  // Can't use sort on head table if using row cache
  if (full_join)
  {
    if (group_list)
      simple_group=0;
    if (order)
      simple_order=0;
  }

  /*
    Check if we need to create a temporary table.
    This has to be done if all tables are not already read (const tables)
    and one of the following conditions holds:
    - We are using DISTINCT (simple distinct's are already optimized away)
    - We are using an ORDER BY or GROUP BY on fields not in the first table
    - We are using different ORDER BY and GROUP BY orders
    - The user wants us to buffer the result.
  */
  need_tmp= (const_tables != tables &&
	     ((select_distinct || !simple_order || !simple_group) ||
	      (group_list && order) ||
	      test(select_options & OPTION_BUFFER_RESULT)));

  // No cache for MATCH
  make_join_readinfo(this,
		     (select_options & (SELECT_DESCRIBE |
					SELECT_NO_JOIN_CACHE)) |
		     (select_lex->ftfunc_list->elements ?
		      SELECT_NO_JOIN_CACHE : 0));

  /* Perform FULLTEXT search before all regular searches */
  if (!(select_options & SELECT_DESCRIBE))
    init_ftfuncs(thd, select_lex, test(order));

  /*
    is this simple IN subquery?
  */
  if (!group_list && !order &&
      unit->item && unit->item->substype() == Item_subselect::IN_SUBS &&
      tables == 1 && conds &&
      !unit->first_select()->next_select())
  {
    if (!having)
    {
      Item *where= 0;
      if (join_tab[0].type == JT_EQ_REF &&
	  join_tab[0].ref.items[0]->name == in_left_expr_name)
      {
	if (test_in_subselect(&where))
	{
	  join_tab[0].type= JT_UNIQUE_SUBQUERY;
	  error= 0;
	  DBUG_RETURN(unit->item->
		      change_engine(new
				    subselect_uniquesubquery_engine(thd,
								    join_tab,
								    unit->item,
								    where)));
	}
      }
      else if (join_tab[0].type == JT_REF &&
	       join_tab[0].ref.items[0]->name == in_left_expr_name)
      {
	if (test_in_subselect(&where))
	{
	  join_tab[0].type= JT_INDEX_SUBQUERY;
	  error= 0;
	  DBUG_RETURN(unit->item->
		      change_engine(new
				    subselect_indexsubquery_engine(thd,
								   join_tab,
								   unit->item,
								   where,
								   0)));
	}
      }
    } else if (join_tab[0].type == JT_REF_OR_NULL &&
	       join_tab[0].ref.items[0]->name == in_left_expr_name &&
	       having->type() == Item::FUNC_ITEM &&
	       ((Item_func *) having)->functype() ==
	       Item_func::ISNOTNULLTEST_FUNC)
    {
      join_tab[0].type= JT_INDEX_SUBQUERY;
      error= 0;

      if ((conds= remove_additional_cond(conds)))
	join_tab->info= "Using index; Using where";
      else
	join_tab->info= "Using index";

      DBUG_RETURN(unit->item->
		  change_engine(new subselect_indexsubquery_engine(thd,
								   join_tab,
								   unit->item,
								   conds,
								   1)));
    }

  }
  /*
    Need to tell Innobase that to play it safe, it should fetch all
    columns of the tables: this is because MySQL may build row
    pointers for the rows, and for all columns of the primary key the
    field->query_id has not necessarily been set to thd->query_id by
    MySQL.
  */

#ifdef HAVE_INNOBASE_DB
  if (need_tmp || select_distinct || group_list || order)
  {
    for (uint i_h = const_tables; i_h < tables; i_h++)
    {
      TABLE* table_h = join_tab[i_h].table;
      table_h->file->extra(HA_EXTRA_RETRIEVE_PRIMARY_KEY);
    }
  }
#endif

  DBUG_EXECUTE("info",TEST_join(this););
  /*
    Because filesort always does a full table scan or a quick range scan
    we must add the removed reference to the select for the table.
    We only need to do this when we have a simple_order or simple_group
    as in other cases the join is done before the sort.
  */
  if (const_tables != tables &&
      (order || group_list) &&
      join_tab[const_tables].type != JT_ALL &&
      join_tab[const_tables].type != JT_FT &&
      join_tab[const_tables].type != JT_REF_OR_NULL &&
      (order && simple_order || group_list && simple_group))
  {
    if (add_ref_to_table_cond(thd,&join_tab[const_tables]))
      DBUG_RETURN(1);
  }

  if (!(select_options & SELECT_BIG_RESULT) &&
      ((group_list && const_tables != tables &&
	(!simple_group ||
	 !test_if_skip_sort_order(&join_tab[const_tables], group_list,
				  unit->select_limit_cnt, 0))) ||
       select_distinct) &&
      tmp_table_param.quick_group && !procedure)
  {
    need_tmp=1; simple_order=simple_group=0;	// Force tmp table without sort
  }

  tmp_having= having;
  if (select_options & SELECT_DESCRIBE)
  {
    error= 0;
    DBUG_RETURN(0);
  }
  having= 0;

  /* Create a tmp table if distinct or if the sort is too complicated */
  if (need_tmp)
  {
    DBUG_PRINT("info",("Creating tmp table"));
    thd->proc_info="Creating tmp table";

    init_items_ref_array();

    tmp_table_param.hidden_field_count= (all_fields.elements -
					 fields_list.elements);
    if (!(exec_tmp_table1 =
	  create_tmp_table(thd, &tmp_table_param, all_fields,
			   ((!simple_group && !procedure &&
			     !(test_flags & TEST_NO_KEY_GROUP)) ?
			    group_list : (ORDER*) 0),
			   group_list ? 0 : select_distinct,
			   group_list && simple_group,
			   select_options,
			   (order == 0 || skip_sort_order) ? select_limit :
			   HA_POS_ERROR,
			   (char *) "")))
      DBUG_RETURN(1);

    /*
      We don't have to store rows in temp table that doesn't match HAVING if:
      - we are sorting the table and writing complete group rows to the
        temp table.
      - We are using DISTINCT without resolving the distinct as a GROUP BY
        on all columns.
      
      If having is not handled here, it will be checked before the row
      is sent to the client.
    */    
    if (tmp_having && 
	(sort_and_group || (exec_tmp_table1->distinct && !group_list)))
      having= tmp_having;

    /* if group or order on first table, sort first */
    if (group_list && simple_group)
    {
      DBUG_PRINT("info",("Sorting for group"));
      thd->proc_info="Sorting for group";
      if (create_sort_index(thd, this, group_list,
			    HA_POS_ERROR, HA_POS_ERROR) ||
	  alloc_group_fields(this, group_list) ||
          make_sum_func_list(all_fields, fields_list, 1) ||
          setup_sum_funcs(thd, sum_funcs))
	DBUG_RETURN(1);
      group_list=0;
    }
    else
    {
      if (make_sum_func_list(all_fields, fields_list, 0) ||
          setup_sum_funcs(thd, sum_funcs))
	DBUG_RETURN(1);
      if (!group_list && ! exec_tmp_table1->distinct && order && simple_order)
      {
	DBUG_PRINT("info",("Sorting for order"));
	thd->proc_info="Sorting for order";
	if (create_sort_index(thd, this, order,
                              HA_POS_ERROR, HA_POS_ERROR))
	  DBUG_RETURN(1);
	order=0;
      }
    }
    
    /*
      Optimize distinct when used on some of the tables
      SELECT DISTINCT t1.a FROM t1,t2 WHERE t1.b=t2.b
      In this case we can stop scanning t2 when we have found one t1.a
    */

    if (exec_tmp_table1->distinct)
    {
      table_map used_tables= thd->used_tables;
      JOIN_TAB *last_join_tab= join_tab+tables-1;
      do
      {
	if (used_tables & last_join_tab->table->map)
	  break;
	last_join_tab->not_used_in_distinct=1;
      } while (last_join_tab-- != join_tab);
      /* Optimize "select distinct b from t1 order by key_part_1 limit #" */
      if (order && skip_sort_order)
      {
 	/* Should always succeed */
	if (test_if_skip_sort_order(&join_tab[const_tables],
				    order, unit->select_limit_cnt, 0))
	  order=0;
      }
    }
    
    if (thd->lex->subqueries)
    {
      if (!(tmp_join= (JOIN*)thd->alloc(sizeof(JOIN))))
	DBUG_RETURN(-1);
      error= 0;				// Ensure that tmp_join.error= 0
      restore_tmp();
    }
  }

  error= 0;
  DBUG_RETURN(0);
}


/*
  Restore values in temporary join
*/
void JOIN::restore_tmp()
{
  memcpy(tmp_join, this, (size_t) sizeof(JOIN));
}


int
JOIN::reinit()
{
  DBUG_ENTER("JOIN::reinit");
  /* TODO move to unit reinit */
  unit->set_limit(select_lex, select_lex);

  /* conds should not be used here, it is added just for safety */
  if (tables_list)
  {
    if (setup_tables(thd, tables_list, &conds, &select_lex->leaf_tables,
                     TRUE, FALSE))
      DBUG_RETURN(1);
  }

  /* Reset of sum functions */
  first_record= 0;

  if (exec_tmp_table1)
  {
    exec_tmp_table1->file->extra(HA_EXTRA_RESET_STATE);
    exec_tmp_table1->file->delete_all_rows();
    free_io_cache(exec_tmp_table1);
    filesort_free_buffers(exec_tmp_table1);
  }
  if (exec_tmp_table2)
  {
    exec_tmp_table2->file->extra(HA_EXTRA_RESET_STATE);
    exec_tmp_table2->file->delete_all_rows();
    free_io_cache(exec_tmp_table2);
    filesort_free_buffers(exec_tmp_table2);
  }
  if (items0)
    set_items_ref_array(items0);

  if (join_tab_save)
    memcpy(join_tab, join_tab_save, sizeof(JOIN_TAB) * tables);

  if (tmp_join)
    restore_tmp();

  if (sum_funcs)
  {
    Item_sum *func, **func_ptr= sum_funcs;
    while ((func= *(func_ptr++)))
      func->clear();
  }

  DBUG_RETURN(0);
}


bool
JOIN::save_join_tab()
{
  if (!join_tab_save && select_lex->master_unit()->uncacheable)
  {
    if (!(join_tab_save= (JOIN_TAB*)thd->memdup((gptr) join_tab,
						sizeof(JOIN_TAB) * tables)))
      return 1;
  }
  return 0;
}


/*
  Exec select
*/
void
JOIN::exec()
{
  int      tmp_error;
  DBUG_ENTER("JOIN::exec");
  
  error= 0;
  if (procedure)
  {
    if (procedure->change_columns(fields_list) ||
	result->prepare(fields_list, unit))
    {
      thd->limit_found_rows= thd->examined_row_count= 0;
      DBUG_VOID_RETURN;
    }
  }
  (void) result->prepare2(); // Currently, this cannot fail.

  if (!tables_list)
  {                                           // Only test of functions
    if (select_options & SELECT_DESCRIBE)
      select_describe(this, FALSE, FALSE, FALSE,
		      (zero_result_cause?zero_result_cause:"No tables used"));
    else
    {
      result->send_fields(fields_list,
                          Protocol::SEND_NUM_ROWS | Protocol::SEND_EOF);
      if (!having || having->val_int())
      {
	if (do_send_rows && (procedure ? (procedure->send_row(fields_list) ||
                                          procedure->end_of_records())
                                       : result->send_data(fields_list)))
	  error= 1;
	else
	{
	  error= (int) result->send_eof();
	  send_records=1;
	}
      }
      else
	error=(int) result->send_eof();
    }
    /* Single select (without union and limit) always returns 1 row */
    thd->limit_found_rows= 1;
    thd->examined_row_count= 0;
    DBUG_VOID_RETURN;
  }
  thd->limit_found_rows= thd->examined_row_count= 0;

  if (zero_result_cause)
  {
    (void) return_zero_rows(this, result, select_lex->leaf_tables, fields_list,
			    send_row_on_empty_set(),
			    select_options,
			    zero_result_cause,
			    having, procedure,
			    unit);
    DBUG_VOID_RETURN;
  }

  if (select_options & SELECT_DESCRIBE)
  {
    /*
      Check if we managed to optimize ORDER BY away and don't use temporary
      table to resolve ORDER BY: in that case, we only may need to do
      filesort for GROUP BY.
    */
    if (!order && !no_order && (!skip_sort_order || !need_tmp))
    {
      /*
	Reset 'order' to 'group_list' and reinit variables describing
	'order'
      */
      order= group_list;
      simple_order= simple_group;
      skip_sort_order= 0;
    }
    if (order &&
	(const_tables == tables ||
 	 ((simple_order || skip_sort_order) &&
	  test_if_skip_sort_order(&join_tab[const_tables], order,
				  select_limit, 0))))
      order=0;
    having= tmp_having;
    select_describe(this, need_tmp,
		    order != 0 && !skip_sort_order,
		    select_distinct);
    DBUG_VOID_RETURN;
  }

  JOIN *curr_join= this;
  List<Item> *curr_all_fields= &all_fields;
  List<Item> *curr_fields_list= &fields_list;
  TABLE *curr_tmp_table= 0;

  if ((curr_join->select_lex->options & OPTION_SCHEMA_TABLE) &&
      get_schema_tables_result(curr_join))
  {
    DBUG_VOID_RETURN;
  }

  /* Create a tmp table if distinct or if the sort is too complicated */
  if (need_tmp)
  {
    if (tmp_join)
      curr_join= tmp_join;
    curr_tmp_table= exec_tmp_table1;

    /* Copy data to the temporary table */
    thd->proc_info= "Copying to tmp table";
    DBUG_PRINT("info", ("%s", thd->proc_info));
    if ((tmp_error= do_select(curr_join, (List<Item> *) 0, curr_tmp_table, 0)))
    {
      error= tmp_error;
      DBUG_VOID_RETURN;
    }
    curr_tmp_table->file->info(HA_STATUS_VARIABLE);
    
    if (curr_join->having)
      curr_join->having= curr_join->tmp_having= 0; // Allready done
    
    /* Change sum_fields reference to calculated fields in tmp_table */
    curr_join->all_fields= *curr_all_fields;
    if (!items1)
    {
      items1= items0 + all_fields.elements;
      if (sort_and_group || curr_tmp_table->group)
      {
	if (change_to_use_tmp_fields(thd, items1,
				     tmp_fields_list1, tmp_all_fields1,
				     fields_list.elements, all_fields))
	  DBUG_VOID_RETURN;
      }
      else
      {
	if (change_refs_to_tmp_fields(thd, items1,
				      tmp_fields_list1, tmp_all_fields1,
				      fields_list.elements, all_fields))
	  DBUG_VOID_RETURN;
      }
      curr_join->tmp_all_fields1= tmp_all_fields1;
      curr_join->tmp_fields_list1= tmp_fields_list1;
      curr_join->items1= items1;
    }
    curr_all_fields= &tmp_all_fields1;
    curr_fields_list= &tmp_fields_list1;
    set_items_ref_array(items1);
    
    if (sort_and_group || curr_tmp_table->group)
    {
      curr_join->tmp_table_param.field_count+= 
	curr_join->tmp_table_param.sum_func_count+
	curr_join->tmp_table_param.func_count;
      curr_join->tmp_table_param.sum_func_count= 
	curr_join->tmp_table_param.func_count= 0;
    }
    else
    {
      curr_join->tmp_table_param.field_count+= 
	curr_join->tmp_table_param.func_count;
      curr_join->tmp_table_param.func_count= 0;
    }
    
    // procedure can't be used inside subselect => we do nothing special for it
    if (procedure)
      procedure->update_refs();
    
    if (curr_tmp_table->group)
    {						// Already grouped
      if (!curr_join->order && !curr_join->no_order && !skip_sort_order)
	curr_join->order= curr_join->group_list;  /* order by group */
      curr_join->group_list= 0;
    }
    
    /*
      If we have different sort & group then we must sort the data by group
      and copy it to another tmp table
      This code is also used if we are using distinct something
      we haven't been able to store in the temporary table yet
      like SEC_TO_TIME(SUM(...)).
    */

    if (curr_join->group_list && (!test_if_subpart(curr_join->group_list,
						   curr_join->order) || 
				  curr_join->select_distinct) ||
	(curr_join->select_distinct &&
	 curr_join->tmp_table_param.using_indirect_summary_function))
    {					/* Must copy to another table */
      DBUG_PRINT("info",("Creating group table"));
      
      /* Free first data from old join */
      curr_join->join_free(0);
      if (make_simple_join(curr_join, curr_tmp_table))
	DBUG_VOID_RETURN;
      calc_group_buffer(curr_join, group_list);
      count_field_types(&curr_join->tmp_table_param,
			curr_join->tmp_all_fields1,
			curr_join->select_distinct && !curr_join->group_list);
      curr_join->tmp_table_param.hidden_field_count= 
	(curr_join->tmp_all_fields1.elements-
	 curr_join->tmp_fields_list1.elements);
      
      
      if (exec_tmp_table2)
	curr_tmp_table= exec_tmp_table2;
      else
      {
	/* group data to new table */
	if (!(curr_tmp_table=
	      exec_tmp_table2= create_tmp_table(thd,
						&curr_join->tmp_table_param,
						*curr_all_fields,
						(ORDER*) 0,
						curr_join->select_distinct && 
						!curr_join->group_list,
						1, curr_join->select_options,
						HA_POS_ERROR,
						(char *) "")))
	  DBUG_VOID_RETURN;
	curr_join->exec_tmp_table2= exec_tmp_table2;
      }
      if (curr_join->group_list)
      {
	thd->proc_info= "Creating sort index";
	if (curr_join->join_tab == join_tab && save_join_tab())
	{
	  DBUG_VOID_RETURN;
	}
	if (create_sort_index(thd, curr_join, curr_join->group_list,
			      HA_POS_ERROR, HA_POS_ERROR) ||
	    make_group_fields(this, curr_join))
	{
	  DBUG_VOID_RETURN;
	}
	curr_join->group_list= 0;
      }
      
      thd->proc_info="Copying to group table";
      DBUG_PRINT("info", ("%s", thd->proc_info));
      tmp_error= -1;
      if (curr_join != this)
      {
	if (sum_funcs2)
	{
	  curr_join->sum_funcs= sum_funcs2;
	  curr_join->sum_funcs_end= sum_funcs_end2; 
	}
	else
	{
	  curr_join->alloc_func_list();
	  sum_funcs2= curr_join->sum_funcs;
	  sum_funcs_end2= curr_join->sum_funcs_end;
	}
      }
      if (curr_join->make_sum_func_list(*curr_all_fields, *curr_fields_list,
					1, TRUE) ||
          setup_sum_funcs(curr_join->thd, curr_join->sum_funcs) ||
	  (tmp_error= do_select(curr_join, (List<Item> *) 0, curr_tmp_table,
				0)))
      {
	error= tmp_error;
	DBUG_VOID_RETURN;
      }
      end_read_record(&curr_join->join_tab->read_record);
      curr_join->const_tables= curr_join->tables; // Mark free for join_free()
      curr_join->join_tab[0].table= 0;           // Table is freed
      
      // No sum funcs anymore
      if (!items2)
      {
	items2= items1 + all_fields.elements;
	if (change_to_use_tmp_fields(thd, items2,
				     tmp_fields_list2, tmp_all_fields2, 
				     fields_list.elements, tmp_all_fields1))
	  DBUG_VOID_RETURN;
	curr_join->tmp_fields_list2= tmp_fields_list2;
	curr_join->tmp_all_fields2= tmp_all_fields2;
      }
      curr_fields_list= &curr_join->tmp_fields_list2;
      curr_all_fields= &curr_join->tmp_all_fields2;
      set_items_ref_array(items2);
      curr_join->tmp_table_param.field_count+= 
	curr_join->tmp_table_param.sum_func_count;
      curr_join->tmp_table_param.sum_func_count= 0;
    }
    if (curr_tmp_table->distinct)
      curr_join->select_distinct=0;		/* Each row is unique */
    
    curr_join->join_free(0);			/* Free quick selects */
    if (curr_join->select_distinct && ! curr_join->group_list)
    {
      thd->proc_info="Removing duplicates";
      if (curr_join->tmp_having)
	curr_join->tmp_having->update_used_tables();
      if (remove_duplicates(curr_join, curr_tmp_table,
			    curr_join->fields_list, curr_join->tmp_having))
	DBUG_VOID_RETURN;
      curr_join->tmp_having=0;
      curr_join->select_distinct=0;
    }
    curr_tmp_table->reginfo.lock_type= TL_UNLOCK;
    if (make_simple_join(curr_join, curr_tmp_table))
      DBUG_VOID_RETURN;
    calc_group_buffer(curr_join, curr_join->group_list);
    count_field_types(&curr_join->tmp_table_param, *curr_all_fields, 0);
    
  }
  if (procedure)
    count_field_types(&curr_join->tmp_table_param, *curr_all_fields, 0);
  
  if (curr_join->group || curr_join->tmp_table_param.sum_func_count ||
      (procedure && (procedure->flags & PROC_GROUP)))
  {
    if (make_group_fields(this, curr_join))
    {
      DBUG_VOID_RETURN;
    }
    if (!items3)
    {
      if (!items0)
	init_items_ref_array();
      items3= ref_pointer_array + (all_fields.elements*4);
      setup_copy_fields(thd, &curr_join->tmp_table_param,
			items3, tmp_fields_list3, tmp_all_fields3,
			curr_fields_list->elements, *curr_all_fields);
      tmp_table_param.save_copy_funcs= curr_join->tmp_table_param.copy_funcs;
      tmp_table_param.save_copy_field= curr_join->tmp_table_param.copy_field;
      tmp_table_param.save_copy_field_end=
	curr_join->tmp_table_param.copy_field_end;
      curr_join->tmp_all_fields3= tmp_all_fields3;
      curr_join->tmp_fields_list3= tmp_fields_list3;
    }
    else
    {
      curr_join->tmp_table_param.copy_funcs= tmp_table_param.save_copy_funcs;
      curr_join->tmp_table_param.copy_field= tmp_table_param.save_copy_field;
      curr_join->tmp_table_param.copy_field_end=
	tmp_table_param.save_copy_field_end;
    }
    curr_fields_list= &tmp_fields_list3;
    curr_all_fields= &tmp_all_fields3;
    set_items_ref_array(items3);

    if (curr_join->make_sum_func_list(*curr_all_fields, *curr_fields_list,
				      1, TRUE) || 
        setup_sum_funcs(curr_join->thd, curr_join->sum_funcs) ||
        thd->is_fatal_error)
      DBUG_VOID_RETURN;
  }
  if (curr_join->group_list || curr_join->order)
  {
    DBUG_PRINT("info",("Sorting for send_fields"));
    thd->proc_info="Sorting result";
    /* If we have already done the group, add HAVING to sorted table */
    if (curr_join->tmp_having && ! curr_join->group_list && 
	! curr_join->sort_and_group)
    {
      // Some tables may have been const
      curr_join->tmp_having->update_used_tables();
      JOIN_TAB *curr_table= &curr_join->join_tab[curr_join->const_tables];
      table_map used_tables= (curr_join->const_table_map |
			      curr_table->table->map);

      Item* sort_table_cond= make_cond_for_table(curr_join->tmp_having,
						 used_tables,
						 used_tables);
      if (sort_table_cond)
      {
	if (!curr_table->select)
	  if (!(curr_table->select= new SQL_SELECT))
	    DBUG_VOID_RETURN;
	if (!curr_table->select->cond)
	  curr_table->select->cond= sort_table_cond;
	else					// This should never happen
	{
	  if (!(curr_table->select->cond=
		new Item_cond_and(curr_table->select->cond,
				  sort_table_cond)))
	    DBUG_VOID_RETURN;
	  /*
	    Item_cond_and do not need fix_fields for execution, its parameters
	    are fixed or do not need fix_fields, too
	  */
	  curr_table->select->cond->quick_fix_field();
	}
	curr_table->select_cond= curr_table->select->cond;
	curr_table->select_cond->top_level_item();
	DBUG_EXECUTE("where",print_where(curr_table->select->cond,
					 "select and having"););
	curr_join->tmp_having= make_cond_for_table(curr_join->tmp_having,
						   ~ (table_map) 0,
						   ~used_tables);
	DBUG_EXECUTE("where",print_where(conds,"having after sort"););
      }
    }
    {
      if (group)
	curr_join->select_limit= HA_POS_ERROR;
      else
      {
	/*
	  We can abort sorting after thd->select_limit rows if we there is no
	  WHERE clause for any tables after the sorted one.
	*/
	JOIN_TAB *curr_table= &curr_join->join_tab[curr_join->const_tables+1];
	JOIN_TAB *end_table= &curr_join->join_tab[curr_join->tables];
	for (; curr_table < end_table ; curr_table++)
	{
	  /*
	    table->keyuse is set in the case there was an original WHERE clause
	    on the table that was optimized away.
	  */
	  if (curr_table->select_cond ||
	      (curr_table->keyuse && !curr_table->first_inner))
	  {
	    /* We have to sort all rows */
	    curr_join->select_limit= HA_POS_ERROR;
	    break;
	  }
	}
      }
      if (curr_join->join_tab == join_tab && save_join_tab())
      {
	DBUG_VOID_RETURN;
      }
      /*
	Here we sort rows for ORDER BY/GROUP BY clause, if the optimiser
	chose FILESORT to be faster than INDEX SCAN or there is no 
	suitable index present.
	Note, that create_sort_index calls test_if_skip_sort_order and may
	finally replace sorting with index scan if there is a LIMIT clause in
	the query. XXX: it's never shown in EXPLAIN!
	OPTION_FOUND_ROWS supersedes LIMIT and is taken into account.
      */
      if (create_sort_index(thd, curr_join,
			    curr_join->group_list ? 
			    curr_join->group_list : curr_join->order,
			    curr_join->select_limit,
			    (select_options & OPTION_FOUND_ROWS ?
			     HA_POS_ERROR : unit->select_limit_cnt)))
	DBUG_VOID_RETURN;
    }
  }
  /* XXX: When can we have here thd->net.report_error not zero? */
  if (thd->net.report_error)
  {
    error= thd->net.report_error;
    DBUG_VOID_RETURN;
  }
  curr_join->having= curr_join->tmp_having;
  curr_join->fields= curr_fields_list;
  curr_join->procedure= procedure;

  if (unit == &thd->lex->unit &&
      (unit->fake_select_lex == 0 || select_lex == unit->fake_select_lex) &&
      thd->cursor && tables != const_tables)
  {
    /*
      We are here if this is JOIN::exec for the last select of the main unit
      and the client requested to open a cursor.
      We check that not all tables are constant because this case is not
      handled by do_select() separately, and this case is not implemented
      for cursors yet.
    */
    DBUG_ASSERT(error == 0);
    /*
      curr_join is used only for reusable joins - that is, 
      to perform SELECT for each outer row (like in subselects).
      This join is main, so we know for sure that curr_join == join.
    */
    DBUG_ASSERT(curr_join == this);
    /* Open cursor for the last join sweep */
    error= thd->cursor->open(this);
  }
  else
  {
    thd->proc_info="Sending data";
    DBUG_PRINT("info", ("%s", thd->proc_info));
    error= do_select(curr_join, curr_fields_list, NULL, procedure);
    thd->limit_found_rows= curr_join->send_records;
    thd->examined_row_count= curr_join->examined_rows;
  }

  DBUG_VOID_RETURN;
}


/*
  Clean up join. Return error that hold JOIN.
*/

int
JOIN::cleanup()
{
  DBUG_ENTER("JOIN::cleanup");
  select_lex->join= 0;

  if (tmp_join)
  {
    if (join_tab != tmp_join->join_tab)
    {
      JOIN_TAB *tab, *end;
      for (tab= join_tab, end= tab+tables ; tab != end ; tab++)
      {
	tab->cleanup();
      }
    }
    tmp_join->tmp_join= 0;
    tmp_table_param.copy_field=0;
    DBUG_RETURN(tmp_join->cleanup());
  }
  cond_equal= 0;

  lock=0;                                     // It's faster to unlock later
  join_free(1);
  if (exec_tmp_table1)
    free_tmp_table(thd, exec_tmp_table1);
  if (exec_tmp_table2)
    free_tmp_table(thd, exec_tmp_table2);
  delete select;
  delete_dynamic(&keyuse);
  delete procedure;
  for (SELECT_LEX_UNIT *lex_unit= select_lex->first_inner_unit();
       lex_unit != 0;
       lex_unit= lex_unit->next_unit())
  {
    error|= lex_unit->cleanup();
  }
  DBUG_RETURN(error);
}


/************************* Cursor ******************************************/
  
void
Cursor::init_from_thd(THD *thd)
{
  /*
    We need to save and reset thd->mem_root, otherwise it'll be freed
    later in mysql_parse.

    We can't just change the thd->mem_root here as we want to keep the things
    that is already allocated in thd->mem_root for Cursor::fetch()
  */
  main_mem_root=  *thd->mem_root;
  /* Allocate new memory root for thd */
  init_sql_alloc(thd->mem_root,
                 thd->variables.query_alloc_block_size,
                 thd->variables.query_prealloc_size);

  /*
    The same is true for open tables and lock: save tables and zero THD
    pointers to prevent table close in close_thread_tables (This is a part
    of the temporary solution to make cursors work with minimal changes to
    the current source base).
  */
  derived_tables= thd->derived_tables;
  open_tables=    thd->open_tables;
  lock=           thd->lock;
  query_id=       thd->query_id;
  free_list=	  thd->free_list;
  reset_thd(thd);
  /*
    XXX: thd->locked_tables is not changed.
    What problems can we have with it if cursor is open?
  */
  /*
    TODO: grab thd->free_list here?
  */
}


void
Cursor::init_thd(THD *thd)
{
  DBUG_ASSERT(thd->derived_tables == 0);
  thd->derived_tables= derived_tables;

  DBUG_ASSERT(thd->open_tables == 0);
  thd->open_tables= open_tables;

  DBUG_ASSERT(thd->lock== 0);
  thd->lock= lock;
  thd->query_id= query_id;
}


void
Cursor::reset_thd(THD *thd)
{
  thd->derived_tables= 0;
  thd->open_tables= 0;
  thd->lock= 0;
  thd->free_list= 0;
}


int
Cursor::open(JOIN *join_arg)
{
  join= join_arg;
  THD *thd= join->thd;
  /* First non-constant table */
  JOIN_TAB *join_tab= join->join_tab + join->const_tables;
  DBUG_ENTER("Cursor::open");

  /*
    Send fields description to the client; server_status is sent
    in 'EOF' packet, which ends send_fields().
  */
  thd->server_status|= SERVER_STATUS_CURSOR_EXISTS;
  join->result->send_fields(*join->fields, Protocol::SEND_NUM_ROWS);
  ::send_eof(thd);
  thd->server_status&= ~SERVER_STATUS_CURSOR_EXISTS;

  /* Prepare JOIN for reading rows. */

  Next_select_func end_select= join->sort_and_group || join->procedure &&
    join->procedure->flags & PROC_GROUP ?
    end_send_group : end_send;

  join->join_tab[join->tables-1].next_select= end_select;
  join->send_records= 0;
  join->fetch_limit= join->unit->offset_limit_cnt;

  /* Disable JOIN CACHE as it is not working with cursors yet */
  for (JOIN_TAB *tab= join_tab;
       tab != join->join_tab + join->tables - 1;
       tab++)
  {
    if (tab->next_select == sub_select_cache)
      tab->next_select= sub_select;
  }

  DBUG_ASSERT(join_tab->table->reginfo.not_exists_optimize == 0);
  DBUG_ASSERT(join_tab->not_used_in_distinct == 0);
  /*
    null_row is set only if row not found and it's outer join: should never
    happen for the first table in join_tab list
  */
  DBUG_ASSERT(join_tab->table->null_row == 0);

  DBUG_RETURN(join_tab->read_first_record(join_tab));
}


/*
  DESCRIPTION
    Fetch next num_rows rows from the cursor and sent them to the client
  PRECONDITION:
    Cursor is open
  RETURN VALUES:
    -4  there are more rows, send_eof sent to the client
     0  no more rows, send_eof was sent to the client, cursor is closed
 other  fatal fetch error, cursor is closed (error is not reported)
*/

int
Cursor::fetch(ulong num_rows)
{
  THD *thd= join->thd;
  JOIN_TAB *join_tab= join->join_tab + join->const_tables;
  COND *on_expr= *join_tab->on_expr_ref;
  COND *select_cond= join_tab->select_cond;
  READ_RECORD *info= &join_tab->read_record;
  int error= 0;

  /* save references to memory, allocated during fetch */
  thd->set_n_backup_item_arena(this, &thd->stmt_backup);

  join->fetch_limit+= num_rows;

  /*
    Run while there are new rows in the first table;
    For each row, satisfying ON and WHERE clauses (those parts of them which
    can be evaluated early), call next_select.
  */
  do
  {
    int no_more_rows;

    join->examined_rows++;

    if (thd->killed)                            /* Aborted by user */
    {
      my_message(ER_SERVER_SHUTDOWN, ER(ER_SERVER_SHUTDOWN), MYF(0));
      return -1;
    }

    if (on_expr == 0 || on_expr->val_int())
    {
      if (select_cond == 0 || select_cond->val_int())
      {
        /*
          TODO: call table->unlock_row() to unlock row failed selection,
          when this feature will be used.
        */
        error= join_tab->next_select(join, join_tab + 1, 0);
        DBUG_ASSERT(error <= 0);
        if (error)
        {
          /* real error or LIMIT/FETCH LIMIT worked */
          if (error == -4)
          {
            /*
              FETCH LIMIT, read ahead one row, and close cursor
              if there is no more rows XXX: to be fixed to support
              non-equi-joins!
            */
            if ((no_more_rows= info->read_record(info)))
              error= no_more_rows > 0 ? -1: 0;
          }
          break;
        }
      }
    }
    /* read next row; break loop if there was an error */
    if ((no_more_rows= info->read_record(info)))
    {
      if (no_more_rows > 0)
        error= -1;
      else
      {
        enum { END_OF_RECORDS= 1 };
        error= join_tab->next_select(join, join_tab+1, (int) END_OF_RECORDS);
      }
      break;
    }
  }
  while (thd->net.report_error == 0);

  if (thd->net.report_error)
    error= -1;

  if (error == -3)                              /* LIMIT clause worked */
    error= 0;

#ifdef USING_TRANSACTIONS
    ha_release_temporary_latches(thd);
#endif

  thd->restore_backup_item_arena(this, &thd->stmt_backup);
  if (error == -4)
  {
    /* Fetch limit worked, possibly more rows are there */
    thd->server_status|= SERVER_STATUS_CURSOR_EXISTS;
    ::send_eof(thd);
    thd->server_status&= ~SERVER_STATUS_CURSOR_EXISTS;
  }
  else
  {
    close();
    if (error == 0)
    {
      thd->server_status|= SERVER_STATUS_LAST_ROW_SENT;
      ::send_eof(thd);
      thd->server_status&= ~SERVER_STATUS_LAST_ROW_SENT;
    }
    else
      my_message(ER_OUT_OF_RESOURCES, ER(ER_OUT_OF_RESOURCES), MYF(0));
    /* free cursor memory */
    free_items(free_list);
    free_list= 0;
    free_root(&main_mem_root, MYF(0));
  }
  return error;
}


void
Cursor::close()
{
  THD *thd= join->thd;
  DBUG_ENTER("Cursor::close");

  join->join_free(0);
  if (unit)
  {
    /* In case of UNIONs JOIN is freed inside unit->cleanup() */
    unit->cleanup();
  }
  else
  {
    join->cleanup();
    delete join;
  }
  /* XXX: Another hack: closing tables used in the cursor */
  {
    DBUG_ASSERT(lock || open_tables || derived_tables);

    TABLE *tmp_derived_tables= thd->derived_tables;
    MYSQL_LOCK *tmp_lock= thd->lock;

    thd->open_tables= open_tables;
    thd->derived_tables= derived_tables;
    thd->lock= lock;
    close_thread_tables(thd);

    thd->open_tables= tmp_derived_tables;
    thd->derived_tables= tmp_derived_tables;
    thd->lock= tmp_lock;
  }
  join= 0;
  unit= 0;
  DBUG_VOID_RETURN;
}


Cursor::~Cursor()
{
  if (is_open())
    close();
  free_items(free_list);
  /*
    Must be last, as some memory might be allocated for free purposes,
    like in free_tmp_table() (TODO: fix this issue)
  */
  free_root(&main_mem_root, MYF(0));
}

/*********************************************************************/


bool
mysql_select(THD *thd, Item ***rref_pointer_array,
	     TABLE_LIST *tables, uint wild_num, List<Item> &fields,
	     COND *conds, uint og_num,  ORDER *order, ORDER *group,
	     Item *having, ORDER *proc_param, ulong select_options,
	     select_result *result, SELECT_LEX_UNIT *unit,
	     SELECT_LEX *select_lex)
{
  bool err;
  bool free_join= 1;
  DBUG_ENTER("mysql_select");

  JOIN *join;
  if (select_lex->join != 0)
  {
    join= select_lex->join;
    /*
      is it single SELECT in derived table, called in derived table
      creation
    */
    if (select_lex->linkage != DERIVED_TABLE_TYPE ||
	(select_options & SELECT_DESCRIBE))
    {
      if (select_lex->linkage != GLOBAL_OPTIONS_TYPE)
      {
	//here is EXPLAIN of subselect or derived table
	if (join->change_result(result))
	{
	  DBUG_RETURN(TRUE);
	}
      }
      else
      {
	if (join->prepare(rref_pointer_array, tables, wild_num,
			  conds, og_num, order, group, having, proc_param,
			  select_lex, unit))
	{
	  goto err;
	}
      }
    }
    free_join= 0;
    join->select_options= select_options;
  }
  else
  {
    if (!(join= new JOIN(thd, fields, select_options, result)))
	DBUG_RETURN(TRUE);
    thd->proc_info="init";
    thd->used_tables=0;                         // Updated by setup_fields
    if (join->prepare(rref_pointer_array, tables, wild_num,
		      conds, og_num, order, group, having, proc_param,
		      select_lex, unit))
    {
      goto err;
    }
  }

  if ((err= join->optimize()))
  {
    goto err;					// 1
  }

  if (thd->lex->describe & DESCRIBE_EXTENDED)
  {
    join->conds_history= join->conds;
    join->having_history= (join->having?join->having:join->tmp_having);
  }

  if (thd->net.report_error)
    goto err;

  join->exec();

  if (thd->cursor && thd->cursor->is_open())
  {
    /*
      A cursor was opened for the last sweep in exec().
      We are here only if this is mysql_select for top-level SELECT_LEX_UNIT
      and there were no error.
    */
    free_join= 0;
  }

  if (thd->lex->describe & DESCRIBE_EXTENDED)
  {
    select_lex->where= join->conds_history;
    select_lex->having= join->having_history;
  }

err:
  if (free_join)
  {
    thd->proc_info="end";
    err= join->cleanup();
    delete join;
    DBUG_RETURN(err || thd->net.report_error);
  }
  DBUG_RETURN(join->error);
}

/*****************************************************************************
  Create JOIN_TABS, make a guess about the table types,
  Approximate how many records will be used in each table
*****************************************************************************/

static ha_rows get_quick_record_count(THD *thd, SQL_SELECT *select,
				      TABLE *table,
				      const key_map *keys,ha_rows limit)
{
  int error;
  DBUG_ENTER("get_quick_record_count");
  if (select)
  {
    select->head=table;
    table->reginfo.impossible_range=0;
    if ((error=select->test_quick_select(thd, *(key_map *)keys,(table_map) 0,
					 limit)) == 1)
      DBUG_RETURN(select->quick->records);
    if (error == -1)
    {
      table->reginfo.impossible_range=1;
      DBUG_RETURN(0);
    }
    DBUG_PRINT("warning",("Couldn't use record count on const keypart"));
  }
  DBUG_RETURN(HA_POS_ERROR);			/* This shouldn't happend */
}


/*
  Calculate the best possible join and initialize the join structure

  RETURN VALUES
  0	ok
  1	Fatal error
*/

static bool
make_join_statistics(JOIN *join, TABLE_LIST *tables, COND *conds,
		     DYNAMIC_ARRAY *keyuse_array)
{
  int error;
  TABLE *table;
  uint i,table_count,const_count,key;
  table_map found_const_table_map, all_table_map, found_ref, refs;
  key_map const_ref, eq_part;
  TABLE **table_vector;
  JOIN_TAB *stat,*stat_end,*s,**stat_ref;
  KEYUSE *keyuse,*start_keyuse;
  table_map outer_join=0;
  JOIN_TAB *stat_vector[MAX_TABLES+1];
  DBUG_ENTER("make_join_statistics");

  table_count=join->tables;
  stat=(JOIN_TAB*) join->thd->calloc(sizeof(JOIN_TAB)*table_count);
  stat_ref=(JOIN_TAB**) join->thd->alloc(sizeof(JOIN_TAB*)*MAX_TABLES);
  table_vector=(TABLE**) join->thd->alloc(sizeof(TABLE*)*(table_count*2));
  if (!stat || !stat_ref || !table_vector)
    DBUG_RETURN(1);				// Eom /* purecov: inspected */

  join->best_ref=stat_vector;

  stat_end=stat+table_count;
  found_const_table_map= all_table_map=0;
  const_count=0;

  for (s= stat, i= 0;
       tables;
       s++, tables= tables->next_leaf, i++)
  {
    TABLE_LIST *embedding= tables->embedding;
    stat_vector[i]=s;
    s->keys.init();
    s->const_keys.init();
    s->checked_keys.init();
    s->needed_reg.init();
    table_vector[i]=s->table=table=tables->table;
    table->pos_in_table_list= tables;
    table->file->info(HA_STATUS_VARIABLE | HA_STATUS_NO_LOCK);// record count
    table->quick_keys.clear_all();
    table->reginfo.join_tab=s;
    table->reginfo.not_exists_optimize=0;
    bzero((char*) table->const_key_parts, sizeof(key_part_map)*table->s->keys);
    all_table_map|= table->map;
    s->join=join;
    s->info=0;					// For describe

    s->dependent= tables->dep_tables;
    s->key_dependent= 0;
    if (tables->schema_table)
      table->file->records= 2;

    s->on_expr_ref= &tables->on_expr;
    if (*s->on_expr_ref)
    {
      /* s is the only inner table of an outer join */
      if (!table->file->records)
      {						// Empty table
        s->dependent= 0;                        // Ignore LEFT JOIN depend.
	set_position(join,const_count++,s,(KEYUSE*) 0);
	continue;
      }
      outer_join|= table->map;
      continue;
    }
    if (embedding)
    {
      /* s belongs to a nested join, maybe to several embedded joins */
      do
      {
        NESTED_JOIN *nested_join= embedding->nested_join;
        s->dependent|= embedding->dep_tables;
        embedding= embedding->embedding;
        outer_join|= nested_join->used_tables;
      }
      while (embedding);
      continue;
    }

    if ((table->s->system || table->file->records <= 1) && ! s->dependent &&
	!(table->file->table_flags() & HA_NOT_EXACT_COUNT) &&
        !table->fulltext_searched)
    {
      set_position(join,const_count++,s,(KEYUSE*) 0);
    }
  }
  stat_vector[i]=0;
  join->outer_join=outer_join;

  if (join->outer_join)
  {
    /* 
       Build transitive closure for relation 'to be dependent on'.
       This will speed up the plan search for many cases with outer joins,
       as well as allow us to catch illegal cross references/
       Warshall's algorithm is used to build the transitive closure.
       As we use bitmaps to represent the relation the complexity
       of the algorithm is O((number of tables)^2). 
    */
    for (i= 0, s= stat ; i < table_count ; i++, s++)
    {
      for (uint j= 0 ; j < table_count ; j++)
      {
        table= stat[j].table;
        if (s->dependent & table->map)
          s->dependent |= table->reginfo.join_tab->dependent;
      }
    }
    /* Catch illegal cross references for outer joins */
    for (i= 0, s= stat ; i < table_count ; i++, s++)
    {
      if (s->dependent & s->table->map)
      {
        join->tables=0;			// Don't use join->table
        my_message(ER_WRONG_OUTER_JOIN, ER(ER_WRONG_OUTER_JOIN), MYF(0));
        DBUG_RETURN(1);
      }
      s->key_dependent= s->dependent;
    }
  }

  if (conds || outer_join)
    if (update_ref_and_keys(join->thd, keyuse_array, stat, join->tables,
                            conds, join->cond_equal,
                            ~outer_join, join->select_lex))
      DBUG_RETURN(1);

  /* Read tables with 0 or 1 rows (system tables) */
  join->const_table_map= 0;

  for (POSITION *p_pos=join->positions, *p_end=p_pos+const_count;
       p_pos < p_end ;
       p_pos++)
  {
    int tmp;
    s= p_pos->table;
    s->type=JT_SYSTEM;
    join->const_table_map|=s->table->map;
    if ((tmp=join_read_const_table(s, p_pos)))
    {
      if (tmp > 0)
	DBUG_RETURN(1);			// Fatal error
    }
    else
      found_const_table_map|= s->table->map;
  }

  /* loop until no more const tables are found */
  int ref_changed;
  do
  {
    ref_changed = 0;
    found_ref=0;

    /*
      We only have to loop from stat_vector + const_count as
      set_position() will move all const_tables first in stat_vector
    */

    for (JOIN_TAB **pos=stat_vector+const_count ; (s= *pos) ; pos++)
    {
      table=s->table;
      if (s->dependent)				// If dependent on some table
      {
	// All dep. must be constants
	if (s->dependent & ~(found_const_table_map))
	  continue;
	if (table->file->records <= 1L &&
	    !(table->file->table_flags() & HA_NOT_EXACT_COUNT) &&
            !table->pos_in_table_list->embedding)
	{					// system table
	  int tmp= 0;
	  s->type=JT_SYSTEM;
	  join->const_table_map|=table->map;
	  set_position(join,const_count++,s,(KEYUSE*) 0);
	  if ((tmp= join_read_const_table(s,join->positions+const_count-1)))
	  {
	    if (tmp > 0)
	      DBUG_RETURN(1);			// Fatal error
	  }
	  else
	    found_const_table_map|= table->map;
	  continue;
	}
      }
      /* check if table can be read by key or table only uses const refs */
      if ((keyuse=s->keyuse))
      {
	s->type= JT_REF;
	while (keyuse->table == table)
	{
	  start_keyuse=keyuse;
	  key=keyuse->key;
	  s->keys.set_bit(key);               // QQ: remove this ?

	  refs=0;
          const_ref.clear_all();
	  eq_part.clear_all();
	  do
	  {
	    if (keyuse->val->type() != Item::NULL_ITEM && !keyuse->optimize)
	    {
	      if (!((~found_const_table_map) & keyuse->used_tables))
		const_ref.set_bit(keyuse->keypart);
	      else
		refs|=keyuse->used_tables;
	      eq_part.set_bit(keyuse->keypart);
	    }
	    keyuse++;
	  } while (keyuse->table == table && keyuse->key == key);

	  if (eq_part.is_prefix(table->key_info[key].key_parts) &&
	      ((table->key_info[key].flags & (HA_NOSAME | HA_END_SPACE_KEY)) ==
	       HA_NOSAME) &&
              !table->fulltext_searched)
	  {
	    if (const_ref == eq_part)
	    {					// Found everything for ref.
	      int tmp;
	      ref_changed = 1;
	      s->type= JT_CONST;
	      join->const_table_map|=table->map;
	      set_position(join,const_count++,s,start_keyuse);
	      if (create_ref_for_key(join, s, start_keyuse,
				     found_const_table_map))
		DBUG_RETURN(1);
	      if ((tmp=join_read_const_table(s,
					     join->positions+const_count-1)))
	      {
		if (tmp > 0)
		  DBUG_RETURN(1);			// Fatal error
	      }
	      else
		found_const_table_map|= table->map;
	      break;
	    }
	    else
	      found_ref|= refs;		// Table is const if all refs are const
	  }
	}
      }
    }
  } while (join->const_table_map & found_ref && ref_changed);

  /* Calc how many (possible) matched records in each table */

  for (s=stat ; s < stat_end ; s++)
  {
    if (s->type == JT_SYSTEM || s->type == JT_CONST)
    {
      /* Only one matching row */
      s->found_records=s->records=s->read_time=1; s->worst_seeks=1.0;
      continue;
    }
    /* Approximate found rows and time to read them */
    s->found_records=s->records=s->table->file->records;
    s->read_time=(ha_rows) s->table->file->scan_time();

    /*
      Set a max range of how many seeks we can expect when using keys
      This is can't be to high as otherwise we are likely to use
      table scan.
    */
    s->worst_seeks= min((double) s->found_records / 10,
			(double) s->read_time*3);
    if (s->worst_seeks < 2.0)			// Fix for small tables
      s->worst_seeks=2.0;

    /*
      Add to stat->const_keys those indexes for which all group fields or
      all select distinct fields participate in one index.
    */
    add_group_and_distinct_keys(join, s);

    if (!s->const_keys.is_clear_all() &&
        !s->table->pos_in_table_list->embedding)
    {
      ha_rows records;
      SQL_SELECT *select;
      select= make_select(s->table, found_const_table_map,
			  found_const_table_map,
			  *s->on_expr_ref ? *s->on_expr_ref : conds,
			  &error, true);
      if (!select)
        DBUG_RETURN(1);
      records= get_quick_record_count(join->thd, select, s->table,
				      &s->const_keys, join->row_limit);
      s->quick=select->quick;
      s->needed_reg=select->needed_reg;
      select->quick=0;
      if (records == 0 && s->table->reginfo.impossible_range)
      {
	/*
	  Impossible WHERE or ON expression
	  In case of ON, we mark that the we match one empty NULL row.
	  In case of WHERE, don't set found_const_table_map to get the
	  caller to abort with a zero row result.
	*/
	join->const_table_map|= s->table->map;
	set_position(join,const_count++,s,(KEYUSE*) 0);
	s->type= JT_CONST;
	if (*s->on_expr_ref)
	{
	  /* Generate empty row */
	  s->info= "Impossible ON condition";
	  found_const_table_map|= s->table->map;
	  s->type= JT_CONST;
	  mark_as_null_row(s->table);		// All fields are NULL
	}
      }
      if (records != HA_POS_ERROR)
      {
	s->found_records=records;
	s->read_time= (ha_rows) (s->quick ? s->quick->read_time : 0.0);
      }
      delete select;
    }
  }

  join->join_tab=stat;
  join->map2table=stat_ref;
  join->table= join->all_tables=table_vector;
  join->const_tables=const_count;
  join->found_const_table_map=found_const_table_map;

  /* Find an optimal join order of the non-constant tables. */
  if (join->const_tables != join->tables)
  {
    optimize_keyuse(join, keyuse_array);
    choose_plan(join, all_table_map & ~join->const_table_map);
  }
  else
  {
    memcpy((gptr) join->best_positions,(gptr) join->positions,
	   sizeof(POSITION)*join->const_tables);
    join->best_read=1.0;
  }
  /* Generate an execution plan from the found optimal join order. */
  DBUG_RETURN(join->thd->killed || get_best_combination(join));
}


/*****************************************************************************
  Check with keys are used and with tables references with tables
  Updates in stat:
	  keys	     Bitmap of all used keys
	  const_keys Bitmap of all keys with may be used with quick_select
	  keyuse     Pointer to possible keys
*****************************************************************************/

typedef struct key_field_t {		// Used when finding key fields
  Field		*field;
  Item		*val;			// May be empty if diff constant
  uint		level;
  uint		optimize;
  bool		eq_func;
} KEY_FIELD;

/* Values in optimize */
#define KEY_OPTIMIZE_EXISTS		1
#define KEY_OPTIMIZE_REF_OR_NULL	2

/*
  Merge new key definitions to old ones, remove those not used in both

  This is called for OR between different levels

  To be able to do 'ref_or_null' we merge a comparison of a column
  and 'column IS NULL' to one test.  This is useful for sub select queries
  that are internally transformed to something like:

  SELECT * FROM t1 WHERE t1.key=outer_ref_field or t1.key IS NULL 
*/

static KEY_FIELD *
merge_key_fields(KEY_FIELD *start,KEY_FIELD *new_fields,KEY_FIELD *end,
		 uint and_level)
{
  if (start == new_fields)
    return start;				// Impossible or
  if (new_fields == end)
    return start;				// No new fields, skip all

  KEY_FIELD *first_free=new_fields;

  /* Mark all found fields in old array */
  for (; new_fields != end ; new_fields++)
  {
    for (KEY_FIELD *old=start ; old != first_free ; old++)
    {
      if (old->field == new_fields->field)
      {
	if (new_fields->val->used_tables())
	{
	  /*
	    If the value matches, we can use the key reference.
	    If not, we keep it until we have examined all new values
	  */
	  if (old->val->eq(new_fields->val, old->field->binary()))
	  {
	    old->level= and_level;
	    old->optimize= ((old->optimize & new_fields->optimize &
			     KEY_OPTIMIZE_EXISTS) |
			    ((old->optimize | new_fields->optimize) &
			     KEY_OPTIMIZE_REF_OR_NULL));
	  }
	}
	else if (old->eq_func && new_fields->eq_func &&
		 old->val->eq(new_fields->val, old->field->binary()))

	{
	  old->level= and_level;
	  old->optimize= ((old->optimize & new_fields->optimize &
			   KEY_OPTIMIZE_EXISTS) |
			  ((old->optimize | new_fields->optimize) &
			   KEY_OPTIMIZE_REF_OR_NULL));
	}
	else if (old->eq_func && new_fields->eq_func &&
		 (old->val->is_null() || new_fields->val->is_null()))
	{
	  /* field = expression OR field IS NULL */
	  old->level= and_level;
	  old->optimize= KEY_OPTIMIZE_REF_OR_NULL;
	  /* Remember the NOT NULL value */
	  if (old->val->is_null())
	    old->val= new_fields->val;
	}
	else
	{
	  /*
	    We are comparing two different const.  In this case we can't
	    use a key-lookup on this so it's better to remove the value
	    and let the range optimzier handle it
	  */
	  if (old == --first_free)		// If last item
	    break;
	  *old= *first_free;			// Remove old value
	  old--;				// Retry this value
	}
      }
    }
  }
  /* Remove all not used items */
  for (KEY_FIELD *old=start ; old != first_free ;)
  {
    if (old->level != and_level)
    {						// Not used in all levels
      if (old == --first_free)
	break;
      *old= *first_free;			// Remove old value
      continue;
    }
    old++;
  }
  return first_free;
}


/*
  Add a possible key to array of possible keys if it's usable as a key

  SYNPOSIS
    add_key_field()
    key_fields			Pointer to add key, if usable
    and_level			And level, to be stored in KEY_FIELD
    cond                        Condition predicate
    field			Field used in comparision
    eq_func			True if we used =, <=> or IS NULL
    value			Value used for comparison with field
                                Is NULL for BETWEEN and IN
    usable_tables		Tables which can be used for key optimization

  NOTES
    If we are doing a NOT NULL comparison on a NOT NULL field in a outer join
    table, we store this to be able to do not exists optimization later.

  RETURN
    *key_fields is incremented if we stored a key in the array
*/

static void
add_key_field(KEY_FIELD **key_fields, uint and_level, COND *cond,
	      Field *field, bool eq_func, Item **value, uint num_values,
	      table_map usable_tables)
{
  uint exists_optimize= 0;
  if (!(field->flags & PART_KEY_FLAG))
  {
    // Don't remove column IS NULL on a LEFT JOIN table
    if (!eq_func || (*value)->type() != Item::NULL_ITEM ||
        !field->table->maybe_null || field->null_ptr)
      return;					// Not a key. Skip it
    exists_optimize= KEY_OPTIMIZE_EXISTS;
  }
  else
  {
    table_map used_tables=0;
    bool optimizable=0;
    for (uint i=0; i<num_values; i++)
    {
      used_tables|=(value[i])->used_tables();
      if (!((value[i])->used_tables() & (field->table->map | RAND_TABLE_BIT)))
        optimizable=1;
    }
    if (!optimizable)
      return;
    if (!(usable_tables & field->table->map))
    {
      if (!eq_func || (*value)->type() != Item::NULL_ITEM ||
          !field->table->maybe_null || field->null_ptr)
	return;					// Can't use left join optimize
      exists_optimize= KEY_OPTIMIZE_EXISTS;
    }
    else
    {
      JOIN_TAB *stat=field->table->reginfo.join_tab;
      key_map possible_keys=field->key_start;
      possible_keys.intersect(field->table->keys_in_use_for_query);
      stat[0].keys.merge(possible_keys);             // Add possible keys

      /*
	Save the following cases:
	Field op constant
	Field LIKE constant where constant doesn't start with a wildcard
	Field = field2 where field2 is in a different table
	Field op formula
	Field IS NULL
	Field IS NOT NULL
         Field BETWEEN ...
         Field IN ...
      */
      stat[0].key_dependent|=used_tables;

      bool is_const=1;
      for (uint i=0; i<num_values; i++)
        is_const&= value[i]->const_item();
      if (is_const)
        stat[0].const_keys.merge(possible_keys);
      /*
	We can't always use indexes when comparing a string index to a
	number. cmp_type() is checked to allow compare of dates to numbers.
        eq_func is NEVER true when num_values > 1
       */
      if (!eq_func)
        return;
      if (field->result_type() == STRING_RESULT)
      {
        if ((*value)->result_type() != STRING_RESULT)
        {
          if (field->cmp_type() != (*value)->result_type())
            return;
        }
        else
        {
          /*
            We can't use indexes if the effective collation
            of the operation differ from the field collation.

            We also cannot use index on a text column, as the column may
            contain 'x' 'x\t' 'x ' and 'read_next_same' will stop after
            'x' when searching for WHERE col='x '
          */
          if (field->cmp_type() == STRING_RESULT &&
              (((Field_str*)field)->charset() != cond->compare_collation() ||
               ((*value)->type() != Item::NULL_ITEM &&
                (field->flags & BLOB_FLAG) && !field->binary())))
            return;
        }
      }
    }
  }
  DBUG_ASSERT(num_values == 1);
  /*
    For the moment eq_func is always true. This slot is reserved for future
    extensions where we want to remembers other things than just eq comparisons
  */
  DBUG_ASSERT(eq_func);
  /* Store possible eq field */
  (*key_fields)->field=		field;
  (*key_fields)->eq_func=	eq_func;
  (*key_fields)->val=		*value;
  (*key_fields)->level=		and_level;
  (*key_fields)->optimize=	exists_optimize;
  (*key_fields)++;
}


/*
  Add possible keys to array of possible keys originated from a simple predicate

  SYNPOSIS
    add_key_equal_fields()
    key_fields			Pointer to add key, if usable
    and_level			And level, to be stored in KEY_FIELD
    cond                        Condition predicate
    field			Field used in comparision
    eq_func			True if we used =, <=> or IS NULL
    value			Value used for comparison with field
				Is NULL for BETWEEN and IN    
    usable_tables		Tables which can be used for key optimization

  NOTES
    If field items f1 and f2 belong to the same multiple equality and
    a key is added for f1, the the same key is added for f2.

  RETURN
    *key_fields is incremented if we stored a key in the array
*/

static void
add_key_equal_fields(KEY_FIELD **key_fields, uint and_level,
                     COND *cond, Item_field *field_item,
                     bool eq_func, Item **val,
                     uint num_values, table_map usable_tables)
{
  Field *field= field_item->field;
  add_key_field(key_fields, and_level, cond, field,
                eq_func, val, num_values, usable_tables);
  Item_equal *item_equal= field_item->item_equal;
  if (item_equal)
  { 
    /*
      Add to the set of possible key values every substitution of
      the field for an equal field included into item_equal
    */
    Item_equal_iterator it(*item_equal);
    Item_field *item;
    while ((item= it++))
    {
      if (!field->eq(item->field))
      {
        add_key_field(key_fields, and_level, cond, item->field,
                      eq_func, val, num_values, usable_tables);
      }
    }
  }
}

static void
add_key_fields(JOIN_TAB *stat,KEY_FIELD **key_fields,uint *and_level,
	       COND *cond, table_map usable_tables)
{
  if (cond->type() == Item_func::COND_ITEM)
  {
    List_iterator_fast<Item> li(*((Item_cond*) cond)->argument_list());
    KEY_FIELD *org_key_fields= *key_fields;

    if (((Item_cond*) cond)->functype() == Item_func::COND_AND_FUNC)
    {
      Item *item;
      while ((item=li++))
	add_key_fields(stat,key_fields,and_level,item,usable_tables);
      for (; org_key_fields != *key_fields ; org_key_fields++)
	org_key_fields->level= *and_level;
    }
    else
    {
      (*and_level)++;
      add_key_fields(stat,key_fields,and_level,li++,usable_tables);
      Item *item;
      while ((item=li++))
      {
	KEY_FIELD *start_key_fields= *key_fields;
	(*and_level)++;
	add_key_fields(stat,key_fields,and_level,item,usable_tables);
	*key_fields=merge_key_fields(org_key_fields,start_key_fields,
				     *key_fields,++(*and_level));
      }
    }
    return;
  }
  /* If item is of type 'field op field/constant' add it to key_fields */

  if (cond->type() != Item::FUNC_ITEM)
    return;
  Item_func *cond_func= (Item_func*) cond;
  switch (cond_func->select_optimize()) {
  case Item_func::OPTIMIZE_NONE:
    break;
  case Item_func::OPTIMIZE_KEY:
  {
    // BETWEEN, IN, NE
    if (cond_func->key_item()->real_item()->type() == Item::FIELD_ITEM &&
	!(cond_func->used_tables() & OUTER_REF_TABLE_BIT))
    {
      Item **values= cond_func->arguments()+1;
      if (cond_func->functype() == Item_func::NE_FUNC &&
        cond_func->arguments()[1]->real_item()->type() == Item::FIELD_ITEM &&
	     !(cond_func->arguments()[0]->used_tables() & OUTER_REF_TABLE_BIT))
        values--;
      add_key_equal_fields(key_fields, *and_level, cond_func,
                           (Item_field*) (cond_func->key_item()->real_item()),
                           cond_func->argument_count() == 2 &&
                           cond_func->functype() == Item_func::IN_FUNC,
                           values,
                           cond_func->argument_count()-1,
                           usable_tables);
    }
    break;
  }
  case Item_func::OPTIMIZE_OP:
  {
    bool equal_func=(cond_func->functype() == Item_func::EQ_FUNC ||
		     cond_func->functype() == Item_func::EQUAL_FUNC);

    if (cond_func->arguments()[0]->real_item()->type() == Item::FIELD_ITEM &&
	!(cond_func->arguments()[0]->used_tables() & OUTER_REF_TABLE_BIT))
    {
      add_key_equal_fields(key_fields, *and_level, cond_func,
	                (Item_field*) (cond_func->arguments()[0])->real_item(),
		           equal_func,
		           cond_func->arguments()+1, 1, usable_tables);
    }
    if (cond_func->arguments()[1]->real_item()->type() == Item::FIELD_ITEM &&
	cond_func->functype() != Item_func::LIKE_FUNC &&
	!(cond_func->arguments()[1]->used_tables() & OUTER_REF_TABLE_BIT))
    {
      add_key_equal_fields(key_fields, *and_level, cond_func, 
                       (Item_field*) (cond_func->arguments()[1])->real_item(),
		           equal_func,
		           cond_func->arguments(),1,usable_tables);
    }
    break;
  }
  case Item_func::OPTIMIZE_NULL:
    /* column_name IS [NOT] NULL */
    if (cond_func->arguments()[0]->real_item()->type() == Item::FIELD_ITEM &&
	!(cond_func->used_tables() & OUTER_REF_TABLE_BIT))
    {
      Item *tmp=new Item_null;
      if (unlikely(!tmp))                       // Should never be true
	return;
      add_key_equal_fields(key_fields, *and_level, cond_func,
		    (Item_field*) (cond_func->arguments()[0])->real_item(),
		    cond_func->functype() == Item_func::ISNULL_FUNC,
		    &tmp, 1, usable_tables);
    }
    break;
  case Item_func::OPTIMIZE_EQUAL:
    Item_equal *item_equal= (Item_equal *) cond;
    Item *const_item= item_equal->get_const();
    Item_equal_iterator it(*item_equal);
    Item_field *item;
    if (const_item)
    {
      /*
        For each field field1 from item_equal consider the equality 
        field1=const_item as a condition allowing an index access of the table
        with field1 by the keys value of field1.
      */   
      while ((item= it++))
      {
        add_key_field(key_fields, *and_level, cond, item->field,
                      TRUE, &const_item, 1, usable_tables);
      }
    }
    else 
    {
      /*
        Consider all pairs of different fields included into item_equal.
        For each of them (field1, field1) consider the equality 
        field1=field2 as a condition allowing an index access of the table
        with field1 by the keys value of field2.
      */   
      Item_equal_iterator fi(*item_equal);
      while ((item= fi++))
      {
        Field *field= item->field;
        while ((item= it++))
        {
          if (!field->eq(item->field))
          {
            add_key_field(key_fields, *and_level, cond, field,
                          TRUE, (Item **) &item, 1, usable_tables);
          }
        }
        it.rewind();
      }
    }
    break;
  }
}

/*
  Add all keys with uses 'field' for some keypart
  If field->and_level != and_level then only mark key_part as const_part
*/

static uint
max_part_bit(key_part_map bits)
{
  uint found;
  for (found=0; bits & 1 ; found++,bits>>=1) ;
  return found;
}

static void
add_key_part(DYNAMIC_ARRAY *keyuse_array,KEY_FIELD *key_field)
{
  Field *field=key_field->field;
  TABLE *form= field->table;
  KEYUSE keyuse;

  if (key_field->eq_func && !(key_field->optimize & KEY_OPTIMIZE_EXISTS))
  {
    for (uint key=0 ; key < form->s->keys ; key++)
    {
      if (!(form->keys_in_use_for_query.is_set(key)))
	continue;
      if (form->key_info[key].flags & HA_FULLTEXT)
	continue;    // ToDo: ft-keys in non-ft queries.   SerG

      uint key_parts= (uint) form->key_info[key].key_parts;
      for (uint part=0 ; part <  key_parts ; part++)
      {
	if (field->eq(form->key_info[key].key_part[part].field))
	{
	  keyuse.table= field->table;
	  keyuse.val =  key_field->val;
	  keyuse.key =  key;
	  keyuse.keypart=part;
	  keyuse.keypart_map= (key_part_map) 1 << part;
	  keyuse.used_tables=key_field->val->used_tables();
	  keyuse.optimize= key_field->optimize & KEY_OPTIMIZE_REF_OR_NULL;
	  VOID(insert_dynamic(keyuse_array,(gptr) &keyuse));
	}
      }
    }
  }
}


#define FT_KEYPART   (MAX_REF_PARTS+10)

static void
add_ft_keys(DYNAMIC_ARRAY *keyuse_array,
            JOIN_TAB *stat,COND *cond,table_map usable_tables)
{
  Item_func_match *cond_func=NULL;

  if (!cond)
    return;

  if (cond->type() == Item::FUNC_ITEM)
  {
    Item_func *func=(Item_func *)cond;
    Item_func::Functype functype=  func->functype();
    if (functype == Item_func::FT_FUNC)
      cond_func=(Item_func_match *)cond;
    else if (func->arg_count == 2)
    {
      Item_func *arg0=(Item_func *)(func->arguments()[0]),
                *arg1=(Item_func *)(func->arguments()[1]);
      if (arg1->const_item()  &&
          ((functype == Item_func::GE_FUNC && arg1->val_real() > 0) ||
           (functype == Item_func::GT_FUNC && arg1->val_real() >=0))  &&
           arg0->type() == Item::FUNC_ITEM            &&
           arg0->functype() == Item_func::FT_FUNC)
        cond_func=(Item_func_match *) arg0;
      else if (arg0->const_item() &&
               ((functype == Item_func::LE_FUNC && arg0->val_real() > 0) ||
                (functype == Item_func::LT_FUNC && arg0->val_real() >=0)) &&
                arg1->type() == Item::FUNC_ITEM          &&
                arg1->functype() == Item_func::FT_FUNC)
        cond_func=(Item_func_match *) arg1;
    }
  }
  else if (cond->type() == Item::COND_ITEM)
  {
    List_iterator_fast<Item> li(*((Item_cond*) cond)->argument_list());

    if (((Item_cond*) cond)->functype() == Item_func::COND_AND_FUNC)
    {
      Item *item;
      while ((item=li++))
        add_ft_keys(keyuse_array,stat,item,usable_tables);
    }
  }

  if (!cond_func || cond_func->key == NO_SUCH_KEY ||
      !(usable_tables & cond_func->table->map))
    return;

  KEYUSE keyuse;
  keyuse.table= cond_func->table;
  keyuse.val =  cond_func;
  keyuse.key =  cond_func->key;
  keyuse.keypart= FT_KEYPART;
  keyuse.used_tables=cond_func->key_item()->used_tables();
  keyuse.optimize= 0;
  keyuse.keypart_map= 0;
  VOID(insert_dynamic(keyuse_array,(gptr) &keyuse));
}


static int
sort_keyuse(KEYUSE *a,KEYUSE *b)
{
  int res;
  if (a->table->tablenr != b->table->tablenr)
    return (int) (a->table->tablenr - b->table->tablenr);
  if (a->key != b->key)
    return (int) (a->key - b->key);
  if (a->keypart != b->keypart)
    return (int) (a->keypart - b->keypart);
  // Place const values before other ones
  if ((res= test((a->used_tables & ~OUTER_REF_TABLE_BIT)) -
       test((b->used_tables & ~OUTER_REF_TABLE_BIT))))
    return res;
  /* Place rows that are not 'OPTIMIZE_REF_OR_NULL' first */
  return (int) ((a->optimize & KEY_OPTIMIZE_REF_OR_NULL) -
		(b->optimize & KEY_OPTIMIZE_REF_OR_NULL));
}


/*
  Update keyuse array with all possible keys we can use to fetch rows
  join_tab is a array in tablenr_order
  stat is a reference array in 'prefered' order.
*/

static bool
update_ref_and_keys(THD *thd, DYNAMIC_ARRAY *keyuse,JOIN_TAB *join_tab,
		    uint tables, COND *cond, COND_EQUAL *cond_equal,
                    table_map normal_tables, SELECT_LEX *select_lex)
{
  uint	and_level,i,found_eq_constant;
  KEY_FIELD *key_fields, *end, *field;
  uint m= 1;
  
  if (cond_equal && cond_equal->max_members)
    m= cond_equal->max_members;

  if (!(key_fields=(KEY_FIELD*)
	thd->alloc(sizeof(key_fields[0])*
		   (thd->lex->current_select->cond_count+1)*2*m)))
    return TRUE; /* purecov: inspected */
  and_level= 0;
  field= end= key_fields;
  if (my_init_dynamic_array(keyuse,sizeof(KEYUSE),20,64))
    return TRUE;
  if (cond)
  {
    add_key_fields(join_tab,&end,&and_level,cond,normal_tables);
    for (; field != end ; field++)
    {
      add_key_part(keyuse,field);
      /* Mark that we can optimize LEFT JOIN */
      if (field->val->type() == Item::NULL_ITEM &&
	  !field->field->real_maybe_null())
	field->field->table->reginfo.not_exists_optimize=1;
    }
  }
  for (i=0 ; i < tables ; i++)
  {
    /*
      Block the creation of keys for inner tables of outer joins.
      Here only the outer joins that can not be converted to
      inner joins are left and all nests that can be eliminated
      are flattened.
      In the future when we introduce conditional accesses
      for inner tables in outer joins these keys will be taken
      into account as well.
    */ 
    if (*join_tab[i].on_expr_ref)
    {
      add_key_fields(join_tab,&end,&and_level,*join_tab[i].on_expr_ref,
		     join_tab[i].table->map);
    }
    else 
    {
      TABLE_LIST *tab= join_tab[i].table->pos_in_table_list;
      TABLE_LIST *embedding= tab->embedding;
      if (embedding)
      {
        NESTED_JOIN *nested_join= embedding->nested_join;
        if (nested_join->join_list.head() == tab)
          add_key_fields(join_tab, &end, &and_level, embedding->on_expr,
                         nested_join->used_tables);
      }
    }
  }
  /* fill keyuse with found key parts */
  for ( ; field != end ; field++)
    add_key_part(keyuse,field);

  if (select_lex->ftfunc_list->elements)
  {
    add_ft_keys(keyuse,join_tab,cond,normal_tables);
  }

  /*
    Special treatment for ft-keys.
    Remove the following things from KEYUSE:
    - ref if there is a keypart which is a ref and a const.
    - keyparts without previous keyparts.
  */
  if (keyuse->elements)
  {
    KEYUSE end,*prev,*save_pos,*use;

    qsort(keyuse->buffer,keyuse->elements,sizeof(KEYUSE),
	  (qsort_cmp) sort_keyuse);

    bzero((char*) &end,sizeof(end));		/* Add for easy testing */
    VOID(insert_dynamic(keyuse,(gptr) &end));

    use=save_pos=dynamic_element(keyuse,0,KEYUSE*);
    prev=&end;
    found_eq_constant=0;
    for (i=0 ; i < keyuse->elements-1 ; i++,use++)
    {
      if (!use->used_tables)
	use->table->const_key_parts[use->key]|= use->keypart_map;
      if (use->keypart != FT_KEYPART)
      {
	if (use->key == prev->key && use->table == prev->table)
	{
	  if (prev->keypart+1 < use->keypart ||
	      prev->keypart == use->keypart && found_eq_constant)
	    continue;				/* remove */
	}
	else if (use->keypart != 0)		// First found must be 0
	  continue;
      }

      *save_pos= *use;
      prev=use;
      found_eq_constant= !use->used_tables;
      /* Save ptr to first use */
      if (!use->table->reginfo.join_tab->keyuse)
	use->table->reginfo.join_tab->keyuse=save_pos;
      use->table->reginfo.join_tab->checked_keys.set_bit(use->key);
      save_pos++;
    }
    i=(uint) (save_pos-(KEYUSE*) keyuse->buffer);
    VOID(set_dynamic(keyuse,(gptr) &end,i));
    keyuse->elements=i;
  }
  return FALSE;
}

/*
  Update some values in keyuse for faster choose_plan() loop
*/

static void optimize_keyuse(JOIN *join, DYNAMIC_ARRAY *keyuse_array)
{
  KEYUSE *end,*keyuse= dynamic_element(keyuse_array, 0, KEYUSE*);

  for (end= keyuse+ keyuse_array->elements ; keyuse < end ; keyuse++)
  {
    table_map map;
    /*
      If we find a ref, assume this table matches a proportional
      part of this table.
      For example 100 records matching a table with 5000 records
      gives 5000/100 = 50 records per key
      Constant tables are ignored.
      To avoid bad matches, we don't make ref_table_rows less than 100.
    */
    keyuse->ref_table_rows= ~(ha_rows) 0;	// If no ref
    if (keyuse->used_tables &
	(map= (keyuse->used_tables & ~join->const_table_map &
	       ~OUTER_REF_TABLE_BIT)))
    {
      uint tablenr;
      for (tablenr=0 ; ! (map & 1) ; map>>=1, tablenr++) ;
      if (map == 1)			// Only one table
      {
	TABLE *tmp_table=join->all_tables[tablenr];
	keyuse->ref_table_rows= max(tmp_table->file->records, 100);
      }
    }
    /*
      Outer reference (external field) is constant for single executing
      of subquery
    */
    if (keyuse->used_tables == OUTER_REF_TABLE_BIT)
      keyuse->ref_table_rows= 1;
  }
}


/*
  Discover the indexes that can be used for GROUP BY or DISTINCT queries.

  SYNOPSIS
    add_group_and_distinct_keys()
    join
    join_tab

  DESCRIPTION
    If the query has a GROUP BY clause, find all indexes that contain all
    GROUP BY fields, and add those indexes to join->const_keys.
    If the query has a DISTINCT clause, find all indexes that contain all
    SELECT fields, and add those indexes to join->const_keys.
    This allows later on such queries to be processed by a
    QUICK_GROUP_MIN_MAX_SELECT.

  RETURN
    None
*/

static void
add_group_and_distinct_keys(JOIN *join, JOIN_TAB *join_tab)
{
  List<Item_field> indexed_fields;
  List_iterator<Item_field> indexed_fields_it(indexed_fields);
  ORDER      *cur_group;
  Item_field *cur_item;
  key_map possible_keys(0);

  if (join->group_list)
  { /* Collect all query fields referenced in the GROUP clause. */
    for (cur_group= join->group_list; cur_group; cur_group= cur_group->next)
      (*cur_group->item)->walk(&Item::collect_item_field_processor,
                               (byte*) &indexed_fields);
  }
  else if (join->select_distinct)
  { /* Collect all query fields referenced in the SELECT clause. */
    List<Item> &select_items= join->fields_list;
    List_iterator<Item> select_items_it(select_items);
    Item *item;
    while ((item= select_items_it++))
      item->walk(&Item::collect_item_field_processor, (byte*) &indexed_fields);
  }
  else
    return;

  if (indexed_fields.elements == 0)
    return;

  /* Intersect the keys of all group fields. */
  cur_item= indexed_fields_it++;
  possible_keys.merge(cur_item->field->part_of_key);
  while ((cur_item= indexed_fields_it++))
  {
    possible_keys.intersect(cur_item->field->part_of_key);
  }

  if (!possible_keys.is_clear_all())
    join_tab->const_keys.merge(possible_keys);
}


/*****************************************************************************
  Go through all combinations of not marked tables and find the one
  which uses least records
*****************************************************************************/

/* Save const tables first as used tables */

static void
set_position(JOIN *join,uint idx,JOIN_TAB *table,KEYUSE *key)
{
  join->positions[idx].table= table;
  join->positions[idx].key=key;
  join->positions[idx].records_read=1.0;	/* This is a const table */

  /* Move the const table as down as possible in best_ref */
  JOIN_TAB **pos=join->best_ref+idx+1;
  JOIN_TAB *next=join->best_ref[idx];
  for (;next != table ; pos++)
  {
    JOIN_TAB *tmp=pos[0];
    pos[0]=next;
    next=tmp;
  }
  join->best_ref[idx]=table;
}


/*
  Find the best access path for an extension of a partial execution plan and
  add this path to the plan.

  SYNOPSIS
    best_access_path()
    join             pointer to the structure providing all context info
                     for the query
    s                the table to be joined by the function
    thd              thread for the connection that submitted the query
    remaining_tables set of tables not included into the partial plan yet
    idx              the length of the partial plan
    record_count     estimate for the number of records returned by the partial
                     plan
    read_time        the cost of the partial plan

  DESCRIPTION
    The function finds the best access path to table 's' from the passed
    partial plan where an access path is the general term for any means to
    access the data in 's'. An access path may use either an index or a scan,
    whichever is cheaper. The input partial plan is passed via the array
    'join->positions' of length 'idx'. The chosen access method for 's' and its
    cost are stored in 'join->positions[idx]'.

  RETURN
    None
*/

static void
best_access_path(JOIN      *join,
                 JOIN_TAB  *s,
                 THD       *thd,
                 table_map remaining_tables,
                 uint      idx,
                 double    record_count,
                 double    read_time)
{
  KEYUSE *best_key=         0;
  uint best_max_key_part=   0;
  my_bool found_constraint= 0;
  double best=              DBL_MAX;
  double best_time=         DBL_MAX;
  double records=           DBL_MAX;
  double tmp;
  ha_rows rec;

  DBUG_ENTER("best_access_path");

  if (s->keyuse)
  {                                            /* Use key if possible */
    TABLE *table= s->table;
    KEYUSE *keyuse,*start_key=0;
    double best_records= DBL_MAX;
    uint max_key_part=0;

    /* Test how we can use keys */
    rec= s->records/MATCHING_ROWS_IN_OTHER_TABLE;  // Assumed records/key
    for (keyuse=s->keyuse ; keyuse->table == table ;)
    {
      key_part_map found_part= 0;
      table_map found_ref=     0;
      uint found_ref_or_null=  0;
      uint key=     keyuse->key;
      KEY *keyinfo= table->key_info+key;
      bool ft_key=  (keyuse->keypart == FT_KEYPART);

      /* Calculate how many key segments of the current key we can use */
      start_key= keyuse;
      do
      { /* for each keypart */
        uint keypart= keyuse->keypart;
        uint found_part_ref_or_null= KEY_OPTIMIZE_REF_OR_NULL;
        do
        {
          if (!(remaining_tables & keyuse->used_tables) &&
              !(found_ref_or_null & keyuse->optimize))
          {
            found_part|= keyuse->keypart_map;
            found_ref|=  keyuse->used_tables;
            if (rec > keyuse->ref_table_rows)
              rec= keyuse->ref_table_rows;
            found_part_ref_or_null&= keyuse->optimize;
          }
          keyuse++;
          found_ref_or_null|= found_part_ref_or_null;
        } while (keyuse->table == table && keyuse->key == key &&
                 keyuse->keypart == keypart);
      } while (keyuse->table == table && keyuse->key == key);

      /*
        Assume that that each key matches a proportional part of table.
      */
      if (!found_part && !ft_key)
        continue;                               // Nothing usable found

      if (rec < MATCHING_ROWS_IN_OTHER_TABLE)
        rec= MATCHING_ROWS_IN_OTHER_TABLE;      // Fix for small tables

      /*
        ft-keys require special treatment
      */
      if (ft_key)
      {
        /*
          Really, there should be records=0.0 (yes!)
          but 1.0 would be probably safer
        */
        tmp= prev_record_reads(join, found_ref);
        records= 1.0;
      }
      else
      {
        found_constraint= 1;
        /*
          Check if we found full key
        */
        if (found_part == PREV_BITS(uint,keyinfo->key_parts) &&
            !found_ref_or_null)
        {                                         /* use eq key */
          max_key_part= (uint) ~0;
          if ((keyinfo->flags & (HA_NOSAME | HA_NULL_PART_KEY)) == HA_NOSAME)
          {
            tmp = prev_record_reads(join, found_ref);
            records=1.0;
          }
          else
          {
            if (!found_ref)
            {                                     /* We found a const key */
              if (table->quick_keys.is_set(key))
                records= (double) table->quick_rows[key];
              else
              {
                /* quick_range couldn't use key! */
                records= (double) s->records/rec;
              }
            }
            else
            {
              if (!(records=keyinfo->rec_per_key[keyinfo->key_parts-1]))
              {                                   /* Prefer longer keys */
                records=
                  ((double) s->records / (double) rec *
                   (1.0 +
                    ((double) (table->s->max_key_length-keyinfo->key_length) /
                     (double) table->s->max_key_length)));
                if (records < 2.0)
                  records=2.0;               /* Can't be as good as a unique */
              }
            }
            /* Limit the number of matched rows */
            tmp = records;
            set_if_smaller(tmp, (double) thd->variables.max_seeks_for_key);
            if (table->used_keys.is_set(key))
            {
              /* we can use only index tree */
              uint keys_per_block= table->file->block_size/2/
                (keyinfo->key_length+table->file->ref_length)+1;
              tmp = record_count*(tmp+keys_per_block-1)/keys_per_block;
            }
            else
              tmp = record_count*min(tmp,s->worst_seeks);
          }
        }
        else
        {
          /*
            Use as much key-parts as possible and a uniq key is better
            than a not unique key
            Set tmp to (previous record count) * (records / combination)
          */
          if ((found_part & 1) &&
              (!(table->file->index_flags(key, 0, 0) & HA_ONLY_WHOLE_INDEX) ||
               found_part == PREV_BITS(uint,keyinfo->key_parts)))
          {
            max_key_part=max_part_bit(found_part);
            /*
              Check if quick_range could determinate how many rows we
              will match
            */
            if (table->quick_keys.is_set(key) &&
                table->quick_key_parts[key] == max_key_part)
              tmp= records= (double) table->quick_rows[key];
            else
            {
              /* Check if we have statistic about the distribution */
              if ((records = keyinfo->rec_per_key[max_key_part-1]))
                tmp = records;
              else
              {
                /*
                  Assume that the first key part matches 1% of the file
                  and that the whole key matches 10 (duplicates) or 1
                  (unique) records.
                  Assume also that more key matches proportionally more
                  records
                  This gives the formula:
                  records = (x * (b-a) + a*c-b)/(c-1)

                  b = records matched by whole key
                  a = records matched by first key part (1% of all records?)
                  c = number of key parts in key
                  x = used key parts (1 <= x <= c)
                */
                double rec_per_key;
                if (!(rec_per_key=(double)
                      keyinfo->rec_per_key[keyinfo->key_parts-1]))
                  rec_per_key=(double) s->records/rec+1;

                if (!s->records)
                  tmp = 0;
                else if (rec_per_key/(double) s->records >= 0.01)
                  tmp = rec_per_key;
                else
                {
                  double a=s->records*0.01;
                  if (keyinfo->key_parts > 1)
                    tmp= (max_key_part * (rec_per_key - a) +
                          a*keyinfo->key_parts - rec_per_key)/
                         (keyinfo->key_parts-1);
                  else
                    tmp= a;
                  set_if_bigger(tmp,1.0);
                }
                records = (ulong) tmp;
              }
              /*
                If quick_select was used on a part of this key, we know
                the maximum number of rows that the key can match.
              */
              if (table->quick_keys.is_set(key) &&
                  table->quick_key_parts[key] <= max_key_part &&
                  records > (double) table->quick_rows[key])
                tmp= records= (double) table->quick_rows[key];
              else if (found_ref_or_null)
              {
                /* We need to do two key searches to find key */
                tmp *= 2.0;
                records *= 2.0;
              }
            }
            /* Limit the number of matched rows */
            set_if_smaller(tmp, (double) thd->variables.max_seeks_for_key);
            if (table->used_keys.is_set(key))
            {
              /* we can use only index tree */
              uint keys_per_block= table->file->block_size/2/
                (keyinfo->key_length+table->file->ref_length)+1;
              tmp = record_count*(tmp+keys_per_block-1)/keys_per_block;
            }
            else
              tmp = record_count*min(tmp,s->worst_seeks);
          }
          else
            tmp = best_time;                    // Do nothing
        }
      } /* not ft_key */
      if (tmp < best_time - records/(double) TIME_FOR_COMPARE)
      {
        best_time= tmp + records/(double) TIME_FOR_COMPARE;
        best= tmp;
        best_records= records;
        best_key= start_key;
        best_max_key_part= max_key_part;
      }
    }
    records= best_records;
  }

  /*
    Don't test table scan if it can't be better.
    Prefer key lookup if we would use the same key for scanning.

    Don't do a table scan on InnoDB tables, if we can read the used
    parts of the row from any of the used index.
    This is because table scans uses index and we would not win
    anything by using a table scan.
  */
  if ((records >= s->found_records || best > s->read_time) &&
      !(s->quick && best_key && s->quick->index == best_key->key &&
        best_max_key_part >= s->table->quick_key_parts[best_key->key]) &&
      !((s->table->file->table_flags() & HA_TABLE_SCAN_ON_INDEX) &&
        ! s->table->used_keys.is_clear_all() && best_key) &&
      !(s->table->force_index && best_key))
  {                                             // Check full join
    ha_rows rnd_records= s->found_records;
    /*
      If there is a restriction on the table, assume that 25% of the
      rows can be skipped on next part.
      This is to force tables that this table depends on before this
      table
    */
    if (found_constraint)
      rnd_records-= rnd_records/4;

    /*
      Range optimizer never proposes a RANGE if it isn't better
      than FULL: so if RANGE is present, it's always preferred to FULL.
      Here we estimate its cost.
    */
    if (s->quick)
    {
      /*
        For each record we:
        - read record range through 'quick'
        - skip rows which does not satisfy WHERE constraints
      */
      tmp= record_count *
        (s->quick->read_time +
         (s->found_records - rnd_records)/(double) TIME_FOR_COMPARE);
    }
    else
    {
      /* Estimate cost of reading table. */
      tmp= s->table->file->scan_time();
      if (s->table->map & join->outer_join)     // Can't use join cache
      {
        /*
          For each record we have to:
          - read the whole table record 
          - skip rows which does not satisfy join condition
        */
        tmp= record_count *
          (tmp +
           (s->records - rnd_records)/(double) TIME_FOR_COMPARE);
      }
      else
      {
        /* We read the table as many times as join buffer becomes full. */
        tmp*= (1.0 + floor((double) cache_record_length(join,idx) *
                           record_count /
                           (double) thd->variables.join_buff_size));
        /* 
            We don't make full cartesian product between rows in the scanned
           table and existing records because we skip all rows from the
           scanned table, which does not satisfy join condition when 
           we read the table (see flush_cached_records for details). Here we
           take into account cost to read and skip these records.
        */
        tmp+= (s->records - rnd_records)/(double) TIME_FOR_COMPARE;
      }
    }

    /*
      We estimate the cost of evaluating WHERE clause for found records
      as record_count * rnd_records / TIME_FOR_COMPARE. This cost plus
      tmp give us total cost of using TABLE SCAN
    */
    if (best == DBL_MAX ||
        (tmp  + record_count/(double) TIME_FOR_COMPARE*rnd_records <
         best + record_count/(double) TIME_FOR_COMPARE*records))
    {
      /*
        If the table has a range (s->quick is set) make_join_select()
        will ensure that this will be used
      */
      best= tmp;
      records= rows2double(rnd_records);
      best_key= 0;
    }
  }

  /* Update the cost information for the current partial plan */
  join->positions[idx].records_read= records;
  join->positions[idx].read_time=    best;
  join->positions[idx].key=          best_key;
  join->positions[idx].table=        s;

  if (!best_key &&
      idx == join->const_tables &&
      s->table == join->sort_by_table &&
      join->unit->select_limit_cnt >= records)
    join->sort_by_table= (TABLE*) 1;  // Must use temporary table

  DBUG_VOID_RETURN;
}


/*
  Selects and invokes a search strategy for an optimal query plan.

  SYNOPSIS
    choose_plan()
    join        pointer to the structure providing all context info for
                the query
    join_tables set of the tables in the query

  DESCRIPTION
    The function checks user-configurable parameters that control the search
    strategy for an optimal plan, selects the search method and then invokes
    it. Each specific optimization procedure stores the final optimal plan in
    the array 'join->best_positions', and the cost of the plan in
    'join->best_read'.

  RETURN
    None
*/

static void
choose_plan(JOIN *join, table_map join_tables)
{
  uint search_depth= join->thd->variables.optimizer_search_depth;
  uint prune_level=  join->thd->variables.optimizer_prune_level;
  bool straight_join= join->select_options & SELECT_STRAIGHT_JOIN;
  DBUG_ENTER("choose_plan");

  /*
    if (SELECT_STRAIGHT_JOIN option is set)
      reorder tables so dependent tables come after tables they depend 
      on, otherwise keep tables in the order they were specified in the query 
    else
      Apply heuristic: pre-sort all access plans with respect to the number of
      records accessed.
  */
  qsort(join->best_ref + join->const_tables, join->tables - join->const_tables,
        sizeof(JOIN_TAB*), straight_join?join_tab_cmp_straight:join_tab_cmp);
  
  if (straight_join)
  {
    optimize_straight_join(join, join_tables);
  }
  else
  {
    if (search_depth == MAX_TABLES+2)
    { /*
        TODO: 'MAX_TABLES+2' denotes the old implementation of find_best before
        the greedy version. Will be removed when greedy_search is approved.
      */
      join->best_read= DBL_MAX;
      find_best(join, join_tables, join->const_tables, 1.0, 0.0);
    } 
    else
    {
      if (search_depth == 0)
        /* Automatically determine a reasonable value for 'search_depth' */
        search_depth= determine_search_depth(join);
      greedy_search(join, join_tables, search_depth, prune_level);
    }
  }

  /* 
    Store the cost of this query into a user variable
    Don't update last_query_cost for 'show status' command
  */
  if (join->thd->lex->orig_sql_command != SQLCOM_SHOW_STATUS)
    last_query_cost= join->best_read;

  DBUG_VOID_RETURN;
}


/*
  Compare two JOIN_TAB objects based on the number of accessed records.

  SYNOPSIS
    join_tab_cmp()
    ptr1 pointer to first JOIN_TAB object
    ptr2 pointer to second JOIN_TAB object

  RETURN
    1  if first is bigger
    -1 if second is bigger
    0  if equal
*/

static int
join_tab_cmp(const void* ptr1, const void* ptr2)
{
  JOIN_TAB *jt1= *(JOIN_TAB**) ptr1;
  JOIN_TAB *jt2= *(JOIN_TAB**) ptr2;

  if (jt1->dependent & jt2->table->map)
    return 1;
  if (jt2->dependent & jt1->table->map)
    return -1;  
  if (jt1->found_records > jt2->found_records)
    return 1;
  if (jt1->found_records < jt2->found_records)
    return -1; 
  return jt1 > jt2 ? 1 : (jt1 < jt2 ? -1 : 0);
}


/* 
  Same as join_tab_cmp, but for use with SELECT_STRAIGHT_JOIN.
*/

static int
join_tab_cmp_straight(const void* ptr1, const void* ptr2)
{
  JOIN_TAB *jt1= *(JOIN_TAB**) ptr1;
  JOIN_TAB *jt2= *(JOIN_TAB**) ptr2;

  if (jt1->dependent & jt2->table->map)
    return 1;
  if (jt2->dependent & jt1->table->map)
    return -1;
  return jt1 > jt2 ? 1 : (jt1 < jt2 ? -1 : 0);
}

/*
  Heuristic procedure to automatically guess a reasonable degree of
  exhaustiveness for the greedy search procedure.

  SYNOPSIS
    determine_search_depth()
    join   pointer to the structure providing all context info for the query

  DESCRIPTION
    The procedure estimates the optimization time and selects a search depth
    big enough to result in a near-optimal QEP, that doesn't take too long to
    find. If the number of tables in the query exceeds some constant, then
    search_depth is set to this constant.

  NOTES
    This is an extremely simplistic implementation that serves as a stub for a
    more advanced analysis of the join. Ideally the search depth should be
    determined by learning from previous query optimizations, because it will
    depend on the CPU power (and other factors).

  RETURN
    A positive integer that specifies the search depth (and thus the
    exhaustiveness) of the depth-first search algorithm used by
    'greedy_search'.
*/

static uint
determine_search_depth(JOIN *join)
{
  uint table_count=  join->tables - join->const_tables;
  uint search_depth;
  /* TODO: this value should be determined dynamically, based on statistics: */
  uint max_tables_for_exhaustive_opt= 7;

  if (table_count <= max_tables_for_exhaustive_opt)
    search_depth= table_count+1; // use exhaustive for small number of tables
  else
    /*
      TODO: this value could be determined by some mapping of the form:
      depth : table_count -> [max_tables_for_exhaustive_opt..MAX_EXHAUSTIVE]
    */
    search_depth= max_tables_for_exhaustive_opt; // use greedy search

  return search_depth;
}


/*
  Select the best ways to access the tables in a query without reordering them.

  SYNOPSIS
    optimize_straight_join()
    join          pointer to the structure providing all context info for
                  the query
    join_tables   set of the tables in the query

  DESCRIPTION
    Find the best access paths for each query table and compute their costs
    according to their order in the array 'join->best_ref' (thus without
    reordering the join tables). The function calls sequentially
    'best_access_path' for each table in the query to select the best table
    access method. The final optimal plan is stored in the array
    'join->best_positions', and the corresponding cost in 'join->best_read'.

  NOTES
    This function can be applied to:
    - queries with STRAIGHT_JOIN
    - internally to compute the cost of an arbitrary QEP
    Thus 'optimize_straight_join' can be used at any stage of the query
    optimization process to finalize a QEP as it is.

  RETURN
    None
*/

static void
optimize_straight_join(JOIN *join, table_map join_tables)
{
  JOIN_TAB *s;
  uint idx= join->const_tables;
  double    record_count= 1.0;
  double    read_time=    0.0;
 
  for (JOIN_TAB **pos= join->best_ref + idx ; (s= *pos) ; pos++)
  {
    /* Find the best access method from 's' to the current partial plan */
    best_access_path(join, s, join->thd, join_tables, idx, record_count, read_time);
    /* compute the cost of the new plan extended with 's' */
    record_count*= join->positions[idx].records_read;
    read_time+=    join->positions[idx].read_time;
    join_tables&= ~(s->table->map);
    ++idx;
  }

  read_time+= record_count / (double) TIME_FOR_COMPARE;
  if (join->sort_by_table &&
      join->sort_by_table != join->positions[join->const_tables].table->table)
    read_time+= record_count;  // We have to make a temp table
  memcpy((gptr) join->best_positions, (gptr) join->positions,
         sizeof(POSITION)*idx);
  join->best_read= read_time;
}


/*
  Find a good, possibly optimal, query execution plan (QEP) by a greedy search.

  SYNOPSIS
    join             pointer to the structure providing all context info
                     for the query
    remaining_tables set of tables not included into the partial plan yet
    search_depth     controlls the exhaustiveness of the search
    prune_level      the pruning heuristics that should be applied during
                     search

  DESCRIPTION
    The search procedure uses a hybrid greedy/exhaustive search with controlled
    exhaustiveness. The search is performed in N = card(remaining_tables)
    steps. Each step evaluates how promising is each of the unoptimized tables,
    selects the most promising table, and extends the current partial QEP with
    that table.  Currenly the most 'promising' table is the one with least
    expensive extension.
    There are two extreme cases:
    1. When (card(remaining_tables) < search_depth), the estimate finds the best
       complete continuation of the partial QEP. This continuation can be
       used directly as a result of the search.
    2. When (search_depth == 1) the 'best_extension_by_limited_search'
       consideres the extension of the current QEP with each of the remaining
       unoptimized tables.
    All other cases are in-between these two extremes. Thus the parameter
    'search_depth' controlls the exhaustiveness of the search. The higher the
    value, the longer the optimizaton time and possibly the better the
    resulting plan. The lower the value, the fewer alternative plans are
    estimated, but the more likely to get a bad QEP.

    All intermediate and final results of the procedure are stored in 'join':
    join->positions      modified for every partial QEP that is explored
    join->best_positions modified for the current best complete QEP
    join->best_read      modified for the current best complete QEP
    join->best_ref       might be partially reordered
    The final optimal plan is stored in 'join->best_positions', and its
    corresponding cost in 'join->best_read'.

  NOTES
    The following pseudocode describes the algorithm of 'greedy_search':

    procedure greedy_search
    input: remaining_tables
    output: pplan;
    {
      pplan = <>;
      do {
        (t, a) = best_extension(pplan, remaining_tables);
        pplan = concat(pplan, (t, a));
        remaining_tables = remaining_tables - t;
      } while (remaining_tables != {})
      return pplan;
    }

    where 'best_extension' is a placeholder for a procedure that selects the
    most "promising" of all tables in 'remaining_tables'.
    Currently this estimate is performed by calling
    'best_extension_by_limited_search' to evaluate all extensions of the
    current QEP of size 'search_depth', thus the complexity of 'greedy_search'
    mainly depends on that of 'best_extension_by_limited_search'.

    If 'best_extension()' == 'best_extension_by_limited_search()', then the
    worst-case complexity of this algorithm is <=
    O(N*N^search_depth/search_depth). When serch_depth >= N, then the
    complexity of greedy_search is O(N!).

    In the future, 'greedy_search' might be extended to support other
    implementations of 'best_extension', e.g. some simpler quadratic procedure.

  RETURN
    None
*/

static void
greedy_search(JOIN      *join,
              table_map remaining_tables,
              uint      search_depth,
              uint      prune_level)
{
  double    record_count= 1.0;
  double    read_time=    0.0;
  uint      idx= join->const_tables; // index into 'join->best_ref'
  uint      best_idx;
  uint      rem_size;    // cardinality of remaining_tables
  POSITION  best_pos;
  JOIN_TAB  *best_table; // the next plan node to be added to the curr QEP

  DBUG_ENTER("greedy_search");

  /* number of tables that remain to be optimized */
  rem_size= my_count_bits(remaining_tables);

  do {
    /* Find the extension of the current QEP with the lowest cost */
    join->best_read= DBL_MAX;
    best_extension_by_limited_search(join, remaining_tables, idx, record_count,
                                     read_time, search_depth, prune_level);

    if (rem_size <= search_depth)
    {
      /*
        'join->best_positions' contains a complete optimal extension of the
        current partial QEP.
      */
      DBUG_EXECUTE("opt", print_plan(join, read_time, record_count,
                                     join->tables, "optimal"););
      DBUG_VOID_RETURN;
    }

    /* select the first table in the optimal extension as most promising */
    best_pos= join->best_positions[idx];
    best_table= best_pos.table;
    /*
      Each subsequent loop of 'best_extension_by_limited_search' uses
      'join->positions' for cost estimates, therefore we have to update its
      value.
    */
    join->positions[idx]= best_pos;

    /* find the position of 'best_table' in 'join->best_ref' */
    best_idx= idx;
    JOIN_TAB *pos= join->best_ref[best_idx];
    while (pos && best_table != pos)
      pos= join->best_ref[++best_idx];
    DBUG_ASSERT((pos != NULL)); // should always find 'best_table'
    /* move 'best_table' at the first free position in the array of joins */
    swap_variables(JOIN_TAB*, join->best_ref[idx], join->best_ref[best_idx]);

    /* compute the cost of the new plan extended with 'best_table' */
    record_count*= join->positions[idx].records_read;
    read_time+=    join->positions[idx].read_time;

    remaining_tables&= ~(best_table->table->map);
    --rem_size;
    ++idx;

    DBUG_EXECUTE("opt",
                 print_plan(join, read_time, record_count, idx, "extended"););
  } while (TRUE);
}


/*
  Find a good, possibly optimal, query execution plan (QEP) by a possibly
  exhaustive search.

  SYNOPSIS
    best_extension_by_limited_search()
    join             pointer to the structure providing all context info for
                     the query
    remaining_tables set of tables not included into the partial plan yet
    idx              length of the partial QEP in 'join->positions';
                     since a depth-first search is used, also corresponds to
                     the current depth of the search tree;
                     also an index in the array 'join->best_ref';
    record_count     estimate for the number of records returned by the best
                     partial plan
    read_time        the cost of the best partial plan
    search_depth     maximum depth of the recursion and thus size of the found
                     optimal plan (0 < search_depth <= join->tables+1).
    prune_level      pruning heuristics that should be applied during optimization
                     (values: 0 = EXHAUSTIVE, 1 = PRUNE_BY_TIME_OR_ROWS)

  DESCRIPTION
    The procedure searches for the optimal ordering of the query tables in set
    'remaining_tables' of size N, and the corresponding optimal access paths to each
    table. The choice of a table order and an access path for each table
    constitutes a query execution plan (QEP) that fully specifies how to
    execute the query.
   
    The maximal size of the found plan is controlled by the parameter
    'search_depth'. When search_depth == N, the resulting plan is complete and
    can be used directly as a QEP. If search_depth < N, the found plan consists
    of only some of the query tables. Such "partial" optimal plans are useful
    only as input to query optimization procedures, and cannot be used directly
    to execute a query.

    The algorithm begins with an empty partial plan stored in 'join->positions'
    and a set of N tables - 'remaining_tables'. Each step of the algorithm
    evaluates the cost of the partial plan extended by all access plans for
    each of the relations in 'remaining_tables', expands the current partial
    plan with the access plan that results in lowest cost of the expanded
    partial plan, and removes the corresponding relation from
    'remaining_tables'. The algorithm continues until it either constructs a
    complete optimal plan, or constructs an optimal plartial plan with size =
    search_depth.

    The final optimal plan is stored in 'join->best_positions'. The
    corresponding cost of the optimal plan is in 'join->best_read'.

  NOTES
    The procedure uses a recursive depth-first search where the depth of the
    recursion (and thus the exhaustiveness of the search) is controlled by the
    parameter 'search_depth'.

    The pseudocode below describes the algorithm of
    'best_extension_by_limited_search'. The worst-case complexity of this
    algorithm is O(N*N^search_depth/search_depth). When serch_depth >= N, then
    the complexity of greedy_search is O(N!).

    procedure best_extension_by_limited_search(
      pplan in,             // in, partial plan of tables-joined-so-far
      pplan_cost,           // in, cost of pplan
      remaining_tables,     // in, set of tables not referenced in pplan
      best_plan_so_far,     // in/out, best plan found so far
      best_plan_so_far_cost,// in/out, cost of best_plan_so_far
      search_depth)         // in, maximum size of the plans being considered
    {
      for each table T from remaining_tables
      {
        // Calculate the cost of using table T as above
        cost = complex-series-of-calculations;

        // Add the cost to the cost so far.
        pplan_cost+= cost;

        if (pplan_cost >= best_plan_so_far_cost)
          // pplan_cost already too great, stop search
          continue;

        pplan= expand pplan by best_access_method;
        remaining_tables= remaining_tables - table T;
        if (remaining_tables is not an empty set
            and
            search_depth > 1)
        {
          best_extension_by_limited_search(pplan, pplan_cost,
                                           remaining_tables,
                                           best_plan_so_far,
                                           best_plan_so_far_cost,
                                           search_depth - 1);
        }
        else
        {
          best_plan_so_far_cost= pplan_cost;
          best_plan_so_far= pplan;
        }
      }
    }

  IMPLEMENTATION
    When 'best_extension_by_limited_search' is called for the first time,
    'join->best_read' must be set to the largest possible value (e.g. DBL_MAX).
    The actual implementation provides a way to optionally use pruning
    heuristic (controlled by the parameter 'prune_level') to reduce the search
    space by skipping some partial plans.
    The parameter 'search_depth' provides control over the recursion
    depth, and thus the size of the resulting optimal plan.

  RETURN
    None
*/

static void
best_extension_by_limited_search(JOIN      *join,
                                 table_map remaining_tables,
                                 uint      idx,
                                 double    record_count,
                                 double    read_time,
                                 uint      search_depth,
                                 uint      prune_level)
{
  THD *thd= join->thd;
  if (thd->killed)  // Abort
    return;

  DBUG_ENTER("best_extension_by_limited_search");

  /* 
     'join' is a partial plan with lower cost than the best plan so far,
     so continue expanding it further with the tables in 'remaining_tables'.
  */
  JOIN_TAB *s;
  double best_record_count= DBL_MAX;
  double best_read_time=    DBL_MAX;

  DBUG_EXECUTE("opt",
               print_plan(join, read_time, record_count, idx, "part_plan"););

  for (JOIN_TAB **pos= join->best_ref + idx ; (s= *pos) ; pos++)
  {
    table_map real_table_bit= s->table->map;
    if ((remaining_tables & real_table_bit) && !(remaining_tables & s->dependent))
    {
      double current_record_count, current_read_time;

      /* Find the best access method from 's' to the current partial plan */
      best_access_path(join, s, thd, remaining_tables, idx, record_count, read_time);
      /* Compute the cost of extending the plan with 's' */
      current_record_count= record_count * join->positions[idx].records_read;
      current_read_time=    read_time + join->positions[idx].read_time;

      /* Expand only partial plans with lower cost than the best QEP so far */
      if ((current_read_time +
           current_record_count / (double) TIME_FOR_COMPARE) >= join->best_read)
      {
        DBUG_EXECUTE("opt", print_plan(join, read_time, record_count, idx,
                                       "prune_by_cost"););
        continue;
      }

      /*
        Prune some less promising partial plans. This heuristic may miss
        the optimal QEPs, thus it results in a non-exhaustive search.
      */
      if (prune_level == 1)
      {
        if (best_record_count > current_record_count ||
            best_read_time > current_read_time ||
            idx == join->const_tables &&  // 's' is the first table in the QEP
            s->table == join->sort_by_table)
        {
          if (best_record_count >= current_record_count &&
              best_read_time >= current_read_time &&
              /* TODO: What is the reasoning behind this condition? */
              (!(s->key_dependent & remaining_tables) ||
               join->positions[idx].records_read < 2.0))
          {
            best_record_count= current_record_count;
            best_read_time=    current_read_time;
          }
        }
        else
        {
          DBUG_EXECUTE("opt", print_plan(join, read_time, record_count, idx,
                                         "pruned_by_heuristic"););
          continue;
        }
      }

      if ( (search_depth > 1) && (remaining_tables & ~real_table_bit) )
      { /* Recursively expand the current partial plan */
        swap_variables(JOIN_TAB*, join->best_ref[idx], *pos);
        best_extension_by_limited_search(join,
                                         remaining_tables & ~real_table_bit,
                                         idx + 1,
                                         current_record_count,
                                         current_read_time,
                                         search_depth - 1,
                                         prune_level);
        if (thd->killed)
          DBUG_VOID_RETURN;
        swap_variables(JOIN_TAB*, join->best_ref[idx], *pos);
      }
      else
      { /*
          'join' is either the best partial QEP with 'search_depth' relations,
          or the best complete QEP so far, whichever is smaller.
        */
        current_read_time+= current_record_count / (double) TIME_FOR_COMPARE;
        if (join->sort_by_table &&
            join->sort_by_table != join->positions[join->const_tables].table->table)
          /* We have to make a temp table */
          current_read_time+= current_record_count;
        if ((search_depth == 1) || (current_read_time < join->best_read))
        {
          memcpy((gptr) join->best_positions, (gptr) join->positions,
                 sizeof(POSITION) * (idx + 1));
          join->best_read= current_read_time - 0.001;
        }
        DBUG_EXECUTE("opt",
                     print_plan(join, current_read_time, current_record_count, idx, "full_plan"););
      }
    }
  }
  DBUG_VOID_RETURN;
}


/*
  TODO: this function is here only temporarily until 'greedy_search' is
  tested and accepted.
*/
static void
find_best(JOIN *join,table_map rest_tables,uint idx,double record_count,
	  double read_time)
{
  ha_rows rec;
  double tmp;
  THD *thd= join->thd;

  if (!rest_tables)
  {
    DBUG_PRINT("best",("read_time: %g  record_count: %g",read_time,
		       record_count));

    read_time+=record_count/(double) TIME_FOR_COMPARE;
    if (join->sort_by_table &&
	join->sort_by_table !=
	join->positions[join->const_tables].table->table)
      read_time+=record_count;			// We have to make a temp table
    if (read_time < join->best_read)
    {
      memcpy((gptr) join->best_positions,(gptr) join->positions,
	     sizeof(POSITION)*idx);
      join->best_read= read_time - 0.001;
    }
    return;
  }
  if (read_time+record_count/(double) TIME_FOR_COMPARE >= join->best_read)
    return;					/* Found better before */

  JOIN_TAB *s;
  double best_record_count=DBL_MAX,best_read_time=DBL_MAX;
  for (JOIN_TAB **pos=join->best_ref+idx ; (s=*pos) ; pos++)
  {
    table_map real_table_bit=s->table->map;
    if ((rest_tables & real_table_bit) && !(rest_tables & s->dependent))
    {
      double best,best_time,records;
      best=best_time=records=DBL_MAX;
      KEYUSE *best_key=0;
      uint best_max_key_part=0;
      my_bool found_constraint= 0;

      if (s->keyuse)
      {						/* Use key if possible */
	TABLE *table=s->table;
	KEYUSE *keyuse,*start_key=0;
	double best_records=DBL_MAX;
	uint max_key_part=0;

	/* Test how we can use keys */
	rec= s->records/MATCHING_ROWS_IN_OTHER_TABLE;  // Assumed records/key
	for (keyuse=s->keyuse ; keyuse->table == table ;)
	{
	  key_part_map found_part=0;
	  table_map found_ref=0;
	  uint key=keyuse->key;
	  KEY *keyinfo=table->key_info+key;
          bool ft_key=(keyuse->keypart == FT_KEYPART);
	  uint found_ref_or_null= 0;

	  /* Calculate how many key segments of the current key we can use */
	  start_key=keyuse;
	  do
	  {
            uint keypart=keyuse->keypart;
            table_map best_part_found_ref= 0;
            double best_prev_record_reads= DBL_MAX;
	    do
	    {
	      if (!(rest_tables & keyuse->used_tables) &&
		  !(found_ref_or_null & keyuse->optimize))
	      {
		found_part|=keyuse->keypart_map;
                double tmp= prev_record_reads(join,
					      (found_ref |
					       keyuse->used_tables));
                if (tmp < best_prev_record_reads)
                {
                  best_part_found_ref= keyuse->used_tables;
                  best_prev_record_reads= tmp;
                }
		if (rec > keyuse->ref_table_rows)
		  rec= keyuse->ref_table_rows;
		/*
		  If there is one 'key_column IS NULL' expression, we can
		  use this ref_or_null optimisation of this field
		*/
		found_ref_or_null|= (keyuse->optimize &
				     KEY_OPTIMIZE_REF_OR_NULL);
              }
	      keyuse++;
	    } while (keyuse->table == table && keyuse->key == key &&
		     keyuse->keypart == keypart);
	    found_ref|= best_part_found_ref;
	  } while (keyuse->table == table && keyuse->key == key);

	  /*
	    Assume that that each key matches a proportional part of table.
	  */
          if (!found_part && !ft_key)
	    continue;				// Nothing usable found
	  if (rec < MATCHING_ROWS_IN_OTHER_TABLE)
	    rec= MATCHING_ROWS_IN_OTHER_TABLE;	// Fix for small tables

          /*
	    ft-keys require special treatment
          */
          if (ft_key)
          {
            /*
	      Really, there should be records=0.0 (yes!)
	      but 1.0 would be probably safer
            */
            tmp=prev_record_reads(join,found_ref);
            records=1.0;
          }
          else
          {
	  found_constraint= 1;
	  /*
	    Check if we found full key
	  */
	  if (found_part == PREV_BITS(uint,keyinfo->key_parts) &&
	      !found_ref_or_null)
	  {				/* use eq key */
	    max_key_part= (uint) ~0;
	    if ((keyinfo->flags & (HA_NOSAME | HA_NULL_PART_KEY |
				   HA_END_SPACE_KEY)) == HA_NOSAME)
	    {
	      tmp=prev_record_reads(join,found_ref);
	      records=1.0;
	    }
	    else
	    {
	      if (!found_ref)
	      {					// We found a const key
		if (table->quick_keys.is_set(key))
		  records= (double) table->quick_rows[key];
		else
		{
		  /* quick_range couldn't use key! */
		  records= (double) s->records/rec;
		}
	      }
	      else
	      {
		if (!(records=keyinfo->rec_per_key[keyinfo->key_parts-1]))
		{				// Prefere longer keys
		  records=
		    ((double) s->records / (double) rec *
		     (1.0 +
		      ((double) (table->s->max_key_length-keyinfo->key_length) /
		       (double) table->s->max_key_length)));
		  if (records < 2.0)
		    records=2.0;		// Can't be as good as a unique
		}
	      }
	      /* Limit the number of matched rows */
	      tmp= records;
	      set_if_smaller(tmp, (double) thd->variables.max_seeks_for_key);
	      if (table->used_keys.is_set(key))
	      {
		/* we can use only index tree */
		uint keys_per_block= table->file->block_size/2/
		  (keyinfo->key_length+table->file->ref_length)+1;
		tmp=record_count*(tmp+keys_per_block-1)/keys_per_block;
	      }
	      else
		tmp=record_count*min(tmp,s->worst_seeks);
	    }
	  }
	  else
	  {
	    /*
	      Use as much key-parts as possible and a uniq key is better
	      than a not unique key
	      Set tmp to (previous record count) * (records / combination)
	    */
	    if ((found_part & 1) &&
		(!(table->file->index_flags(key,0,0) & HA_ONLY_WHOLE_INDEX) ||
		 found_part == PREV_BITS(uint,keyinfo->key_parts)))
	    {
	      max_key_part=max_part_bit(found_part);
	      /*
		Check if quick_range could determinate how many rows we
		will match
	      */
	      if (table->quick_keys.is_set(key) &&
		  table->quick_key_parts[key] == max_key_part)
		tmp=records= (double) table->quick_rows[key];
	      else
	      {
		/* Check if we have statistic about the distribution */
		if ((records=keyinfo->rec_per_key[max_key_part-1]))
		  tmp=records;
		else
		{
		  /*
		    Assume that the first key part matches 1% of the file
		    and that the whole key matches 10 (duplicates) or 1
		    (unique) records.
		    Assume also that more key matches proportionally more
		    records
		    This gives the formula:
		    records= (x * (b-a) + a*c-b)/(c-1)

		    b = records matched by whole key
		    a = records matched by first key part (10% of all records?)
		    c = number of key parts in key
		    x = used key parts (1 <= x <= c)
		  */
		  double rec_per_key;
                  rec_per_key= keyinfo->rec_per_key[keyinfo->key_parts-1] ?
		    (double) keyinfo->rec_per_key[keyinfo->key_parts-1] :
		    (double) s->records/rec+1;   
		  if (!s->records)
		    tmp=0;
		  else if (rec_per_key/(double) s->records >= 0.01)
		    tmp=rec_per_key;
		  else
		  {
		    double a=s->records*0.01;
		    tmp=(max_key_part * (rec_per_key - a) +
			 a*keyinfo->key_parts - rec_per_key)/
		      (keyinfo->key_parts-1);
		    set_if_bigger(tmp,1.0);
		  }
		  records=(ulong) tmp;
		}
		/*
		  If quick_select was used on a part of this key, we know
		  the maximum number of rows that the key can match.
		*/
		if (table->quick_keys.is_set(key) &&
		    table->quick_key_parts[key] <= max_key_part &&
		    records > (double) table->quick_rows[key])
		  tmp= records= (double) table->quick_rows[key];
		else if (found_ref_or_null)
		{
		  /* We need to do two key searches to find key */
		  tmp*= 2.0;
		  records*= 2.0;
		}
	      }
	      /* Limit the number of matched rows */
	      set_if_smaller(tmp, (double) thd->variables.max_seeks_for_key);
	      if (table->used_keys.is_set(key))
	      {
		/* we can use only index tree */
		uint keys_per_block= table->file->block_size/2/
		  (keyinfo->key_length+table->file->ref_length)+1;
		tmp=record_count*(tmp+keys_per_block-1)/keys_per_block;
	      }
	      else
		tmp=record_count*min(tmp,s->worst_seeks);
	    }
	    else
	      tmp=best_time;			// Do nothing
	  }
          } /* not ft_key */
	  if (tmp < best_time - records/(double) TIME_FOR_COMPARE)
	  {
	    best_time=tmp + records/(double) TIME_FOR_COMPARE;
	    best=tmp;
	    best_records=records;
	    best_key=start_key;
	    best_max_key_part=max_key_part;
	  }
	}
	records=best_records;
      }

      /*
	Don't test table scan if it can't be better.
	Prefer key lookup if we would use the same key for scanning.

	Don't do a table scan on InnoDB tables, if we can read the used
	parts of the row from any of the used index.
	This is because table scans uses index and we would not win
	anything by using a table scan.
      */
      if ((records >= s->found_records || best > s->read_time) &&
	  !(s->quick && best_key && s->quick->index == best_key->key &&
	    best_max_key_part >= s->table->quick_key_parts[best_key->key]) &&
	  !((s->table->file->table_flags() & HA_TABLE_SCAN_ON_INDEX) &&
	    ! s->table->used_keys.is_clear_all() && best_key) &&
	  !(s->table->force_index && best_key))
      {						// Check full join
        ha_rows rnd_records= s->found_records;
        /*
          If there is a restriction on the table, assume that 25% of the
          rows can be skipped on next part.
          This is to force tables that this table depends on before this
          table
        */
        if (found_constraint)
          rnd_records-= rnd_records/4;

        /*
          Range optimizer never proposes a RANGE if it isn't better
          than FULL: so if RANGE is present, it's always preferred to FULL.
          Here we estimate its cost.
        */
        if (s->quick)
        {
          /*
            For each record we:
             - read record range through 'quick'
             - skip rows which does not satisfy WHERE constraints
           */
          tmp= record_count *
               (s->quick->read_time +
               (s->found_records - rnd_records)/(double) TIME_FOR_COMPARE);
        }
        else
        {
          /* Estimate cost of reading table. */
          tmp= s->table->file->scan_time();
          if (s->table->map  & join->outer_join)      // Can't use join cache
          {
            /*
              For each record we have to:
              - read the whole table record 
              - skip rows which does not satisfy join condition
            */
            tmp= record_count *
                 (tmp +     
                 (s->records - rnd_records)/(double) TIME_FOR_COMPARE);
          }
          else
          {
            /* We read the table as many times as join buffer becomes full. */
            tmp*= (1.0 + floor((double) cache_record_length(join,idx) *
                               record_count /
                               (double) thd->variables.join_buff_size));
            /* 
              We don't make full cartesian product between rows in the scanned
              table and existing records because we skip all rows from the
              scanned table, which does not satisfy join condition when 
              we read the table (see flush_cached_records for details). Here we
              take into account cost to read and skip these records.
            */
            tmp+= (s->records - rnd_records)/(double) TIME_FOR_COMPARE;
          }
        }

        /*
          We estimate the cost of evaluating WHERE clause for found records
          as record_count * rnd_records / TIME_FOR_COMPARE. This cost plus
          tmp give us total cost of using TABLE SCAN
        */
	if (best == DBL_MAX ||
	    (tmp  + record_count/(double) TIME_FOR_COMPARE*rnd_records <
	     best + record_count/(double) TIME_FOR_COMPARE*records))
	{
	  /*
	    If the table has a range (s->quick is set) make_join_select()
	    will ensure that this will be used
	  */
	  best=tmp;
	  records= rows2double(rnd_records);
	  best_key=0;
	}
      }
      join->positions[idx].records_read= records;
      join->positions[idx].key=best_key;
      join->positions[idx].table= s;
      if (!best_key && idx == join->const_tables &&
	  s->table == join->sort_by_table &&
	  join->unit->select_limit_cnt >= records)
	join->sort_by_table= (TABLE*) 1;	// Must use temporary table

     /*
	Go to the next level only if there hasn't been a better key on
	this level! This will cut down the search for a lot simple cases!
       */
      double current_record_count=record_count*records;
      double current_read_time=read_time+best;
      if (best_record_count > current_record_count ||
	  best_read_time > current_read_time ||
	  idx == join->const_tables && s->table == join->sort_by_table)
      {
	if (best_record_count >= current_record_count &&
	    best_read_time >= current_read_time &&
	    (!(s->key_dependent & rest_tables) || records < 2.0))
	{
	  best_record_count=current_record_count;
	  best_read_time=current_read_time;
	}
	swap_variables(JOIN_TAB*, join->best_ref[idx], *pos);
	find_best(join,rest_tables & ~real_table_bit,idx+1,
		  current_record_count,current_read_time);
        if (thd->killed)
          return;
	swap_variables(JOIN_TAB*, join->best_ref[idx], *pos);
      }
      if (join->select_options & SELECT_STRAIGHT_JOIN)
	break;				// Don't test all combinations
    }
  }
}


/*
  Find how much space the prevous read not const tables takes in cache
*/

static void calc_used_field_length(THD *thd, JOIN_TAB *join_tab)
{
  uint null_fields,blobs,fields,rec_length;
  null_fields=blobs=fields=rec_length=0;

  Field **f_ptr,*field;
  for (f_ptr=join_tab->table->field ; (field= *f_ptr) ; f_ptr++)
  {
    if (field->query_id == thd->query_id)
    {
      uint flags=field->flags;
      fields++;
      rec_length+=field->pack_length();
      if (flags & BLOB_FLAG)
	blobs++;
      if (!(flags & NOT_NULL_FLAG))
	null_fields++;
    }
  }
  if (null_fields)
    rec_length+=(join_tab->table->s->null_fields+7)/8;
  if (join_tab->table->maybe_null)
    rec_length+=sizeof(my_bool);
  if (blobs)
  {
    uint blob_length=(uint) (join_tab->table->file->mean_rec_length-
			     (join_tab->table->s->reclength- rec_length));
    rec_length+=(uint) max(4,blob_length);
  }
  join_tab->used_fields=fields;
  join_tab->used_fieldlength=rec_length;
  join_tab->used_blobs=blobs;
}


static uint
cache_record_length(JOIN *join,uint idx)
{
  uint length=0;
  JOIN_TAB **pos,**end;
  THD *thd=join->thd;

  for (pos=join->best_ref+join->const_tables,end=join->best_ref+idx ;
       pos != end ;
       pos++)
  {
    JOIN_TAB *join_tab= *pos;
    if (!join_tab->used_fieldlength)		/* Not calced yet */
      calc_used_field_length(thd, join_tab);
    length+=join_tab->used_fieldlength;
  }
  return length;
}


static double
prev_record_reads(JOIN *join,table_map found_ref)
{
  double found=1.0;
  found_ref&= ~OUTER_REF_TABLE_BIT;
  for (POSITION *pos=join->positions ; found_ref ; pos++)
  {
    if (pos->table->table->map & found_ref)
    {
      found_ref&= ~pos->table->table->map;
      found*=pos->records_read;
    }
  }
  return found;
}


/*****************************************************************************
  Set up join struct according to best position.
*****************************************************************************/

static bool
get_best_combination(JOIN *join)
{
  uint i,tablenr;
  table_map used_tables;
  JOIN_TAB *join_tab,*j;
  KEYUSE *keyuse;
  uint table_count;
  THD *thd=join->thd;
  DBUG_ENTER("get_best_combination");

  table_count=join->tables;
  if (!(join->join_tab=join_tab=
	(JOIN_TAB*) thd->alloc(sizeof(JOIN_TAB)*table_count)))
    DBUG_RETURN(TRUE);

  join->full_join=0;

  used_tables= OUTER_REF_TABLE_BIT;		// Outer row is already read
  for (j=join_tab, tablenr=0 ; tablenr < table_count ; tablenr++,j++)
  {
    TABLE *form;
    *j= *join->best_positions[tablenr].table;
    form=join->table[tablenr]=j->table;
    used_tables|= form->map;
    form->reginfo.join_tab=j;
    if (!*j->on_expr_ref)
      form->reginfo.not_exists_optimize=0;	// Only with LEFT JOIN
    DBUG_PRINT("info",("type: %d", j->type));
    if (j->type == JT_CONST)
      continue;					// Handled in make_join_stat..

    j->ref.key = -1;
    j->ref.key_parts=0;

    if (j->type == JT_SYSTEM)
      continue;
    if (j->keys.is_clear_all() || !(keyuse= join->best_positions[tablenr].key))
    {
      j->type=JT_ALL;
      if (tablenr != join->const_tables)
	join->full_join=1;
    }
    else if (create_ref_for_key(join, j, keyuse, used_tables))
      DBUG_RETURN(TRUE);                        // Something went wrong
  }

  for (i=0 ; i < table_count ; i++)
    join->map2table[join->join_tab[i].table->tablenr]=join->join_tab+i;
  update_depend_map(join);
  DBUG_RETURN(0);
}


static bool create_ref_for_key(JOIN *join, JOIN_TAB *j, KEYUSE *org_keyuse,
			       table_map used_tables)
{
  KEYUSE *keyuse=org_keyuse;
  bool ftkey=(keyuse->keypart == FT_KEYPART);
  THD  *thd= join->thd;
  uint keyparts,length,key;
  TABLE *table;
  KEY *keyinfo;
  DBUG_ENTER("create_ref_for_key");

  /*  Use best key from find_best */
  table=j->table;
  key=keyuse->key;
  keyinfo=table->key_info+key;

  if (ftkey)
  {
    Item_func_match *ifm=(Item_func_match *)keyuse->val;

    length=0;
    keyparts=1;
    ifm->join_key=1;
  }
  else
  {
    keyparts=length=0;
    uint found_part_ref_or_null= 0;
    /*
      Calculate length for the used key
      Stop if there is a missing key part or when we find second key_part
      with KEY_OPTIMIZE_REF_OR_NULL
    */
    do
    {
      if (!(~used_tables & keyuse->used_tables))
      {
	if (keyparts == keyuse->keypart &&
	    !(found_part_ref_or_null & keyuse->optimize))
	{
	  keyparts++;
	  length+= keyinfo->key_part[keyuse->keypart].store_length;
	  found_part_ref_or_null|= keyuse->optimize;
	}
      }
      keyuse++;
    } while (keyuse->table == table && keyuse->key == key);
  } /* not ftkey */

  /* set up fieldref */
  keyinfo=table->key_info+key;
  j->ref.key_parts=keyparts;
  j->ref.key_length=length;
  j->ref.key=(int) key;
  if (!(j->ref.key_buff= (byte*) thd->calloc(ALIGN_SIZE(length)*2)) ||
      !(j->ref.key_copy= (store_key**) thd->alloc((sizeof(store_key*) *
						   (keyparts+1)))) ||
      !(j->ref.items=    (Item**) thd->alloc(sizeof(Item*)*keyparts)))
  {
    DBUG_RETURN(TRUE);
  }
  j->ref.key_buff2=j->ref.key_buff+ALIGN_SIZE(length);
  j->ref.key_err=1;
  keyuse=org_keyuse;

  store_key **ref_key= j->ref.key_copy;
  byte *key_buff=j->ref.key_buff, *null_ref_key= 0;
  bool keyuse_uses_no_tables= TRUE;
  if (ftkey)
  {
    j->ref.items[0]=((Item_func*)(keyuse->val))->key_item();
    if (keyuse->used_tables)
      DBUG_RETURN(TRUE);                        // not supported yet. SerG

    j->type=JT_FT;
  }
  else
  {
    uint i;
    for (i=0 ; i < keyparts ; keyuse++,i++)
    {
      while (keyuse->keypart != i ||
	     ((~used_tables) & keyuse->used_tables))
	keyuse++;				/* Skip other parts */

      uint maybe_null= test(keyinfo->key_part[i].null_bit);
      j->ref.items[i]=keyuse->val;		// Save for cond removal
      keyuse_uses_no_tables= keyuse_uses_no_tables && !keyuse->used_tables;
      if (!keyuse->used_tables &&
	  !(join->select_options & SELECT_DESCRIBE))
      {					// Compare against constant
	store_key_item tmp(thd, keyinfo->key_part[i].field,
                           (char*)key_buff + maybe_null,
                           maybe_null ?  (char*) key_buff : 0,
                           keyinfo->key_part[i].length, keyuse->val);
	if (thd->is_fatal_error)
	  DBUG_RETURN(TRUE);
	tmp.copy();
      }
      else
	*ref_key++= get_store_key(thd,
				  keyuse,join->const_table_map,
				  &keyinfo->key_part[i],
				  (char*) key_buff,maybe_null);
      /*
	Remember if we are going to use REF_OR_NULL
	But only if field _really_ can be null i.e. we force JT_REF
	instead of JT_REF_OR_NULL in case if field can't be null
      */
      if ((keyuse->optimize & KEY_OPTIMIZE_REF_OR_NULL) && maybe_null)
	null_ref_key= key_buff;
      key_buff+=keyinfo->key_part[i].store_length;
    }
  } /* not ftkey */
  *ref_key=0;				// end_marker
  if (j->type == JT_FT)
    DBUG_RETURN(0);
  if (j->type == JT_CONST)
    j->table->const_table= 1;
  else if (((keyinfo->flags & (HA_NOSAME | HA_NULL_PART_KEY |
			       HA_END_SPACE_KEY)) != HA_NOSAME) ||
	   keyparts != keyinfo->key_parts || null_ref_key)
  {
    /* Must read with repeat */
    j->type= null_ref_key ? JT_REF_OR_NULL : JT_REF;
    j->ref.null_ref_key= null_ref_key;
  }
  else if (keyuse_uses_no_tables)
  {
    /*
      This happen if we are using a constant expression in the ON part
      of an LEFT JOIN.
      SELECT * FROM a LEFT JOIN b ON b.key=30
      Here we should not mark the table as a 'const' as a field may
      have a 'normal' value or a NULL value.
    */
    j->type=JT_CONST;
  }
  else
    j->type=JT_EQ_REF;
  DBUG_RETURN(0);
}



static store_key *
get_store_key(THD *thd, KEYUSE *keyuse, table_map used_tables,
	      KEY_PART_INFO *key_part, char *key_buff, uint maybe_null)
{
  if (!((~used_tables) & keyuse->used_tables))		// if const item
  {
    return new store_key_const_item(thd,
				    key_part->field,
				    key_buff + maybe_null,
				    maybe_null ? key_buff : 0,
				    key_part->length,
				    keyuse->val);
  }
  else if (keyuse->val->type() == Item::FIELD_ITEM)
    return new store_key_field(thd,
			       key_part->field,
			       key_buff + maybe_null,
			       maybe_null ? key_buff : 0,
			       key_part->length,
			       ((Item_field*) keyuse->val)->field,
			       keyuse->val->full_name());
  return new store_key_item(thd,
			    key_part->field,
			    key_buff + maybe_null,
			    maybe_null ? key_buff : 0,
			    key_part->length,
			    keyuse->val);
}

/*
  This function is only called for const items on fields which are keys
  returns 1 if there was some conversion made when the field was stored.
*/

bool
store_val_in_field(Field *field,Item *item)
{
  bool error;
  THD *thd= field->table->in_use;
  ha_rows cuted_fields=thd->cuted_fields;
  /*
    we should restore old value of count_cuted_fields because
    store_val_in_field can be called from mysql_insert 
    with select_insert, which make count_cuted_fields= 1
   */
  enum_check_fields old_count_cuted_fields= thd->count_cuted_fields;
  thd->count_cuted_fields= CHECK_FIELD_WARN;
  error= item->save_in_field(field, 1);
  thd->count_cuted_fields= old_count_cuted_fields;
  return error || cuted_fields != thd->cuted_fields;
}


static bool
make_simple_join(JOIN *join,TABLE *tmp_table)
{
  TABLE **tableptr;
  JOIN_TAB *join_tab;
  DBUG_ENTER("make_simple_join");

  if (!(tableptr=(TABLE**) join->thd->alloc(sizeof(TABLE*))) ||
      !(join_tab=(JOIN_TAB*) join->thd->alloc(sizeof(JOIN_TAB))))
    DBUG_RETURN(TRUE);
  join->join_tab=join_tab;
  join->table=tableptr; tableptr[0]=tmp_table;
  join->tables=1;
  join->const_tables=0;
  join->const_table_map=0;
  join->tmp_table_param.field_count= join->tmp_table_param.sum_func_count=
    join->tmp_table_param.func_count=0;
  join->tmp_table_param.copy_field=join->tmp_table_param.copy_field_end=0;
  join->first_record=join->sort_and_group=0;
  join->send_records=(ha_rows) 0;
  join->group=0;
  join->row_limit=join->unit->select_limit_cnt;
  join->do_send_rows = (join->row_limit) ? 1 : 0;

  join_tab->cache.buff=0;			/* No caching */
  join_tab->table=tmp_table;
  join_tab->select=0;
  join_tab->select_cond=0;
  join_tab->quick=0;
  join_tab->type= JT_ALL;			/* Map through all records */
  join_tab->keys.init(~0);                      /* test everything in quick */
  join_tab->info=0;
  join_tab->on_expr_ref=0;
  join_tab->last_inner= 0;
  join_tab->first_unmatched= 0;
  join_tab->ref.key = -1;
  join_tab->not_used_in_distinct=0;
  join_tab->read_first_record= join_init_read_record;
  join_tab->join=join;
  join_tab->ref.key_parts= 0;
  bzero((char*) &join_tab->read_record,sizeof(join_tab->read_record));
  tmp_table->status=0;
  tmp_table->null_row=0;
  DBUG_RETURN(FALSE);
}


/*
  Build a predicate guarded by match variables for embedding outer joins

  SYNOPSIS
    add_found_match_trig_cond()
    tab       the first inner table for most nested outer join
    cond      the predicate to be guarded
    root_tab  the first inner table to stop

  DESCRIPTION
    The function recursively adds guards for predicate cond
    assending from tab to the first inner table  next embedding
    nested outer join and so on until it reaches root_tab
    (root_tab can be 0).

  RETURN VALUE
    pointer to the guarded predicate, if success
    0, otherwise
*/ 

static COND*
add_found_match_trig_cond(JOIN_TAB *tab, COND *cond, JOIN_TAB *root_tab)
{
  COND *tmp;
  if (tab == root_tab || !cond)
    return cond;
  if ((tmp= add_found_match_trig_cond(tab->first_upper, cond, root_tab)))
  {
    tmp= new Item_func_trig_cond(tmp, &tab->found);
  }
  if (tmp)
    tmp->quick_fix_field();
  return tmp;
}


/*
   Fill in outer join related info for the execution plan structure

  SYNOPSIS
    make_outerjoin_info()
    join - reference to the info fully describing the query

  DESCRIPTION
    For each outer join operation left after simplification of the
    original query the function set up the following pointers in the linear
    structure join->join_tab representing the selected execution plan.
    The first inner table t0 for the operation is set to refer to the last
    inner table tk through the field t0->last_inner.
    Any inner table ti for the operation are set to refer to the first
    inner table ti->first_inner.
    The first inner table t0 for the operation is set to refer to the
    first inner table of the embedding outer join operation, if there is any,
    through the field t0->first_upper.
    The on expression for the outer join operation is attached to the
    corresponding first inner table through the field t0->on_expr_ref.
    Here ti are structures of the JOIN_TAB type.

  EXAMPLE
    For the query: 
      SELECT * FROM t1
                    LEFT JOIN
                    (t2, t3 LEFT JOIN t4 ON t3.a=t4.a)
                    ON (t1.a=t2.a AND t1.b=t3.b)
        WHERE t1.c > 5,
    given the execution plan with the table order t1,t2,t3,t4
    is selected, the following references will be set;
    t4->last_inner=[t4], t4->first_inner=[t4], t4->first_upper=[t2]
    t2->last_inner=[t4], t2->first_inner=t3->first_inner=[t2],
    on expression (t1.a=t2.a AND t1.b=t3.b) will be attached to 
    *t2->on_expr_ref, while t3.a=t4.a will be attached to *t4->on_expr_ref.
            
  NOTES
    The function assumes that the simplification procedure has been
    already applied to the join query (see simplify_joins).
    This function can be called only after the execution plan
    has been chosen.
*/
 
static void
make_outerjoin_info(JOIN *join)
{
  DBUG_ENTER("make_outerjoin_info");
  for (uint i=join->const_tables ; i < join->tables ; i++)
  {
    JOIN_TAB *tab=join->join_tab+i;
    TABLE *table=tab->table;
    TABLE_LIST *tbl= table->pos_in_table_list;
    TABLE_LIST *embedding= tbl->embedding;

    if (tbl->outer_join)
    {
      /* 
        Table tab is the only one inner table for outer join.
        (Like table t4 for the table reference t3 LEFT JOIN t4 ON t3.a=t4.a
        is in the query above.)
      */
      tab->last_inner= tab->first_inner= tab;
      tab->on_expr_ref= &tbl->on_expr;
      tab->cond_equal= tbl->cond_equal;
      if (embedding)
        tab->first_upper= embedding->nested_join->first_nested;
    }    
    for ( ; embedding ; embedding= embedding->embedding)
    {
      NESTED_JOIN *nested_join= embedding->nested_join;
      if (!nested_join->counter)
      {
        /* 
          Table tab is the first inner table for nested_join.
          Save reference to it in the nested join structure.
        */ 
        nested_join->first_nested= tab;
        tab->on_expr_ref= &embedding->on_expr;
        tab->cond_equal= tbl->cond_equal;
        if (embedding->embedding)
          tab->first_upper= embedding->embedding->nested_join->first_nested;
      }
      if (!tab->first_inner)  
        tab->first_inner= nested_join->first_nested;
      if (++nested_join->counter < nested_join->join_list.elements)
        break;
      /* Table tab is the last inner table for nested join. */
      nested_join->first_nested->last_inner= tab;
    }
  }
  DBUG_VOID_RETURN;
}


static bool
make_join_select(JOIN *join,SQL_SELECT *select,COND *cond)
{
  THD *thd= join->thd;
  DBUG_ENTER("make_join_select");
  if (select)
  {
    table_map used_tables;
    if (cond)                /* Because of QUICK_GROUP_MIN_MAX_SELECT */
    {                        /* there may be a select without a cond. */    
      if (join->tables > 1)
        cond->update_used_tables();		// Tablenr may have changed
      if (join->const_tables == join->tables &&
	  thd->lex->current_select->master_unit() ==
	  &thd->lex->unit)		// not upper level SELECT
        join->const_table_map|=RAND_TABLE_BIT;
      {						// Check const tables
        COND *const_cond=
	  make_cond_for_table(cond,join->const_table_map,(table_map) 0);
        DBUG_EXECUTE("where",print_where(const_cond,"constants"););
        for (JOIN_TAB *tab= join->join_tab+join->const_tables;
             tab < join->join_tab+join->tables ; tab++)
        {
          if (*tab->on_expr_ref)
          {
            JOIN_TAB *cond_tab= tab->first_inner;
            COND *tmp= make_cond_for_table(*tab->on_expr_ref,
                                           join->const_table_map,
                                         (  table_map) 0);
            if (!tmp)
              continue;
            tmp= new Item_func_trig_cond(tmp, &cond_tab->not_null_compl);
            if (!tmp)
              DBUG_RETURN(1);
            tmp->quick_fix_field();
            cond_tab->select_cond= !cond_tab->select_cond ? tmp :
	                            new Item_cond_and(cond_tab->select_cond,tmp);
            if (!cond_tab->select_cond)
	      DBUG_RETURN(1);
            cond_tab->select_cond->quick_fix_field();
          }       
        }
        if (const_cond && !const_cond->val_int())
        {
	  DBUG_PRINT("info",("Found impossible WHERE condition"));
	  DBUG_RETURN(1);	 // Impossible const condition
        }
      }
    }
    used_tables=((select->const_tables=join->const_table_map) |
		 OUTER_REF_TABLE_BIT | RAND_TABLE_BIT);
    for (uint i=join->const_tables ; i < join->tables ; i++)
    {
      JOIN_TAB *tab=join->join_tab+i;
      JOIN_TAB *first_inner_tab= tab->first_inner; 
      table_map current_map= tab->table->map;
      bool use_quick_range=0;
      /*
	Following force including random expression in last table condition.
	It solve problem with select like SELECT * FROM t1 WHERE rand() > 0.5
      */
      if (i == join->tables-1)
	current_map|= OUTER_REF_TABLE_BIT | RAND_TABLE_BIT;
      used_tables|=current_map;

      if (tab->type == JT_REF && tab->quick &&
	  (uint) tab->ref.key == tab->quick->index &&
	  tab->ref.key_length < tab->quick->max_used_key_length)
      {
	/* Range uses longer key;  Use this instead of ref on key */
	tab->type=JT_ALL;
	use_quick_range=1;
	tab->use_quick=1;
        tab->ref.key= -1;
	tab->ref.key_parts=0;		// Don't use ref key.
	join->best_positions[i].records_read= rows2double(tab->quick->records);
      }

      COND *tmp= NULL;
      if (cond)
        tmp= make_cond_for_table(cond,used_tables,current_map);
      if (cond && !tmp && tab->quick)
      {						// Outer join
        if (tab->type != JT_ALL)
        {
          /*
            Don't use the quick method
            We come here in the case where we have 'key=constant' and
            the test is removed by make_cond_for_table()
          */
          delete tab->quick;
          tab->quick= 0;
        }
        else
        {
          /*
            Hack to handle the case where we only refer to a table
            in the ON part of an OUTER JOIN. In this case we want the code
            below to check if we should use 'quick' instead.
          */
          DBUG_PRINT("info", ("Item_int"));
          tmp= new Item_int((longlong) 1,1);	// Always true
          DBUG_PRINT("info", ("Item_int 0x%lx", (ulong)tmp));
        }

      }
      if (tmp || !cond)
      {
	DBUG_EXECUTE("where",print_where(tmp,tab->table->alias););
	SQL_SELECT *sel=tab->select=(SQL_SELECT*)
	  thd->memdup((gptr) select, sizeof(SQL_SELECT));
	if (!sel)
	  DBUG_RETURN(1);			// End of memory
        /*
          If tab is an inner table of an outer join operation,
          add a match guard to the pushed down predicate.
          The guard will turn the predicate on only after
          the first match for outer tables is encountered.
	*/        
        if (cond)
        {
          /*
            Because of QUICK_GROUP_MIN_MAX_SELECT there may be a select without
            a cond, so neutralize the hack above.
          */
          if (!(tmp= add_found_match_trig_cond(first_inner_tab, tmp, 0)))
            DBUG_RETURN(1);
          tab->select_cond=sel->cond=tmp;
<<<<<<< HEAD
	  if (join->thd->variables.engine_condition_pushdown)
=======
	  if (thd->variables.engine_condition_pushdown)
>>>>>>> ef7ebed4
          {
            tab->table->file->pushed_cond= NULL;
	    /* Push condition to handler */
            if (!tab->table->file->cond_push(tmp))
              tab->table->file->pushed_cond= tmp;
          }
        }
        else
          tab->select_cond= sel->cond= NULL;

	sel->head=tab->table;
	if (tab->quick)
	{
	  /* Use quick key read if it's a constant and it's not used
	     with key reading */
	  if (tab->needed_reg.is_clear_all() && tab->type != JT_EQ_REF
	      && tab->type != JT_FT && (tab->type != JT_REF ||
               (uint) tab->ref.key == tab->quick->index))
	  {
	    sel->quick=tab->quick;		// Use value from get_quick_...
	    sel->quick_keys.clear_all();
	    sel->needed_reg.clear_all();
	  }
	  else
	  {
	    delete tab->quick;
	  }
	  tab->quick=0;
	}
	uint ref_key=(uint) sel->head->reginfo.join_tab->ref.key+1;
	if (i == join->const_tables && ref_key)
	{
	  if (!tab->const_keys.is_clear_all() &&
              tab->table->reginfo.impossible_range)
	    DBUG_RETURN(1);
	}
	else if (tab->type == JT_ALL && ! use_quick_range)
	{
	  if (!tab->const_keys.is_clear_all() &&
	      tab->table->reginfo.impossible_range)
	    DBUG_RETURN(1);				// Impossible range
	  /*
	    We plan to scan all rows.
	    Check again if we should use an index.
	    We could have used an column from a previous table in
	    the index if we are using limit and this is the first table
	  */

	  if (cond &&
              (!tab->keys.is_subset(tab->const_keys) && i > 0) ||
	      (!tab->const_keys.is_clear_all() && i == join->const_tables &&
	       join->unit->select_limit_cnt <
	       join->best_positions[i].records_read &&
	       !(join->select_options & OPTION_FOUND_ROWS)))
	  {
	    /* Join with outer join condition */
	    COND *orig_cond=sel->cond;
	    sel->cond= and_conds(sel->cond, *tab->on_expr_ref);

	    /*
              We can't call sel->cond->fix_fields,
              as it will break tab->on_expr if it's AND condition
              (fix_fields currently removes extra AND/OR levels).
              Yet attributes of the just built condition are not needed.
              Thus we call sel->cond->quick_fix_field for safety.
	    */
	    if (sel->cond && !sel->cond->fixed)
	      sel->cond->quick_fix_field();

	    if (sel->test_quick_select(thd, tab->keys,
				       used_tables & ~ current_map,
				       (join->select_options &
					OPTION_FOUND_ROWS ?
					HA_POS_ERROR :
					join->unit->select_limit_cnt)) < 0)
            {
	      /*
		Before reporting "Impossible WHERE" for the whole query
		we have to check isn't it only "impossible ON" instead
	      */
              sel->cond=orig_cond;
              if (!*tab->on_expr_ref ||
                  sel->test_quick_select(thd, tab->keys,
                                         used_tables & ~ current_map,
                                         (join->select_options &
                                          OPTION_FOUND_ROWS ?
                                          HA_POS_ERROR :
                                          join->unit->select_limit_cnt)) < 0)
		DBUG_RETURN(1);			// Impossible WHERE
            }
            else
	      sel->cond=orig_cond;

	    /* Fix for EXPLAIN */
	    if (sel->quick)
	      join->best_positions[i].records_read= sel->quick->records;
	  }
	  else
	  {
	    sel->needed_reg=tab->needed_reg;
	    sel->quick_keys.clear_all();
	  }
	  if (!sel->quick_keys.is_subset(tab->checked_keys) ||
              !sel->needed_reg.is_subset(tab->checked_keys))
	  {
	    tab->keys=sel->quick_keys;
            tab->keys.merge(sel->needed_reg);
	    tab->use_quick= (!sel->needed_reg.is_clear_all() &&
			     (select->quick_keys.is_clear_all() ||
			      (select->quick &&
			       (select->quick->records >= 100L)))) ?
	      2 : 1;
	    sel->read_tables= used_tables & ~current_map;
	  }
	  if (i != join->const_tables && tab->use_quick != 2)
	  {					/* Read with cache */
	    if (cond &&
                (tmp=make_cond_for_table(cond,
					 join->const_table_map |
					 current_map,
					 current_map)))
	    {
	      DBUG_EXECUTE("where",print_where(tmp,"cache"););
	      tab->cache.select=(SQL_SELECT*)
		thd->memdup((gptr) sel, sizeof(SQL_SELECT));
	      tab->cache.select->cond=tmp;
	      tab->cache.select->read_tables=join->const_table_map;
<<<<<<< HEAD
	      if (join->thd->variables.engine_condition_pushdown &&
=======
	      if (thd->variables.engine_condition_pushdown &&
>>>>>>> ef7ebed4
		  (!tab->table->file->pushed_cond))
              {
		/* Push condition to handler */
		if (!tab->table->file->cond_push(tmp))
                  tab->table->file->pushed_cond= tmp;
              }
	    }
	  }
	}
      }
      
      /* 
        Push down all predicates from on expressions.
        Each of these predicated are guarded by a variable
        that turns if off just before null complemented row for
        outer joins is formed. Thus, the predicates from an
        'on expression' are guaranteed not to be checked for
        the null complemented row.
      */ 
      JOIN_TAB *last_tab= tab;
      while (first_inner_tab && first_inner_tab->last_inner == last_tab)
      {  
        /* 
          Table tab is the last inner table of an outer join.
          An on expression is always attached to it.
	*/     
        COND *on_expr= *first_inner_tab->on_expr_ref;

        table_map used_tables= join->const_table_map |
		               OUTER_REF_TABLE_BIT | RAND_TABLE_BIT;
	for (tab= join->join_tab+join->const_tables; tab <= last_tab ; tab++)
        {
          current_map= tab->table->map;
          used_tables|= current_map;
          COND *tmp= make_cond_for_table(on_expr, used_tables, current_map);
          if (tmp)
          {
            JOIN_TAB *cond_tab= tab < first_inner_tab ? first_inner_tab : tab;
            /*
              First add the guards for match variables of
              all embedding outer join operations.
	    */
            if (!(tmp= add_found_match_trig_cond(cond_tab->first_inner,
                                                 tmp, first_inner_tab)))
              DBUG_RETURN(1);
            /* 
              Now add the guard turning the predicate off for 
              the null complemented row.
	    */ 
            DBUG_PRINT("info", ("Item_func_trig_cond"));
            tmp= new Item_func_trig_cond(tmp, 
                                         &first_inner_tab->not_null_compl);
            DBUG_PRINT("info", ("Item_func_trig_cond 0x%lx", (ulong) tmp));
            if (tmp)
              tmp->quick_fix_field();
	    /* Add the predicate to other pushed down predicates */
            DBUG_PRINT("info", ("Item_cond_and"));
            cond_tab->select_cond= !cond_tab->select_cond ? tmp :
	                          new Item_cond_and(cond_tab->select_cond,tmp);
            DBUG_PRINT("info", ("Item_cond_and 0x%lx",
                                (ulong)cond_tab->select_cond));
            if (!cond_tab->select_cond)
	      DBUG_RETURN(1);
            cond_tab->select_cond->quick_fix_field();
          }              
        }
        first_inner_tab= first_inner_tab->first_upper;       
      }
    }
  }
  DBUG_RETURN(0);
}

static void
make_join_readinfo(JOIN *join, uint options)
{
  uint i;

  bool statistics= test(!(join->select_options & SELECT_DESCRIBE));
  DBUG_ENTER("make_join_readinfo");

  for (i=join->const_tables ; i < join->tables ; i++)
  {
    JOIN_TAB *tab=join->join_tab+i;
    TABLE *table=tab->table;
    tab->read_record.table= table;
    tab->read_record.file=table->file;
    tab->next_select=sub_select;		/* normal select */
    switch (tab->type) {
    case JT_SYSTEM:				// Only happens with left join
      table->status=STATUS_NO_RECORD;
      tab->read_first_record= join_read_system;
      tab->read_record.read_record= join_no_more_records;
      break;
    case JT_CONST:				// Only happens with left join
      table->status=STATUS_NO_RECORD;
      tab->read_first_record= join_read_const;
      tab->read_record.read_record= join_no_more_records;
      if (table->used_keys.is_set(tab->ref.key) &&
          !table->no_keyread)
      {
        table->key_read=1;
        table->file->extra(HA_EXTRA_KEYREAD);
      }
      break;
    case JT_EQ_REF:
      table->status=STATUS_NO_RECORD;
      if (tab->select)
      {
	delete tab->select->quick;
	tab->select->quick=0;
      }
      delete tab->quick;
      tab->quick=0;
      tab->read_first_record= join_read_key;
      tab->read_record.read_record= join_no_more_records;
      if (table->used_keys.is_set(tab->ref.key) &&
	  !table->no_keyread)
      {
	table->key_read=1;
	table->file->extra(HA_EXTRA_KEYREAD);
      }
      break;
    case JT_REF_OR_NULL:
    case JT_REF:
      table->status=STATUS_NO_RECORD;
      if (tab->select)
      {
	delete tab->select->quick;
	tab->select->quick=0;
      }
      delete tab->quick;
      tab->quick=0;
      if (table->used_keys.is_set(tab->ref.key) &&
	  !table->no_keyread)
      {
	table->key_read=1;
	table->file->extra(HA_EXTRA_KEYREAD);
      }
      if (tab->type == JT_REF)
      {
	tab->read_first_record= join_read_always_key;
	tab->read_record.read_record= join_read_next_same;
      }
      else
      {
	tab->read_first_record= join_read_always_key_or_null;
	tab->read_record.read_record= join_read_next_same_or_null;
      }
      break;
    case JT_FT:
      table->status=STATUS_NO_RECORD;
      tab->read_first_record= join_ft_read_first;
      tab->read_record.read_record= join_ft_read_next;
      break;
    case JT_ALL:
      /*
	If previous table use cache
      */
      table->status=STATUS_NO_RECORD;
      if (i != join->const_tables && !(options & SELECT_NO_JOIN_CACHE) &&
          tab->use_quick != 2 && !tab->first_inner)
      {
	if ((options & SELECT_DESCRIBE) ||
	    !join_init_cache(join->thd,join->join_tab+join->const_tables,
			     i-join->const_tables))
	{
	  tab[-1].next_select=sub_select_cache; /* Patch previous */
	}
      }
      /* These init changes read_record */
      if (tab->use_quick == 2)
      {
	join->thd->server_status|=SERVER_QUERY_NO_GOOD_INDEX_USED;
	tab->read_first_record= join_init_quick_read_record;
	if (statistics)
	  statistic_increment(join->thd->status_var.select_range_check_count,
			      &LOCK_status);
      }
      else
      {
	tab->read_first_record= join_init_read_record;
	if (i == join->const_tables)
	{
	  if (tab->select && tab->select->quick)
	  {
	    if (statistics)
	      statistic_increment(join->thd->status_var.select_range_count,
				  &LOCK_status);
	  }
	  else
	  {
	    join->thd->server_status|=SERVER_QUERY_NO_INDEX_USED;
	    if (statistics)
	      statistic_increment(join->thd->status_var.select_scan_count,
				  &LOCK_status);
	  }
	}
	else
	{
	  if (tab->select && tab->select->quick)
	  {
	    if (statistics)
	      statistic_increment(join->thd->status_var.select_full_range_join_count,
				  &LOCK_status);
	  }
	  else
	  {
	    join->thd->server_status|=SERVER_QUERY_NO_INDEX_USED;
	    if (statistics)
	      statistic_increment(join->thd->status_var.select_full_join_count,
				  &LOCK_status);
	  }
	}
	if (!table->no_keyread)
	{
	  if (tab->select && tab->select->quick &&
	      table->used_keys.is_set(tab->select->quick->index))
	  {
	    table->key_read=1;
	    table->file->extra(HA_EXTRA_KEYREAD);
	  }
	  else if (!table->used_keys.is_clear_all() &&
		   !(tab->select && tab->select->quick))
	  {					// Only read index tree
	    tab->index=find_shortest_key(table, & table->used_keys);
	    tab->read_first_record= join_read_first;
	    tab->type=JT_NEXT;		// Read with index_first / index_next
	  }
	}
      }
      break;
    default:
      DBUG_PRINT("error",("Table type %d found",tab->type)); /* purecov: deadcode */
      break;					/* purecov: deadcode */
    case JT_UNKNOWN:
    case JT_MAYBE_REF:
      abort();					/* purecov: deadcode */
    }
  }
  join->join_tab[join->tables-1].next_select=0; /* Set by do_select */
  DBUG_VOID_RETURN;
}


/*
  Give error if we some tables are done with a full join

  SYNOPSIS
    error_if_full_join()
    join		Join condition

  USAGE
   This is used by multi_table_update and multi_table_delete when running
   in safe mode

 RETURN VALUES
   0	ok
   1	Error (full join used)
*/

bool error_if_full_join(JOIN *join)
{
  for (JOIN_TAB *tab=join->join_tab, *end=join->join_tab+join->tables;
       tab < end;
       tab++)
  {
    if (tab->type == JT_ALL && (!tab->select || !tab->select->quick))
    {
      my_message(ER_UPDATE_WITHOUT_KEY_IN_SAFE_MODE,
                 ER(ER_UPDATE_WITHOUT_KEY_IN_SAFE_MODE), MYF(0));
      return(1);
    }
  }
  return(0);
}


/*
  cleanup JOIN_TAB

  SYNOPSIS
    JOIN_TAB::cleanup()
*/

void JOIN_TAB::cleanup()
{
  delete select;
  select= 0;
  delete quick;
  quick= 0;
  x_free(cache.buff);
  cache.buff= 0;
  if (table)
  {
    if (table->key_read)
    {
      table->key_read= 0;
      table->file->extra(HA_EXTRA_NO_KEYREAD);
    }
    table->file->ha_index_or_rnd_end();
    /*
      We need to reset this for next select
      (Tested in part_of_refkey)
    */
    table->reginfo.join_tab= 0;
  }
  end_read_record(&read_record);
}


/*
  Free resources of given join

  SYNOPSIS
    JOIN::join_free()
    fill - true if we should free all resources, call with full==1 should be
           last, before it this function can be called with full==0

  NOTE: with subquery this function definitely will be called several times,
    but even for simple query it can be called several times.
*/
void
JOIN::join_free(bool full)
{
  JOIN_TAB *tab,*end;
  DBUG_ENTER("JOIN::join_free");

  full= full || (!select_lex->uncacheable &&
                 !thd->lex->subqueries &&
                 !thd->lex->describe); // do not cleanup too early on EXPLAIN

  if (table)
  {
    /*
      Only a sorted table may be cached.  This sorted table is always the
      first non const table in join->table
    */
    if (tables > const_tables) // Test for not-const tables
    {
      free_io_cache(table[const_tables]);
      filesort_free_buffers(table[const_tables]);
    }

    for (SELECT_LEX_UNIT *unit= select_lex->first_inner_unit(); unit;
         unit= unit->next_unit())
    {
      JOIN *join;
      for (SELECT_LEX *sl= unit->first_select_in_union(); sl;
           sl= sl->next_select())
        if ((join= sl->join))
          join->join_free(full);
    }

    if (full)
    {
      for (tab= join_tab, end= tab+tables; tab != end; tab++)
	tab->cleanup();
      table= 0;
      tables= 0;
    }
    else
    {
      for (tab= join_tab, end= tab+tables; tab != end; tab++)
      {
	if (tab->table)
	    tab->table->file->ha_index_or_rnd_end();
      }
    }
  }

  /*
    We are not using tables anymore
    Unlock all tables. We may be in an INSERT .... SELECT statement.
  */
  if (full && lock && thd->lock && !(select_options & SELECT_NO_UNLOCK) &&
      !select_lex->subquery_in_having)
  {
    // TODO: unlock tables even if the join isn't top level select in the tree
    if (select_lex == (thd->lex->unit.fake_select_lex ?
                       thd->lex->unit.fake_select_lex : &thd->lex->select_lex))
    {
      mysql_unlock_read_tables(thd, lock);        // Don't free join->lock
      lock=0;
    }
  }

  if (full)
  {
    group_fields.delete_elements();
    /*
      We can't call delete_elements() on copy_funcs as this will cause
      problems in free_elements() as some of the elements are then deleted.
    */
    tmp_table_param.copy_funcs.empty();
    tmp_table_param.cleanup();
  }
  DBUG_VOID_RETURN;
}


/*****************************************************************************
  Remove the following expressions from ORDER BY and GROUP BY:
  Constant expressions
  Expression that only uses tables that are of type EQ_REF and the reference
  is in the ORDER list or if all refereed tables are of the above type.

  In the following, the X field can be removed:
  SELECT * FROM t1,t2 WHERE t1.a=t2.a ORDER BY t1.a,t2.X
  SELECT * FROM t1,t2,t3 WHERE t1.a=t2.a AND t2.b=t3.b ORDER BY t1.a,t3.X

  These can't be optimized:
  SELECT * FROM t1,t2 WHERE t1.a=t2.a ORDER BY t2.X,t1.a
  SELECT * FROM t1,t2 WHERE t1.a=t2.a AND t1.b=t2.b ORDER BY t1.a,t2.c
  SELECT * FROM t1,t2 WHERE t1.a=t2.a ORDER BY t2.b,t1.a
*****************************************************************************/

static bool
eq_ref_table(JOIN *join, ORDER *start_order, JOIN_TAB *tab)
{
  if (tab->cached_eq_ref_table)			// If cached
    return tab->eq_ref_table;
  tab->cached_eq_ref_table=1;
  if (tab->type == JT_CONST)			// We can skip const tables
    return (tab->eq_ref_table=1);		/* purecov: inspected */
  if (tab->type != JT_EQ_REF)
    return (tab->eq_ref_table=0);		// We must use this
  Item **ref_item=tab->ref.items;
  Item **end=ref_item+tab->ref.key_parts;
  uint found=0;
  table_map map=tab->table->map;

  for (; ref_item != end ; ref_item++)
  {
    if (! (*ref_item)->const_item())
    {						// Not a const ref
      ORDER *order;
      for (order=start_order ; order ; order=order->next)
      {
	if ((*ref_item)->eq(order->item[0],0))
	  break;
      }
      if (order)
      {
	found++;
	DBUG_ASSERT(!(order->used & map));
	order->used|=map;
	continue;				// Used in ORDER BY
      }
      if (!only_eq_ref_tables(join,start_order, (*ref_item)->used_tables()))
	return (tab->eq_ref_table=0);
    }
  }
  /* Check that there was no reference to table before sort order */
  for (; found && start_order ; start_order=start_order->next)
  {
    if (start_order->used & map)
    {
      found--;
      continue;
    }
    if (start_order->depend_map & map)
      return (tab->eq_ref_table=0);
  }
  return tab->eq_ref_table=1;
}


static bool
only_eq_ref_tables(JOIN *join,ORDER *order,table_map tables)
{
  if (specialflag &  SPECIAL_SAFE_MODE)
    return 0;			// skip this optimize /* purecov: inspected */
  for (JOIN_TAB **tab=join->map2table ; tables ; tab++, tables>>=1)
  {
    if (tables & 1 && !eq_ref_table(join, order, *tab))
      return 0;
  }
  return 1;
}


/* Update the dependency map for the tables */

static void update_depend_map(JOIN *join)
{
  JOIN_TAB *join_tab=join->join_tab, *end=join_tab+join->tables;

  for (; join_tab != end ; join_tab++)
  {
    TABLE_REF *ref= &join_tab->ref;
    table_map depend_map=0;
    Item **item=ref->items;
    uint i;
    for (i=0 ; i < ref->key_parts ; i++,item++)
      depend_map|=(*item)->used_tables();
    ref->depend_map=depend_map & ~OUTER_REF_TABLE_BIT;
    depend_map&= ~OUTER_REF_TABLE_BIT;
    for (JOIN_TAB **tab=join->map2table;
	 depend_map ;
	 tab++,depend_map>>=1 )
    {
      if (depend_map & 1)
	ref->depend_map|=(*tab)->ref.depend_map;
    }
  }
}


/* Update the dependency map for the sort order */

static void update_depend_map(JOIN *join, ORDER *order)
{
  for (; order ; order=order->next)
  {
    table_map depend_map;
    order->item[0]->update_used_tables();
    order->depend_map=depend_map=order->item[0]->used_tables();
    // Not item_sum(), RAND() and no reference to table outside of sub select
    if (!(order->depend_map & (OUTER_REF_TABLE_BIT | RAND_TABLE_BIT)))
    {
      for (JOIN_TAB **tab=join->map2table;
	   depend_map ;
	   tab++, depend_map>>=1)
      {
	if (depend_map & 1)
	  order->depend_map|=(*tab)->ref.depend_map;
      }
    }
  }
}


/*
  simple_order is set to 1 if sort_order only uses fields from head table
  and the head table is not a LEFT JOIN table
*/

static ORDER *
remove_const(JOIN *join,ORDER *first_order, COND *cond, bool *simple_order)
{
  if (join->tables == join->const_tables)
    return 0;					// No need to sort
  DBUG_ENTER("remove_const");
  ORDER *order,**prev_ptr;
  table_map first_table= join->join_tab[join->const_tables].table->map;
  table_map not_const_tables= ~join->const_table_map;
  table_map ref;
  prev_ptr= &first_order;
  *simple_order= *join->join_tab[join->const_tables].on_expr_ref ? 0 : 1;

  /* NOTE: A variable of not_const_tables ^ first_table; breaks gcc 2.7 */

  update_depend_map(join, first_order);
  for (order=first_order; order ; order=order->next)
  {
    table_map order_tables=order->item[0]->used_tables();
    if (order->item[0]->with_sum_func)
      *simple_order=0;				// Must do a temp table to sort
    else if (!(order_tables & not_const_tables))
    {
      DBUG_PRINT("info",("removing: %s", order->item[0]->full_name()));
      continue;					// skip const item
    }
    else
    {
      if (order_tables & (RAND_TABLE_BIT | OUTER_REF_TABLE_BIT))
	*simple_order=0;
      else
      {
	Item *comp_item=0;
	if (cond && const_expression_in_where(cond,order->item[0], &comp_item))
	{
	  DBUG_PRINT("info",("removing: %s", order->item[0]->full_name()));
	  continue;
	}
	if ((ref=order_tables & (not_const_tables ^ first_table)))
	{
	  if (!(order_tables & first_table) && only_eq_ref_tables(join,first_order,ref))
	  {
	    DBUG_PRINT("info",("removing: %s", order->item[0]->full_name()));
	    continue;
	  }
	  *simple_order=0;			// Must do a temp table to sort
	}
      }
    }
    *prev_ptr= order;				// use this entry
    prev_ptr= &order->next;
  }
  *prev_ptr=0;
  if (!first_order)				// Nothing to sort/group
    *simple_order=1;
  DBUG_PRINT("exit",("simple_order: %d",(int) *simple_order));
  DBUG_RETURN(first_order);
}


static int
return_zero_rows(JOIN *join, select_result *result,TABLE_LIST *tables,
		 List<Item> &fields, bool send_row, uint select_options,
		 const char *info, Item *having, Procedure *procedure,
		 SELECT_LEX_UNIT *unit)
{
  DBUG_ENTER("return_zero_rows");

  if (select_options & SELECT_DESCRIBE)
  {
    select_describe(join, FALSE, FALSE, FALSE, info);
    DBUG_RETURN(0);
  }

  join->join_free(0);

  if (send_row)
  {
    for (TABLE_LIST *table= tables; table; table= table->next_leaf)
      mark_as_null_row(table->table);		// All fields are NULL
    if (having && having->val_int() == 0)
      send_row=0;
  }
  if (!(result->send_fields(fields,
                              Protocol::SEND_NUM_ROWS | Protocol::SEND_EOF)))
  {
    if (send_row)
    {
      List_iterator_fast<Item> it(fields);
      Item *item;
      while ((item= it++))
	item->no_rows_in_result();
      result->send_data(fields);
    }
    result->send_eof();				// Should be safe
  }
  /* Update results for FOUND_ROWS */
  join->thd->limit_found_rows= join->thd->examined_row_count= 0;
  DBUG_RETURN(0);
}


static void clear_tables(JOIN *join)
{
  for (uint i=0 ; i < join->tables ; i++)
    mark_as_null_row(join->table[i]);		// All fields are NULL
}

/*****************************************************************************
  Make som simple condition optimization:
  If there is a test 'field = const' change all refs to 'field' to 'const'
  Remove all dummy tests 'item = item', 'const op const'.
  Remove all 'item is NULL', when item can never be null!
  item->marker should be 0 for all items on entry
  Return in cond_value FALSE if condition is impossible (1 = 2)
*****************************************************************************/

class COND_CMP :public ilink {
public:
  static void *operator new(size_t size)
  {
    return (void*) sql_alloc((uint) size);
  }
  static void operator delete(void *ptr __attribute__((unused)),
                              size_t size __attribute__((unused)))
  { TRASH(ptr, size); }

  Item *and_level;
  Item_func *cmp_func;
  COND_CMP(Item *a,Item_func *b) :and_level(a),cmp_func(b) {}
};

#ifdef __GNUC__
template class I_List<COND_CMP>;
template class I_List_iterator<COND_CMP>;
template class List<Item_func_match>;
template class List_iterator<Item_func_match>;
#endif


/* 
  Find the multiple equality predicate containing a field
 
  SYNOPSIS
    find_item_equal()
    cond_equal          multiple equalities to search in
    field               field to look for
    inherited_fl  :out  set up to TRUE if multiple equality is found
                        on upper levels (not on current level of cond_equal) 

  DESCRIPTION
    The function retrieves the multiple equalities accessed through
    the con_equal structure from current level and up looking for
    an equality containing field. It stops retrieval as soon as the equality
    is found and set up inherited_fl to TRUE if it's found on upper levels.

  RETURN
    Item_equal for the found multiple equality predicate if a success;
    NULL - otherwise.
*/

Item_equal *find_item_equal(COND_EQUAL *cond_equal, Field *field,
                            bool *inherited_fl)
{
  Item_equal *item= 0;
  bool in_upper_level= FALSE;
  while (cond_equal)
  {
    List_iterator_fast<Item_equal> li(cond_equal->current_level);
    while ((item= li++))
    {
      if (item->contains(field))
        goto finish;
    }
    in_upper_level= TRUE;
    cond_equal= cond_equal->upper_levels;
  }
  in_upper_level= FALSE;
finish:
  *inherited_fl= in_upper_level;
  return item;
}

  
/* 
  Check whether an item is a simple equality predicate and if so
  create/find a multiple equality for this predicate

  SYNOPSIS
    check_equality()
    item       item to check
    cond_equal multiple equalities that must hold together with the predicate

  DESCRIPTION
    This function first checks whether an item is a simple equality i.e.
    the one that equates a field with another field or a constant
    (item=constant_item or item=field_item).
    If this is the case the function looks a for a multiple equality
    in the lists referenced directly or indirectly by cond_equal inferring
    the given simple equality. If it doesn't find any, it builds a multiple
    equality that covers the predicate, i.e. the predicate can be inferred
    from it.
    The built multiple equality could be obtained in such a way:
    create a binary  multiple equality equivalent to the predicate, then
    merge it, if possible, with one of old multiple equalities.
    This guarantees that the set of multiple equalities covering equality
    predicates will
    be minimal.

  EXAMPLE
    For the where condition
    WHERE a=b AND b=c AND
          (b=2 OR f=e)
    the check_equality will be called for the following equality
    predicates a=b, b=c, b=2 and f=e.
    For a=b it will be called with *cond_equal=(0,[]) and will transform
    *cond_equal into (0,[Item_equal(a,b)]). 
    For b=c it will be called with *cond_equal=(0,[Item_equal(a,b)])
    and will transform *cond_equal into CE=(0,[Item_equal(a,b,c)]).
    For b=2 it will be called with *cond_equal=(ptr(CE),[])
    and will transform *cond_equal into (ptr(CE),[Item_equal(2,a,b,c)]).
    For f=e it will be called with *cond_equal=(ptr(CE), [])
    and will transform *cond_equal into (ptr(CE),[Item_equal(f,e)]).

  NOTES
    Now only fields that have the same type defintions (verified by
    the Field::eq_def method) are placed to the same multiple equalities.
    Because of this some equality predicates are not eliminated and
    can be used in the constant propagation procedure.
    We could weeken the equlity test as soon as at least one of the 
    equal fields is to be equal to a constant. It would require a 
    more complicated implementation: we would have to store, in
    general case, its own constant for each fields from the multiple
    equality. But at the same time it would allow us to get rid
    of constant propagation completely: it would be done by the call
    to build_equal_items_for_cond.
    
  IMPLEMENTATION
    The implementation does not follow exactly the above rules to
    build a new multiple equality for the equality predicate.
    If it processes the equality of the form field1=field2, it
    looks for multiple equalities me1 containig field1 and me2 containing
    field2. If only one of them is found the fuction expands it with
    the lacking field. If multiple equalities for both fields are
    found they are merged. If both searches fail a new multiple equality
    containing just field1 and field2 is added to the existing
    multiple equalities.
    If the function processes the predicate of the form field1=const,
    it looks for a multiple equality containing field1. If found, the 
    function checks the constant of the multiple equality. If the value
    is unknown, it is setup to const. Otherwise the value is compared with
    const and the evaluation of the equality predicate is performed.
    When expanding/merging equality predicates from the upper levels
    the function first copies them for the current level. It looks
    acceptable, as this happens rarely. The implementation without
    copying would be much more complicated.

  RETURN
    TRUE  - if the predicate is a simple equality predicate
    FALSE - otherwise
*/

static bool check_equality(Item *item, COND_EQUAL *cond_equal)
{
  if (item->type() == Item::FUNC_ITEM &&
         ((Item_func*) item)->functype() == Item_func::EQ_FUNC)
  {
    Item *left_item= ((Item_func*) item)->arguments()[0];
    Item *right_item= ((Item_func*) item)->arguments()[1];
    if (left_item->type() == Item::FIELD_ITEM &&
        right_item->type() == Item::FIELD_ITEM)
    {
      /* The predicate the form field1=field2 is processed */

      Field *left_field= ((Item_field*) left_item)->field;
      Field *right_field= ((Item_field*) right_item)->field;

      if (!left_field->eq_def(right_field))
        return FALSE;

      if (left_field->eq(right_field))  /* f = f */
        return TRUE;
      
      /* Search for multiple equalities containing field1 and/or field2 */
      bool left_copyfl, right_copyfl;
      Item_equal *left_item_equal=
                 find_item_equal(cond_equal, left_field, &left_copyfl);
      Item_equal *right_item_equal= 
                 find_item_equal(cond_equal, right_field, &right_copyfl);

      if (left_item_equal && left_item_equal == right_item_equal)
      {
        /* 
           The equality predicate is inference of one of the existing
           multiple equalities, i.e the condition is already covered
           by upper level equalities
        */
          return TRUE;
      }
      
      /* Copy the found multiple equalities at the current level if needed */
      if (left_copyfl)
      {
        /* left_item_equal of an upper level contains left_item */
        left_item_equal= new Item_equal(left_item_equal);
        cond_equal->current_level.push_back(left_item_equal);
      }
      if (right_copyfl)
      {
        /* right_item_equal of an upper level contains right_item */
        right_item_equal= new Item_equal(right_item_equal);
        cond_equal->current_level.push_back(right_item_equal);
      }

      if (left_item_equal)
      { 
        /* left item was found in the current or one of the upper levels */
        if (! right_item_equal)
          left_item_equal->add((Item_field *) right_item);
        else
        {
          /* Merge two multiple equalities forming a new one */
          left_item_equal->merge(right_item_equal);
          /* Remove the merged multiple equality from the list */
          List_iterator<Item_equal> li(cond_equal->current_level);
          while ((li++) != right_item_equal);
          li.remove();
        }
      }
      else
      { 
        /* left item was not found neither the current nor in upper levels  */
         if (right_item_equal)
           right_item_equal->add((Item_field *) left_item);
         else 
         {
           /* None of the fields was found in multiple equalities */
           Item_equal *item= new Item_equal((Item_field *) left_item,
                                            (Item_field *) right_item);
           cond_equal->current_level.push_back(item);
         }
      }
      return TRUE;
    }

    {
      /* The predicate of the form field=const/const=field is processed */
      Item *const_item= 0;
      Item_field *field_item= 0;
      if (left_item->type() == Item::FIELD_ITEM && 
          right_item->const_item())
      {
        field_item= (Item_field*) left_item;
        const_item= right_item;
      }
      else if (right_item->type() == Item::FIELD_ITEM && 
               left_item->const_item())
      {
        field_item= (Item_field*) right_item;
        const_item= left_item;
      }
      if (const_item &&
          field_item->result_type() == const_item->result_type())
      {
        bool copyfl;

        if (field_item->result_type() == STRING_RESULT &&
              ((Field_str *) field_item->field)->charset() !=
               ((Item_cond *) item)->compare_collation())
          return FALSE;

        Item_equal *item_equal = find_item_equal(cond_equal,
                                                 field_item->field, &copyfl);
        if (copyfl)
        {
          item_equal= new Item_equal(item_equal);
          cond_equal->current_level.push_back(item_equal);
        }
        if (item_equal)
        {
          /* 
            The flag cond_false will be set to 1 after this, if item_equal
            already contains a constant and its value is  not equal to
            the value of const_item.
          */
          item_equal->add(const_item);
        }
        else
        {
          item_equal= new Item_equal(const_item, field_item);
          cond_equal->current_level.push_back(item_equal);
        }
        return TRUE;
      }
    }
  }
  return FALSE;
}

/* 
  Replace all equality predicates in a condition by multiple equality items

  SYNOPSIS
    build_equal_items_for_cond()
    cond       condition(expression) where to make replacement
    inherited  path to all inherited multiple equality items

  DESCRIPTION
    At each 'and' level the function detects items for equality predicates
    and replaced them by a set of multiple equality items of class Item_equal,
    taking into account inherited equalities from upper levels. 
    If an equality predicate is used not in a conjunction it's just
    replaced by a multiple equality predicate.
    For each 'and' level the function set a pointer to the inherited
    multiple equalities in the cond_equal field of the associated
    object of the type Item_cond_and.   
    The function also traverses the cond tree and and for each field reference
    sets a pointer to the multiple equality item containing the field, if there
    is any. If this multiple equality equates fields to a constant the
    function replace the field reference by the constant.
    The function also determines the maximum number of members in 
    equality lists of each Item_cond_and object assigning it to
    cond_equal->max_members of this object and updating accordingly
    the upper levels COND_EQUAL structures.  

  NOTES
    Multiple equality predicate =(f1,..fn) is equivalent to the conjuction of
    f1=f2, .., fn-1=fn. It substitutes any inference from these
    equality predicates that is equivalent to the conjunction.
    Thus, =(a1,a2,a3) can substitute for ((a1=a3) AND (a2=a3) AND (a2=a1)) as
    it is equivalent to ((a1=a2) AND (a2=a3)).
    The function always makes a substitution of all equality predicates occured
    in a conjuction for a minimal set of multiple equality predicates.
    This set can be considered as a canonical representation of the
    sub-conjunction of the equality predicates.
    E.g. (t1.a=t2.b AND t2.b>5 AND t1.a=t3.c) is replaced by 
    (=(t1.a,t2.b,t3.c) AND t2.b>5), not by
    (=(t1.a,t2.b) AND =(t1.a,t3.c) AND t2.b>5);
    while (t1.a=t2.b AND t2.b>5 AND t3.c=t4.d) is replaced by
    (=(t1.a,t2.b) AND =(t3.c=t4.d) AND t2.b>5),
    but if additionally =(t4.d,t2.b) is inherited, it
    will be replaced by (=(t1.a,t2.b,t3.c,t4.d) AND t2.b>5)

  IMPLEMENTATION
    The function performs the substitution in a recursive descent by
    the condtion tree, passing to the next AND level a chain of multiple
    equality predicates which have been built at the upper levels.
    The Item_equal items built at the level are attached to other 
    non-equality conjucts as a sublist. The pointer to the inherited
    multiple equalities is saved in the and condition object (Item_cond_and).
    This chain allows us for any field reference occurence easyly to find a 
    multiple equality that must be held for this occurence.
    For each AND level we do the following:
    - scan it for all equality predicate (=) items
    - join them into disjoint Item_equal() groups
    - process the included OR conditions recursively to do the same for 
      lower AND levels. 
    We need to do things in this order as lower AND levels need to know about
    all possible Item_equal objects in upper levels.

  RETURN
    pointer to the transformed condition
*/

static COND *build_equal_items_for_cond(COND *cond,
                                        COND_EQUAL *inherited)
{
  Item_equal *item_equal;
  uint members;
  COND_EQUAL cond_equal;
  cond_equal.upper_levels= inherited;

  if (cond->type() == Item::COND_ITEM)
  {
    bool and_level= ((Item_cond*) cond)->functype() ==
      Item_func::COND_AND_FUNC;
    List<Item> *args= ((Item_cond*) cond)->argument_list();
    
    List_iterator<Item> li(*args);
    Item *item;

    if (and_level)
    {
      /*
         Retrieve all conjucts of this level detecting the equality
         that are subject to substitution by multiple equality items and
         removing each such predicate from the conjunction after having 
         found/created a multiple equality whose inference the predicate is.
     */      
      while ((item= li++))
      {
        /*
          PS/SP note: we can safely remove a node from AND-OR
          structure here because it's restored before each
          re-execution of any prepared statement/stored procedure.
        */
        if (check_equality(item, &cond_equal))
          li.remove();
      }

      List_iterator_fast<Item_equal> it(cond_equal.current_level);
      while ((item_equal= it++))
      {
        item_equal->fix_length_and_dec();
        item_equal->update_used_tables();
        members= item_equal->members();
        if (cond_equal.max_members < members)
          cond_equal.max_members= members; 
      }
      members= cond_equal.max_members;
      if (inherited && inherited->max_members < members)
      {
        do
        {
	  inherited->max_members= members;
          inherited= inherited->upper_levels;
        }
        while (inherited);
      }

      ((Item_cond_and*)cond)->cond_equal= cond_equal;
      inherited= &(((Item_cond_and*)cond)->cond_equal);
    }
    /*
       Make replacement of equality predicates for lower levels
       of the condition expression.
    */
    li.rewind();
    while((item= li++))
    { 
      Item *new_item;
      if ((new_item = build_equal_items_for_cond(item, inherited))!= item)
      {
        /* This replacement happens only for standalone equalities */
        /*
          This is ok with PS/SP as the replacement is done for
          arguments of an AND/OR item, which are restored for each
          execution of PS/SP.
        */
        li.replace(new_item);
      }
    }
    if (and_level)
      args->concat((List<Item> *)&cond_equal.current_level);
  }
  else if (cond->type() == Item::FUNC_ITEM)
  {
    /*
      If an equality predicate forms the whole and level,
      we call it standalone equality and it's processed here.
      E.g. in the following where condition
      WHERE a=5 AND (b=5 or a=c)
      (b=5) and (a=c) are standalone equalities.
      In general we can't leave alone standalone eqalities:
      for WHERE a=b AND c=d AND (b=c OR d=5)
      b=c is replaced by =(a,b,c,d).  
     */
    if (check_equality(cond, &cond_equal) &&
        (item_equal= cond_equal.current_level.pop()))
    {
      item_equal->fix_length_and_dec();
      item_equal->update_used_tables();
      return item_equal;
    }
    /* 
      For each field reference in cond, not from equalitym predicates,
      set a pointer to the multiple equality if belongs to (if there is any)
    */ 
    cond= cond->transform(&Item::equal_fields_propagator,
                            (byte *) inherited);
    cond->update_used_tables();
  }
  return cond;
}


/* 
  Build multiple equalities for a condition and all on expressions that
  inherit these multiple equalities

  SYNOPSIS
    build_equal_items()
    thd			Thread handler
    cond                condition to build the multiple equalities for
    inherited           path to all inherited multiple equality items
    join_list           list of join tables to which the condition refers to
    cond_equal_ref :out pointer to the structure to place built equalities in

  DESCRIPTION
    The function first applies the build_equal_items_for_cond function
    to build all multiple equalities for condition cond utilizing equalities
    referred through the parameter inherited. The extended set of
    equalities is returned in the structure referred by the cond_equal_ref
    parameter. After this the function calls itself recursively for
    all on expressions whose direct references can be found in join_list
    and who inherit directly the multiple equalities just having built.

  NOTES
    The on expression used in an outer join operation inherits all equalities
    from the on expression of the embedding join, if there is any, or 
    otherwise - from the where condition.
    This fact is not obvious, but presumably can be proved.
    Consider the following query:
      SELECT * FROM (t1,t2) LEFT JOIN (t3,t4) ON t1.a=t3.a AND t2.a=t4.a
        WHERE t1.a=t2.a;
    If the on expression in the query inherits =(t1.a,t2.a), then we
    can build the multiple equality =(t1.a,t2.a,t3.a,t4.a) that infers
    the equality t3.a=t4.a. Although the on expression
    t1.a=t3.a AND t2.a=t4.a AND t3.a=t4.a is not equivalent to the one
    in the query the latter can be replaced by the former: the new query
    will return the same result set as the original one.

    Interesting that multiple equality =(t1.a,t2.a,t3.a,t4.a) allows us
    to use t1.a=t3.a AND t3.a=t4.a under the on condition:
      SELECT * FROM (t1,t2) LEFT JOIN (t3,t4) ON t1.a=t3.a AND t3.a=t4.a
        WHERE t1.a=t2.a
    This query equivalent to:
      SELECT * FROM (t1 LEFT JOIN (t3,t4) ON t1.a=t3.a AND t3.a=t4.a),t2
        WHERE t1.a=t2.a
    Similarly the original query can be rewritten to the query:
      SELECT * FROM (t1,t2) LEFT JOIN (t3,t4) ON t2.a=t4.a AND t3.a=t4.a
        WHERE t1.a=t2.a
    that is equivalent to:   
      SELECT * FROM (t2 LEFT JOIN (t3,t4)ON t2.a=t4.a AND t3.a=t4.a), t1
        WHERE t1.a=t2.a
    Thus, applying equalities from the where condition we basically
    can get more freedom in performing join operations.
    Althogh we don't use this property now, it probably makes sense to use 
    it in the future.    
         
  RETURN
    pointer to the transformed condition containing multiple equalities
*/
   
static COND *build_equal_items(THD *thd, COND *cond,
                               COND_EQUAL *inherited,
                               List<TABLE_LIST> *join_list,
                               COND_EQUAL **cond_equal_ref)
{
  COND_EQUAL *cond_equal= 0;

  if (cond) 
  {
    cond= build_equal_items_for_cond(cond, inherited);
    cond->update_used_tables();
    if (cond->type() == Item::COND_ITEM &&
        ((Item_cond*) cond)->functype() == Item_func::COND_AND_FUNC)
      cond_equal= &((Item_cond_and*) cond)->cond_equal;
    else if (cond->type() == Item::FUNC_ITEM &&
             ((Item_cond*) cond)->functype() == Item_func::MULT_EQUAL_FUNC)
    {
      cond_equal= new COND_EQUAL;
      cond_equal->current_level.push_back((Item_equal *) cond);
    }
  }
  if (cond_equal)
  {
    cond_equal->upper_levels= inherited;
    inherited= cond_equal;
  }
  *cond_equal_ref= cond_equal;

  if (join_list)
  {
    TABLE_LIST *table;
    List_iterator<TABLE_LIST> li(*join_list);

    while ((table= li++))
    {
      if (table->on_expr)
      {
        Item *expr;
        List<TABLE_LIST> *join_list= table->nested_join ?
	                             &table->nested_join->join_list : NULL;
        /*
          We can modify table->on_expr because its old value will
          be restored before re-execution of PS/SP.
        */
        table->on_expr= build_equal_items(thd, table->on_expr, inherited,
                                          join_list, &table->cond_equal);
      }
    }
  }

  return cond;
}    


/* 
  Compare field items by table order in the execution plan
 
  SYNOPSIS
    compare_fields_by_table_order()
    field1          first field item to compare
    field2          second field item to compare
    table_join_idx  index to tables determining table order    

  DESCRIPTION
    field1 considered as better than field2 if the table containing
    field1 is accessed earlier than the table containing field2.   
    The function finds out what of two fields is better according
    this criteria.

  RETURN
     1, if field1 is better than field2 
    -1, if field2 is better than field1
     0, otherwise
*/

static int compare_fields_by_table_order(Item_field *field1,
                                  Item_field *field2,
                                  void *table_join_idx)
{
  int cmp= 0;
  bool outer_ref= 0;
  if (field2->used_tables() & OUTER_REF_TABLE_BIT)
  {  
    outer_ref= 1;
    cmp= -1;
  }
  if (field2->used_tables() & OUTER_REF_TABLE_BIT)
  {
    outer_ref= 1;
    cmp++;
  }
  if (outer_ref)
    return cmp;
  JOIN_TAB **idx= (JOIN_TAB **) table_join_idx;
  cmp= idx[field2->field->table->tablenr]-idx[field1->field->table->tablenr];
  return cmp < 0 ? -1 : (cmp ? 1 : 0);
}


/* 
  Generate minimal set of simple equalities equivalent to a multiple equality
 
  SYNOPSIS
    eliminate_item_equal()
    cond            condition to add the generated equality to
    upper_levels    structure to access multiple equality of upper levels
    item_equal      multiple equality to generate simple equality from     

  DESCRIPTION
    The function retrieves the fields of the multiple equality item
    item_equal and  for each field f:
    - if item_equal contains const it generates the equality f=const_item;
    - otherwise, if f is not the first field, generates the equality
      f=item_equal->get_first().
    All generated equality are added to the cond conjunction.

  NOTES
    Before generating an equality function checks that it has not
    been generated for multiple equalies of the upper levels.
    E.g. for the following where condition
    WHERE a=5 AND ((a=b AND b=c) OR  c>4)
    the upper level AND condition will contain =(5,a),
    while the lower level AND condition will contain =(5,a,b,c).
    When splitting =(5,a,b,c) into a separate equality predicates
    we should omit 5=a, as we have it already in the upper level.
    The following where condition gives us a more complicated case:
    WHERE t1.a=t2.b AND t3.c=t4.d AND (t2.b=t3.c OR t4.e>5 ...) AND ...
    Given the tables are accessed in the order t1->t2->t3->t4 for
    the selected query execution plan the lower level multiple
    equality =(t1.a,t2.b,t3.c,t4.d) formally  should be converted to
    t1.a=t2.b AND t1.a=t3.c AND t1.a=t4.d. But t1.a=t2.a will be
    generated for the upper level. Also t3.c=t4.d will be generated there.
    So only t1.a=t3.c should be left in the lower level.
    If cond is equal to 0, then not more then one equality is generated
    and a pointer to it is returned as the result of the function.

  RETURN
    The condition with generated simple equalities or
    a pointer to the simple generated equality, if success.
    0, otherwise.
*/

static Item *eliminate_item_equal(COND *cond, COND_EQUAL *upper_levels,
                                  Item_equal *item_equal)
{
  List<Item> eq_list;
  Item_func_eq *eq_item= 0;
  if (((Item *) item_equal)->const_item() && !item_equal->val_int())
    return new Item_int((longlong) 0,1); 
  Item *item_const= item_equal->get_const();
  Item_equal_iterator it(*item_equal);
  Item *head;
  if (item_const)
    head= item_const;
  else
  {
    head= item_equal->get_first();
    it++;
  }
  Item_field *item_field;
  while ((item_field= it++))
  {
    Item_equal *upper= item_field->find_item_equal(upper_levels);
    Item_field *item= item_field;
    if (upper)
    { 
      if (item_const && upper->get_const())
        item= 0;
      else
      {
        Item_equal_iterator li(*item_equal);
        while ((item= li++) != item_field)
        {
          if (item->find_item_equal(upper_levels) == upper)
            break;
        }
      }
    }
    if (item == item_field)
    {
      if (eq_item)
        eq_list.push_back(eq_item);
      eq_item= new Item_func_eq(item_field, head);
      if (!eq_item)
        return 0;
      eq_item->set_cmp_func();
      eq_item->quick_fix_field();
   }
  }

  if (!cond && !eq_list.head())
  {
    if (!eq_item)
      return new Item_int((longlong) 1,1);
    return eq_item;
  }

  if (eq_item)
    eq_list.push_back(eq_item);
  if (!cond)
    cond= new Item_cond_and(eq_list);
  else
    ((Item_cond *) cond)->add_at_head(&eq_list);

  cond->quick_fix_field();
  cond->update_used_tables();
   
  return cond;
}


/* 
  Substitute every field reference in a condition by the best equal field 
  and eliminate all multiplle equality predicates
 
  SYNOPSIS
    substitute_for_best_equal_field()
    cond            condition to process
    cond_equal      multiple equalities to take into consideration
    table_join_idx  index to tables determining field preference

  DESCRIPTION
    The function retrieves the cond condition and for each encountered
    multiple equality predicate it sorts the field references in it
    according to the order of tables specified by the table_join_idx
    parameter. Then it eliminates the multiple equality predicate it
    replacing it by the conjunction of simple equality predicates 
    equating every field from the multiple equality to the first
    field in it, or to the constant, if there is any.
    After this the function retrieves all other conjuncted
    predicates substitute every field reference by the field reference
    to the first equal field or equal constant if there are any.
 
  NOTES
    At the first glance full sort of fields in multiple equality
    seems to be an overkill. Yet it's not the case due to possible
    new fields in multiple equality item of lower levels. We want
    the order in them to comply with the order of upper levels.

  RETURN
    The transformed condition
*/

static COND* substitute_for_best_equal_field(COND *cond,
                                             COND_EQUAL *cond_equal,
                                             void *table_join_idx)
{
  Item_equal *item_equal;

  if (cond->type() == Item::COND_ITEM)
  {
    List<Item> *cond_list= ((Item_cond*) cond)->argument_list();

    bool and_level= ((Item_cond*) cond)->functype() ==
                      Item_func::COND_AND_FUNC;
    if (and_level)
    {
      cond_equal= &((Item_cond_and *) cond)->cond_equal;
      cond_list->disjoin((List<Item> *) &cond_equal->current_level);

      List_iterator_fast<Item_equal> it(cond_equal->current_level);      
      while ((item_equal= it++))
      {
        item_equal->sort(&compare_fields_by_table_order, table_join_idx);
      }
    }
    
    List_iterator<Item> li(*cond_list);
    Item *item;
    while ((item= li++))
    {
      Item *new_item =substitute_for_best_equal_field(item, cond_equal,
                                                      table_join_idx);
      /*
        This works OK with PS/SP re-execution as changes are made to
        the arguments of AND/OR items only
      */
      if (new_item != item)
        li.replace(new_item);
    }

    if (and_level)
    {
      List_iterator_fast<Item_equal> it(cond_equal->current_level);
      while ((item_equal= it++))
      {
        eliminate_item_equal(cond, cond_equal->upper_levels, item_equal);
      }
    }
  }
  else if (cond->type() == Item::FUNC_ITEM && 
           ((Item_cond*) cond)->functype() == Item_func::MULT_EQUAL_FUNC)
  {
    item_equal= (Item_equal *) cond;
    item_equal->sort(&compare_fields_by_table_order, table_join_idx);
    if (cond_equal && cond_equal->current_level.head() == item_equal)
      cond_equal= 0;
    return eliminate_item_equal(0, cond_equal, item_equal);
  }
  else
    cond->walk(&Item::replace_equal_field_processor, 0);
  return cond;
}


/*
  change field = field to field = const for each found field = const in the
  and_level
*/

static void
change_cond_ref_to_const(THD *thd, I_List<COND_CMP> *save_list,
                         Item *and_father, Item *cond,
                         Item *field, Item *value)
{
  if (cond->type() == Item::COND_ITEM)
  {
    bool and_level= ((Item_cond*) cond)->functype() ==
      Item_func::COND_AND_FUNC;
    List_iterator<Item> li(*((Item_cond*) cond)->argument_list());
    Item *item;
    while ((item=li++))
      change_cond_ref_to_const(thd, save_list,and_level ? cond : item, item,
			       field, value);
    return;
  }
  if (cond->eq_cmp_result() == Item::COND_OK)
    return;					// Not a boolean function

  Item_bool_func2 *func=  (Item_bool_func2*) cond;
  Item **args= func->arguments();
  Item *left_item=  args[0];
  Item *right_item= args[1];
  Item_func::Functype functype=  func->functype();

  if (right_item->eq(field,0) && left_item != value &&
      (left_item->result_type() != STRING_RESULT ||
       value->result_type() != STRING_RESULT ||
       left_item->collation.collation == value->collation.collation))
  {
    Item *tmp=value->new_item();
    if (tmp)
    {
      thd->change_item_tree(args + 1, tmp);
      func->update_used_tables();
      if ((functype == Item_func::EQ_FUNC || functype == Item_func::EQUAL_FUNC)
	  && and_father != cond && !left_item->const_item())
      {
	cond->marker=1;
	COND_CMP *tmp2;
	if ((tmp2=new COND_CMP(and_father,func)))
	  save_list->push_back(tmp2);
      }
      func->set_cmp_func();
    }
  }
  else if (left_item->eq(field,0) && right_item != value &&
           (right_item->result_type() != STRING_RESULT ||
            value->result_type() != STRING_RESULT ||
            right_item->collation.collation == value->collation.collation))
  {
    Item *tmp=value->new_item();
    if (tmp)
    {
      thd->change_item_tree(args, tmp);
      value= tmp;
      func->update_used_tables();
      if ((functype == Item_func::EQ_FUNC || functype == Item_func::EQUAL_FUNC)
	  && and_father != cond && !right_item->const_item())
      {
        args[0]= args[1];                       // For easy check
        thd->change_item_tree(args + 1, value);
	cond->marker=1;
	COND_CMP *tmp2;
	if ((tmp2=new COND_CMP(and_father,func)))
	  save_list->push_back(tmp2);
      }
      func->set_cmp_func();
    }
  }
}

/*
  Remove additional condition inserted by IN/ALL/ANY transformation

  SYNOPSIS
    remove_additional_cond()
    conds - condition for processing

  RETURN VALUES
    new conditions
*/

static Item *remove_additional_cond(Item* conds)
{
  if (conds->name == in_additional_cond)
    return 0;
  if (conds->type() == Item::COND_ITEM)
  {
    Item_cond *cnd= (Item_cond*) conds;
    List_iterator<Item> li(*(cnd->argument_list()));
    Item *item;
    while ((item= li++))
    {
      if (item->name == in_additional_cond)
      {
	li.remove();
	if (cnd->argument_list()->elements == 1)
	  return cnd->argument_list()->head();
	return conds;
      }
    }
  }
  return conds;
}

static void
propagate_cond_constants(THD *thd, I_List<COND_CMP> *save_list,
                         COND *and_father, COND *cond)
{
  if (cond->type() == Item::COND_ITEM)
  {
    bool and_level= ((Item_cond*) cond)->functype() ==
      Item_func::COND_AND_FUNC;
    List_iterator_fast<Item> li(*((Item_cond*) cond)->argument_list());
    Item *item;
    I_List<COND_CMP> save;
    while ((item=li++))
    {
      propagate_cond_constants(thd, &save,and_level ? cond : item, item);
    }
    if (and_level)
    {						// Handle other found items
      I_List_iterator<COND_CMP> cond_itr(save);
      COND_CMP *cond_cmp;
      while ((cond_cmp=cond_itr++))
      {
        Item **args= cond_cmp->cmp_func->arguments();
        if (!args[0]->const_item())
          change_cond_ref_to_const(thd, &save,cond_cmp->and_level,
                                   cond_cmp->and_level, args[0], args[1]);
      }
    }
  }
  else if (and_father != cond && !cond->marker)		// In a AND group
  {
    if (cond->type() == Item::FUNC_ITEM &&
	(((Item_func*) cond)->functype() == Item_func::EQ_FUNC ||
	 ((Item_func*) cond)->functype() == Item_func::EQUAL_FUNC))
    {
      Item_func_eq *func=(Item_func_eq*) cond;
      Item **args= func->arguments();
      bool left_const= args[0]->const_item();
      bool right_const= args[1]->const_item();
      if (!(left_const && right_const) &&
          args[0]->result_type() == args[1]->result_type())
      {
	if (right_const)
	{
          resolve_const_item(thd, &args[1], args[0]);
	  func->update_used_tables();
          change_cond_ref_to_const(thd, save_list, and_father, and_father,
                                   args[0], args[1]);
	}
	else if (left_const)
	{
          resolve_const_item(thd, &args[0], args[1]);
	  func->update_used_tables();
          change_cond_ref_to_const(thd, save_list, and_father, and_father,
                                   args[1], args[0]);
	}
      }
    }
  }
}


/*
  Simplify joins replacing outer joins by inner joins whenever it's possible

  SYNOPSIS
    simplify_joins()
    join        reference to the query info
    join_list   list representation of the join to be converted
    conds       conditions to add on expressions for converted joins
    top         true <=> conds is the where condition  

  DESCRIPTION
    The function, during a retrieval of join_list,  eliminates those
    outer joins that can be converted into inner join, possibly nested.
    It also moves the on expressions for the converted outer joins
    and from inner joins to conds.
    The function also calculates some attributes for nested joins:
    - used_tables    
    - not_null_tables
    - dep_tables.
    - on_expr_dep_tables
    The first two attributes are used to test whether an outer join can
    be substituted for an inner join. The third attribute represents the
    relation 'to be dependent on' for tables. If table t2 is dependent
    on table t1, then in any evaluated execution plan table access to
    table t2 must precede access to table t2. This relation is used also
    to check whether the query contains  invalid cross-references.
    The forth attribute is an auxiliary one and is used to calculate
    dep_tables.
    As the attribute dep_tables qualifies possibles orders of tables in the
    execution plan, the dependencies required by the straight join
    modifiers are reflected in this attribute as well.
    The function also removes all braces that can be removed from the join
    expression without changing its meaning.

  NOTES
    An outer join can be replaced by an inner join if the where condition
    or the on expression for an embedding nested join contains a conjunctive
    predicate rejecting null values for some attribute of the inner tables.

    E.g. in the query:    
      SELECT * FROM t1 LEFT JOIN t2 ON t2.a=t1.a WHERE t2.b < 5
    the predicate t2.b < 5 rejects nulls.
    The query is converted first to:
      SELECT * FROM t1 INNER JOIN t2 ON t2.a=t1.a WHERE t2.b < 5
    then to the equivalent form:
      SELECT * FROM t1, t2 ON t2.a=t1.a WHERE t2.b < 5 AND t2.a=t1.a.

    Similarly the following query:
      SELECT * from t1 LEFT JOIN (t2, t3) ON t2.a=t1.a t3.b=t1.b
        WHERE t2.c < 5  
    is converted to:
      SELECT * FROM t1, (t2, t3) WHERE t2.c < 5 AND t2.a=t1.a t3.b=t1.b 

    One conversion might trigger another:
      SELECT * FROM t1 LEFT JOIN t2 ON t2.a=t1.a
                       LEFT JOIN t3 ON t3.b=t2.b
        WHERE t3 IS NOT NULL =>
      SELECT * FROM t1 LEFT JOIN t2 ON t2.a=t1.a, t3
        WHERE t3 IS NOT NULL AND t3.b=t2.b => 
      SELECT * FROM t1, t2, t3
        WHERE t3 IS NOT NULL AND t3.b=t2.b AND t2.a=t1.a
   
    The function removes all unnecessary braces from the expression
    produced by the conversions.
    E.g. SELECT * FROM t1, (t2, t3) WHERE t2.c < 5 AND t2.a=t1.a AND t3.b=t1.b
    finally is converted to: 
      SELECT * FROM t1, t2, t3 WHERE t2.c < 5 AND t2.a=t1.a AND t3.b=t1.b

    It also will remove braces from the following queries:
      SELECT * from (t1 LEFT JOIN t2 ON t2.a=t1.a) LEFT JOIN t3 ON t3.b=t2.b
      SELECT * from (t1, (t2,t3)) WHERE t1.a=t2.a AND t2.b=t3.b.

    The benefit of this simplification procedure is that it might return 
    a query for which the optimizer can evaluate execution plan with more
    join orders. With a left join operation the optimizer does not
    consider any plan where one of the inner tables is before some of outer
    tables.

  IMPLEMENTATION.
    The function is implemented by a recursive procedure.  On the recursive
    ascent all attributes are calculated, all outer joins that can be
    converted are replaced and then all unnecessary braces are removed.
    As join list contains join tables in the reverse order sequential
    elimination of outer joins does not requite extra recursive calls.

  EXAMPLES
    Here is an example of a join query with invalid cross references:
      SELECT * FROM t1 LEFT JOIN t2 ON t2.a=t3.a LEFT JOIN ON  t3.b=t1.b 
     
  RETURN VALUE
    The new condition, if success
    0, otherwise  
*/

static COND *
simplify_joins(JOIN *join, List<TABLE_LIST> *join_list, COND *conds, bool top)
{
  TABLE_LIST *table;
  NESTED_JOIN *nested_join;
  TABLE_LIST *prev_table= 0;
  List_iterator<TABLE_LIST> li(*join_list);
  DBUG_ENTER("simplify_joins");

  /* 
    Try to simplify join operations from join_list.
    The most outer join operation is checked for conversion first. 
  */
  while ((table= li++))
  {
    table_map used_tables;
    table_map not_null_tables= (table_map) 0;

    if ((nested_join= table->nested_join))
    {
      /* 
         If the element of join_list is a nested join apply
         the procedure to its nested join list first.
      */
      if (table->on_expr)
      {
        Item *expr;
        /* 
           If an on expression E is attached to the table, 
           check all null rejected predicates in this expression.
           If such a predicate over an attribute belonging to
           an inner table of an embedded outer join is found,
           the outer join is converted to an inner join and
           the corresponding on expression is added to E. 
	*/ 
        expr= simplify_joins(join, &nested_join->join_list,
                             table->on_expr, FALSE);
        table->prep_on_expr= table->on_expr= expr;
      }
      nested_join->used_tables= (table_map) 0;
      nested_join->not_null_tables=(table_map) 0;
      conds= simplify_joins(join, &nested_join->join_list, conds, top);
      used_tables= nested_join->used_tables;
      not_null_tables= nested_join->not_null_tables;  
    }
    else
    {
      used_tables= table->table->map;
      if (conds)
        not_null_tables= conds->not_null_tables();
    }
      
    if (table->embedding)
    {
      table->embedding->nested_join->used_tables|= used_tables;
      table->embedding->nested_join->not_null_tables|= not_null_tables;
    }

    if (!table->outer_join || (used_tables & not_null_tables))
    {
      /* 
        For some of the inner tables there are conjunctive predicates
        that reject nulls => the outer join can be replaced by an inner join.
      */
      table->outer_join= 0;
      if (table->on_expr)
      {
        /* Add on expression to the where condition. */
        if (conds)
        {
          conds= and_conds(conds, table->on_expr);
          /* conds is always a new item as both cond and on_expr existed */
          DBUG_ASSERT(!conds->fixed);
          conds->fix_fields(join->thd, 0, &conds);
        }
        else
          conds= table->on_expr; 
        table->prep_on_expr= table->on_expr= 0;
      }
    }
    
    if (!top)
      continue;

    /* 
      Only inner tables of non-convertible outer joins
      remain with on_expr.
    */ 
    if (table->on_expr)
    {
      table->dep_tables|= table->on_expr->used_tables(); 
      if (table->embedding)
      {
        table->dep_tables&= ~table->embedding->nested_join->used_tables;   
        /*
           Embedding table depends on tables used
           in embedded on expressions. 
        */
        table->embedding->on_expr_dep_tables|= table->on_expr->used_tables();
      }
      else
        table->dep_tables&= ~table->table->map;
    }

    if (prev_table)
    {
      /* The order of tables is reverse: prev_table follows table */
      if (prev_table->straight)
        prev_table->dep_tables|= used_tables;
      if (prev_table->on_expr)
      {
        prev_table->dep_tables|= table->on_expr_dep_tables;
        table_map prev_used_tables= prev_table->nested_join ?
	                            prev_table->nested_join->used_tables :
	                            prev_table->table->map;
        /* 
          If on expression contains only references to inner tables
          we still make the inner tables dependent on the outer tables.
          It would be enough to set dependency only on one outer table
          for them. Yet this is really a rare case.
	*/  
        if (!(prev_table->on_expr->used_tables() & ~prev_used_tables))
          prev_table->dep_tables|= used_tables;
      }
    }
    prev_table= table;
  }
    
  /* Flatten nested joins that can be flattened. */
  li.rewind();
  while((table= li++))
  {
    nested_join= table->nested_join;
    if (nested_join && !table->on_expr)
    {
      TABLE_LIST *tbl;
      List_iterator<TABLE_LIST> it(nested_join->join_list);
      while ((tbl= it++))
      {
        tbl->embedding= table->embedding;
        tbl->join_list= table->join_list;
      }      
      li.replace(nested_join->join_list);
    }
  }
  DBUG_RETURN(conds); 
}
        

static COND *
optimize_cond(JOIN *join, COND *conds, List<TABLE_LIST> *join_list,
              Item::cond_result *cond_value)
{
  THD *thd= join->thd;
  SELECT_LEX *select= thd->lex->current_select;    
  DBUG_ENTER("optimize_cond");

  if (!conds)
    *cond_value= Item::COND_TRUE;
  else
  {
    /* 
      Build all multiple equality predicates and eliminate equality
      predicates that can be inferred from these multiple equalities.
      For each reference of a field included into a multiple equality
      that occurs in a function set a pointer to the multiple equality
      predicate. Substitute a constant instead of this field if the
      multiple equality contains a constant.
    */ 
    DBUG_EXECUTE("where", print_where(conds, "original"););
    conds= build_equal_items(join->thd, conds, NULL, join_list,
                             &join->cond_equal);
    DBUG_EXECUTE("where",print_where(conds,"after equal_items"););

    /* change field = field to field = const for each found field = const */
    propagate_cond_constants(thd, (I_List<COND_CMP> *) 0, conds, conds);
    /*
      Remove all instances of item == item
      Remove all and-levels where CONST item != CONST item
    */
    DBUG_EXECUTE("where",print_where(conds,"after const change"););
    conds= remove_eq_conds(thd, conds, cond_value) ;
    DBUG_EXECUTE("info",print_where(conds,"after remove"););
  }
  DBUG_RETURN(conds);
}


/*
  Remove const and eq items. Return new item, or NULL if no condition
  cond_value is set to according:
  COND_OK    query is possible (field = constant)
  COND_TRUE  always true	( 1 = 1 )
  COND_FALSE always false	( 1 = 2 )
*/

static COND *
remove_eq_conds(THD *thd, COND *cond, Item::cond_result *cond_value)
{
  if (cond->type() == Item::COND_ITEM)
  {
    bool and_level= ((Item_cond*) cond)->functype()
      == Item_func::COND_AND_FUNC;
    List_iterator<Item> li(*((Item_cond*) cond)->argument_list());
    Item::cond_result tmp_cond_value;
    bool should_fix_fields=0;

    *cond_value=Item::COND_UNDEF;
    Item *item;
    while ((item=li++))
    {
      Item *new_item=remove_eq_conds(thd, item, &tmp_cond_value);
      if (!new_item)
	li.remove();
      else if (item != new_item)
      {
	VOID(li.replace(new_item));
	should_fix_fields=1;
      }
      if (*cond_value == Item::COND_UNDEF)
	*cond_value=tmp_cond_value;
      switch (tmp_cond_value) {
      case Item::COND_OK:			// Not TRUE or FALSE
	if (and_level || *cond_value == Item::COND_FALSE)
	  *cond_value=tmp_cond_value;
	break;
      case Item::COND_FALSE:
	if (and_level)
	{
	  *cond_value=tmp_cond_value;
	  return (COND*) 0;			// Always false
	}
	break;
      case Item::COND_TRUE:
	if (!and_level)
	{
	  *cond_value= tmp_cond_value;
	  return (COND*) 0;			// Always true
	}
	break;
      case Item::COND_UNDEF:			// Impossible
	break; /* purecov: deadcode */
      }
    }
    if (should_fix_fields)
      cond->update_used_tables();

    if (!((Item_cond*) cond)->argument_list()->elements ||
	*cond_value != Item::COND_OK)
      return (COND*) 0;
    if (((Item_cond*) cond)->argument_list()->elements == 1)
    {						// Remove list
      item= ((Item_cond*) cond)->argument_list()->head();
      ((Item_cond*) cond)->argument_list()->empty();
      return item;
    }
  }
  else if (cond->type() == Item::FUNC_ITEM &&
	   ((Item_func*) cond)->functype() == Item_func::ISNULL_FUNC)
  {
    /*
      Handles this special case for some ODBC applications:
      The are requesting the row that was just updated with a auto_increment
      value with this construct:

      SELECT * from table_name where auto_increment_column IS NULL
      This will be changed to:
      SELECT * from table_name where auto_increment_column = LAST_INSERT_ID
    */

    Item_func_isnull *func=(Item_func_isnull*) cond;
    Item **args= func->arguments();
    if (args[0]->type() == Item::FIELD_ITEM)
    {
      Field *field=((Item_field*) args[0])->field;
      if (field->flags & AUTO_INCREMENT_FLAG && !field->table->maybe_null &&
	  (thd->options & OPTION_AUTO_IS_NULL) &&
	  thd->insert_id())
      {
#ifndef EMBEDDED_LIBRARY
	query_cache_abort(&thd->net);
#endif
	COND *new_cond;
	if ((new_cond= new Item_func_eq(args[0],
					new Item_int("last_insert_id()",
						     thd->insert_id(),
						     21))))
	{
	  cond=new_cond;
          /*
            Item_func_eq can't be fixed after creation so we do not check
            cond->fixed, also it do not need tables so we use 0 as second
            argument.
          */
	  cond->fix_fields(thd, 0, &cond);
	}
	thd->insert_id(0);		// Clear for next request
      }
      /* fix to replace 'NULL' dates with '0' (shreeve@uci.edu) */
      else if (((field->type() == FIELD_TYPE_DATE) ||
		(field->type() == FIELD_TYPE_DATETIME)) &&
		(field->flags & NOT_NULL_FLAG) &&
	       !field->table->maybe_null)
      {
	COND *new_cond;
	if ((new_cond= new Item_func_eq(args[0],new Item_int("0", 0, 2))))
	{
	  cond=new_cond;
          /*
            Item_func_eq can't be fixed after creation so we do not check
            cond->fixed, also it do not need tables so we use 0 as second
            argument.
          */
	  cond->fix_fields(thd, 0, &cond);
	}
      }
    }
    if (cond->const_item())
    {
      *cond_value= eval_const_cond(cond) ? Item::COND_TRUE : Item::COND_FALSE;
      return (COND*) 0;
    }
  }
  else if (cond->const_item())
  {
    *cond_value= eval_const_cond(cond) ? Item::COND_TRUE : Item::COND_FALSE;
    return (COND*) 0;
  }
  else if ((*cond_value= cond->eq_cmp_result()) != Item::COND_OK)
  {						// boolan compare function
    Item *left_item=	((Item_func*) cond)->arguments()[0];
    Item *right_item= ((Item_func*) cond)->arguments()[1];
    if (left_item->eq(right_item,1))
    {
      if (!left_item->maybe_null ||
	  ((Item_func*) cond)->functype() == Item_func::EQUAL_FUNC)
	return (COND*) 0;			// Compare of identical items
    }
  }
  *cond_value=Item::COND_OK;
  return cond;					// Point at next and level
}

/*
  Return 1 if the item is a const value in all the WHERE clause
*/

static bool
const_expression_in_where(COND *cond, Item *comp_item, Item **const_item)
{
  if (cond->type() == Item::COND_ITEM)
  {
    bool and_level= (((Item_cond*) cond)->functype()
		     == Item_func::COND_AND_FUNC);
    List_iterator_fast<Item> li(*((Item_cond*) cond)->argument_list());
    Item *item;
    while ((item=li++))
    {
      bool res=const_expression_in_where(item, comp_item, const_item);
      if (res)					// Is a const value
      {
	if (and_level)
	  return 1;
      }
      else if (!and_level)
	return 0;
    }
    return and_level ? 0 : 1;
  }
  else if (cond->eq_cmp_result() != Item::COND_OK)
  {						// boolan compare function
    Item_func* func= (Item_func*) cond;
    if (func->functype() != Item_func::EQUAL_FUNC &&
	func->functype() != Item_func::EQ_FUNC)
      return 0;
    Item *left_item=	((Item_func*) cond)->arguments()[0];
    Item *right_item= ((Item_func*) cond)->arguments()[1];
    if (left_item->eq(comp_item,1))
    {
      if (right_item->const_item())
      {
	if (*const_item)
	  return right_item->eq(*const_item, 1);
	*const_item=right_item;
	return 1;
      }
    }
    else if (right_item->eq(comp_item,1))
    {
      if (left_item->const_item())
      {
	if (*const_item)
	  return left_item->eq(*const_item, 1);
	*const_item=left_item;
	return 1;
      }
    }
  }
  return 0;
}

/****************************************************************************
  Create internal temporary table
****************************************************************************/

/*
  Create field for temporary table from given field
  
  SYNOPSIS
    create_tmp_field_from_field()
    thd			Thread handler
    org_field           field from which new field will be created
    item		Item to create a field for
    table		Temporary table
    modify_item	        1 if item->result_field should point to new item.
			This is relevent for how fill_record() is going to
			work:
			If modify_item is 1 then fill_record() will update
			the record in the original table.
			If modify_item is 0 then fill_record() will update
			the temporary table
    convert_blob_length If >0 create a varstring(convert_blob_length) field 
                        instead of blob.

  RETURN
    0			on error
    new_created field
*/

Field* create_tmp_field_from_field(THD *thd, Field* org_field,
				   Item *item, TABLE *table,
				   bool modify_item,
				   uint convert_blob_length)
{
  Field *new_field;

  if (convert_blob_length && (org_field->flags & BLOB_FLAG))
    new_field= new Field_varstring(convert_blob_length,
                                   org_field->maybe_null(),
                                   org_field->field_name, table,
                                   org_field->charset());
  else
    new_field= org_field->new_field(thd->mem_root, table);
  if (new_field)
  {
    if (modify_item)
      ((Item_field *)item)->result_field= new_field;
    else
      new_field->field_name= item->name;
    if (org_field->maybe_null())
      new_field->flags&= ~NOT_NULL_FLAG;	// Because of outer join
    if (org_field->type() == MYSQL_TYPE_VAR_STRING ||
        org_field->type() == MYSQL_TYPE_VARCHAR)
      table->s->db_create_options|= HA_OPTION_PACK_RECORD;
  }
  return new_field;
}

/*
  Create field for temporary table using type of given item
  
  SYNOPSIS
    create_tmp_field_from_item()
    thd			Thread handler
    item		Item to create a field for
    table		Temporary table
    copy_func		If set and item is a function, store copy of item
			in this array
    modify_item		1 if item->result_field should point to new item.
			This is relevent for how fill_record() is going to
			work:
			If modify_item is 1 then fill_record() will update
			the record in the original table.
			If modify_item is 0 then fill_record() will update
			the temporary table
    convert_blob_length If >0 create a varstring(convert_blob_length) field 
                        instead of blob.

  RETURN
    0			on error
    new_created field
*/

static Field *create_tmp_field_from_item(THD *thd, Item *item, TABLE *table,
                                         Item ***copy_func, bool modify_item,
                                         uint convert_blob_length)
{
  bool maybe_null=item->maybe_null;
  Field *new_field;
  LINT_INIT(new_field);

  switch (item->result_type()) {
  case REAL_RESULT:
    new_field=new Field_double(item->max_length, maybe_null,
			       item->name, table, item->decimals);
    break;
  case INT_RESULT:
    new_field=new Field_longlong(item->max_length, maybe_null,
				   item->name, table, item->unsigned_flag);
    break;
  case STRING_RESULT:
    if (item->max_length > 255 && convert_blob_length)
      new_field= new Field_varstring(convert_blob_length, maybe_null,
                                     item->name, table,
                                     item->collation.collation);
    else
      new_field= item->make_string_field(table);
    break;
  case DECIMAL_RESULT:
    new_field= new Field_new_decimal(item->max_length - (item->decimals?1:0),
                                     maybe_null,
                                     item->name, table, item->decimals);
    break;
  case ROW_RESULT:
  default:
    // This case should never be choosen
    DBUG_ASSERT(0);
    new_field= 0; // to satisfy compiler (uninitialized variable)
    break;
  }
  if (copy_func && item->is_result_field())
    *((*copy_func)++) = item;			// Save for copy_funcs
  if (modify_item)
    item->set_result_field(new_field);
  return new_field;
}


/*
  Create field for information schema table

  SYNOPSIS
    create_tmp_field_for_schema()
    thd			Thread handler
    table		Temporary table
    item		Item to create a field for

  RETURN
    0			on error
    new_created field
*/

Field *create_tmp_field_for_schema(THD *thd, Item *item, TABLE *table)
{
  if (item->field_type() == MYSQL_TYPE_VARCHAR)
  {
    if (item->max_length > MAX_FIELD_VARCHARLENGTH /
        item->collation.collation->mbmaxlen)
      return new Field_blob(item->max_length, item->maybe_null,
                            item->name, table, item->collation.collation);
    return new Field_varstring(item->max_length, item->maybe_null, item->name,
                               table, item->collation.collation);
  }
  return item->tmp_table_field_from_field_type(table);
}


/*
  Create field for temporary table

  SYNOPSIS
    create_tmp_field()
    thd			Thread handler
    table		Temporary table
    item		Item to create a field for
    type		Type of item (normally item->type)
    copy_func		If set and item is a function, store copy of item
			in this array
    from_field          if field will be created using other field as example,
                        pointer example field will be written here
    group		1 if we are going to do a relative group by on result
    modify_item		1 if item->result_field should point to new item.
			This is relevent for how fill_record() is going to
			work:
			If modify_item is 1 then fill_record() will update
			the record in the original table.
			If modify_item is 0 then fill_record() will update
			the temporary table
    convert_blob_length If >0 create a varstring(convert_blob_length) field 
                        instead of blob.

  RETURN
    0			on error
    new_created field
*/

Field *create_tmp_field(THD *thd, TABLE *table,Item *item, Item::Type type,
                        Item ***copy_func, Field **from_field,
                        bool group, bool modify_item, uint convert_blob_length)
{
  switch (type) {
  case Item::SUM_FUNC_ITEM:
  {
    Item_sum *item_sum=(Item_sum*) item;
    Field *result= item_sum->create_tmp_field(group, table, convert_blob_length);
    if (!result)
      thd->fatal_error();
    return result;
  }
  case Item::FIELD_ITEM:
  case Item::DEFAULT_VALUE_ITEM:
  {
    Item_field *field= (Item_field*) item;
    return create_tmp_field_from_field(thd, (*from_field= field->field), item,
                                       table, modify_item, convert_blob_length);
  }
  case Item::FUNC_ITEM:
  case Item::COND_ITEM:
  case Item::FIELD_AVG_ITEM:
  case Item::FIELD_STD_ITEM:
  case Item::SUBSELECT_ITEM:
    /* The following can only happen with 'CREATE TABLE ... SELECT' */
  case Item::PROC_ITEM:
  case Item::INT_ITEM:
  case Item::REAL_ITEM:
  case Item::DECIMAL_ITEM:
  case Item::STRING_ITEM:
  case Item::REF_ITEM:
  case Item::NULL_ITEM:
  case Item::VARBIN_ITEM:
    return create_tmp_field_from_item(thd, item, table, copy_func, modify_item,
                                      convert_blob_length);
  case Item::TYPE_HOLDER:
  {
    Field *example= ((Item_type_holder *)item)->example();
    if (example)
      return create_tmp_field_from_field(thd, example, item, table, 0,
                                         convert_blob_length);
    return create_tmp_field_from_item(thd, item, table, copy_func, 0,
                                      convert_blob_length);
  }
  default:					// Dosen't have to be stored
    return 0;
  }
}


/*
  Create a temp table according to a field list.
  Set distinct if duplicates could be removed
  Given fields field pointers are changed to point at tmp_table
  for send_fields
*/

#define STRING_TOTAL_LENGTH_TO_PACK_ROWS 128
#define AVG_STRING_LENGTH_TO_PACK_ROWS   64
#define RATIO_TO_PACK_ROWS	       2
#define MIN_STRING_LENGTH_TO_PACK_ROWS   10

TABLE *
create_tmp_table(THD *thd,TMP_TABLE_PARAM *param,List<Item> &fields,
		 ORDER *group, bool distinct, bool save_sum_fields,
		 ulong select_options, ha_rows rows_limit,
		 char *table_alias)
{
  TABLE *table;
  uint	i,field_count,null_count,null_pack_length;
  uint  hidden_null_count, hidden_null_pack_length, hidden_field_count;
  uint  blob_count,group_null_items, string_count;
  uint  temp_pool_slot=MY_BIT_NONE;
  ulong reclength, string_total_length;
  bool  using_unique_constraint= 0;
  bool  use_packed_rows= 0;
  bool  not_all_columns= !(select_options & TMP_TABLE_ALL_COLUMNS);
  char	*tmpname,path[FN_REFLEN], filename[FN_REFLEN];
  byte	*pos,*group_buff;
  uchar *null_flags;
  Field **reg_field, **from_field;
  uint *blob_field;
  Copy_field *copy=0;
  KEY *keyinfo;
  KEY_PART_INFO *key_part_info;
  Item **copy_func;
  MI_COLUMNDEF *recinfo;
  uint total_uneven_bit_length= 0;
  DBUG_ENTER("create_tmp_table");
  DBUG_PRINT("enter",("distinct: %d  save_sum_fields: %d  rows_limit: %lu  group: %d",
		      (int) distinct, (int) save_sum_fields,
		      (ulong) rows_limit,test(group)));

  statistic_increment(thd->status_var.created_tmp_tables, &LOCK_status);

  if (use_temp_pool)
    temp_pool_slot = bitmap_set_next(&temp_pool);

  if (temp_pool_slot != MY_BIT_NONE) // we got a slot
    sprintf(filename, "%s_%lx_%i", tmp_file_prefix,
            current_pid, temp_pool_slot);
  else
  {
    /* if we run out of slots or we are not using tempool */
    sprintf(filename,"%s%lx_%lx_%x",tmp_file_prefix,current_pid,
            thd->thread_id, thd->tmp_table++);
  }

  /*
    No need for change table name to lower case as we are only creating
    MyISAM or HEAP tables here
  */
  sprintf(path, "%s%s", mysql_tmpdir, filename);

  if (group)
  {
    if (!param->quick_group)
      group=0;					// Can't use group key
    else for (ORDER *tmp=group ; tmp ; tmp=tmp->next)
    {
      (*tmp->item)->marker=4;			// Store null in key
      if ((*tmp->item)->max_length >= CONVERT_IF_BIGGER_TO_BLOB)
	using_unique_constraint=1;
    }
    if (param->group_length >= MAX_BLOB_WIDTH)
      using_unique_constraint=1;
    if (group)
      distinct=0;				// Can't use distinct
  }

  field_count=param->field_count+param->func_count+param->sum_func_count;
  hidden_field_count=param->hidden_field_count;
  if (!my_multi_malloc(MYF(MY_WME),
		       &table,sizeof(*table),
		       &reg_field,  sizeof(Field*)*(field_count+1),
		       &blob_field, sizeof(uint)*(field_count+1),
		       &from_field, sizeof(Field*)*field_count,
		       &copy_func,sizeof(*copy_func)*(param->func_count+1),
		       &param->keyinfo,sizeof(*param->keyinfo),
		       &key_part_info,
		       sizeof(*key_part_info)*(param->group_parts+1),
		       &param->start_recinfo,
		       sizeof(*param->recinfo)*(field_count*2+4),
		       &tmpname,(uint) strlen(path)+1,
		       &group_buff,group && ! using_unique_constraint ?
		       param->group_length : 0,
		       NullS))
  {
    bitmap_clear_bit(&temp_pool, temp_pool_slot);
    DBUG_RETURN(NULL);				/* purecov: inspected */
  }
  if (!(param->copy_field=copy=new Copy_field[field_count]))
  {
    bitmap_clear_bit(&temp_pool, temp_pool_slot);
    my_free((gptr) table,MYF(0));		/* purecov: inspected */
    DBUG_RETURN(NULL);				/* purecov: inspected */
  }
  param->items_to_copy= copy_func;
  strmov(tmpname,path);
  /* make table according to fields */

  bzero((char*) table,sizeof(*table));
  bzero((char*) reg_field,sizeof(Field*)*(field_count+1));
  bzero((char*) from_field,sizeof(Field*)*field_count);
  table->field=reg_field;
  table->alias= table_alias;
  table->reginfo.lock_type=TL_WRITE;	/* Will be updated */
  table->db_stat=HA_OPEN_KEYFILE+HA_OPEN_RNDFILE;
  table->map=1;
  table->temp_pool_slot = temp_pool_slot;
  table->copy_blobs= 1;
  table->in_use= thd;
  table->quick_keys.init();
  table->used_keys.init();
  table->keys_in_use_for_query.init();

  table->s= &table->share_not_to_be_used;
  table->s->blob_field= blob_field;
  table->s->table_name= table->s->path= tmpname;
  table->s->db= "";
  table->s->blob_ptr_size= mi_portable_sizeof_char_ptr;
  table->s->tmp_table= TMP_TABLE;
  table->s->db_low_byte_first=1;                // True for HEAP and MyISAM
  table->s->table_charset= param->table_charset;
  table->s->keys_for_keyread.init();
  table->s->keys_in_use.init();
  /* For easier error reporting */
  table->s->table_cache_key= (char*) (table->s->db= "");


  /* Calculate which type of fields we will store in the temporary table */

  reclength= string_total_length= 0;
  blob_count= string_count= null_count= hidden_null_count= group_null_items= 0;
  param->using_indirect_summary_function=0;

  List_iterator_fast<Item> li(fields);
  Item *item;
  Field **tmp_from_field=from_field;
  while ((item=li++))
  {
    Item::Type type=item->type();
    if (not_all_columns)
    {
      if (item->with_sum_func && type != Item::SUM_FUNC_ITEM)
      {
	/*
	  Mark that the we have ignored an item that refers to a summary
	  function. We need to know this if someone is going to use
	  DISTINCT on the result.
	*/
	param->using_indirect_summary_function=1;
	continue;
      }
      if (item->const_item() && (int) hidden_field_count <= 0)
        continue; // We don't have to store this
    }
    if (type == Item::SUM_FUNC_ITEM && !group && !save_sum_fields)
    {						/* Can't calc group yet */
      ((Item_sum*) item)->result_field=0;
      for (i=0 ; i < ((Item_sum*) item)->arg_count ; i++)
      {
	Item **argp= ((Item_sum*) item)->args + i;
	Item *arg= *argp;
	if (!arg->const_item())
	{
	  Field *new_field=
            create_tmp_field(thd, table, arg, arg->type(), &copy_func,
                             tmp_from_field, group != 0,not_all_columns,
                             param->convert_blob_length);
	  if (!new_field)
	    goto err;					// Should be OOM
	  tmp_from_field++;
	  reclength+=new_field->pack_length();
	  if (new_field->flags & BLOB_FLAG)
	  {
	    *blob_field++= (uint) (reg_field - table->field);
	    blob_count++;
	  }
	  *(reg_field++)= new_field;
          if (new_field->real_type() == MYSQL_TYPE_STRING ||
              new_field->real_type() == MYSQL_TYPE_VARCHAR)
          {
            string_count++;
            string_total_length+= new_field->pack_length();
          }
          thd->change_item_tree(argp, new Item_field(new_field));
	  if (!(new_field->flags & NOT_NULL_FLAG))
          {
	    null_count++;
            /*
              new_field->maybe_null() is still false, it will be
              changed below. But we have to setup Item_field correctly
            */
            (*argp)->maybe_null=1;
          }
	}
      }
    }
    else
    {
      /*
	The last parameter to create_tmp_field() is a bit tricky:

	We need to set it to 0 in union, to get fill_record() to modify the
	temporary table.
	We need to set it to 1 on multi-table-update and in select to
	write rows to the temporary table.
	We here distinguish between UNION and multi-table-updates by the fact
	that in the later case group is set to the row pointer.
      */
      Field *new_field= (param->schema_table) ?
        create_tmp_field_for_schema(thd, item, table) :
        create_tmp_field(thd, table, item, type, &copy_func,
                         tmp_from_field, group != 0,
                         not_all_columns || group !=0,
                         param->convert_blob_length);

      if (!new_field)
      {
	if (thd->is_fatal_error)
	  goto err;				// Got OOM
	continue;				// Some kindf of const item
      }
      if (type == Item::SUM_FUNC_ITEM)
	((Item_sum *) item)->result_field= new_field;
      tmp_from_field++;
      reclength+=new_field->pack_length();
      if (!(new_field->flags & NOT_NULL_FLAG))
	null_count++;
      if (new_field->type() == FIELD_TYPE_BIT)
        total_uneven_bit_length+= new_field->field_length & 7;
      if (new_field->flags & BLOB_FLAG)
      {
        *blob_field++= (uint) (reg_field - table->field);
	blob_count++;
      }
      if (item->marker == 4 && item->maybe_null)
      {
	group_null_items++;
	new_field->flags|= GROUP_FLAG;
      }
      *(reg_field++) =new_field;
    }
    if (!--hidden_field_count)
      hidden_null_count=null_count;
  }
  DBUG_ASSERT(field_count >= (uint) (reg_field - table->field));
  field_count= (uint) (reg_field - table->field);
  *blob_field= 0;				// End marker

  /* If result table is small; use a heap */
  if (blob_count || using_unique_constraint ||
      (select_options & (OPTION_BIG_TABLES | SELECT_SMALL_RESULT)) ==
      OPTION_BIG_TABLES)
  {
    table->file=get_new_handler(table,table->s->db_type= DB_TYPE_MYISAM);
    if (group &&
	(param->group_parts > table->file->max_key_parts() ||
	 param->group_length > table->file->max_key_length()))
      using_unique_constraint=1;
  }
  else
  {
    table->file=get_new_handler(table,table->s->db_type= DB_TYPE_HEAP);
  }

  if (!using_unique_constraint)
    reclength+= group_null_items;	// null flag is stored separately

  table->s->blob_fields= blob_count;
  if (blob_count == 0)
  {
    /* We need to ensure that first byte is not 0 for the delete link */
    if (param->hidden_field_count)
      hidden_null_count++;
    else
      null_count++;
  }
  hidden_null_pack_length=(hidden_null_count+7)/8;
  null_pack_length= hidden_null_count +
                    (null_count + total_uneven_bit_length + 7) / 8;
  reclength+=null_pack_length;
  if (!reclength)
    reclength=1;				// Dummy select
  /* Use packed rows if there is blobs or a lot of space to gain */
  if (blob_count ||
      string_total_length >= STRING_TOTAL_LENGTH_TO_PACK_ROWS &&
      (reclength / string_total_length <= RATIO_TO_PACK_ROWS ||
       string_total_length / string_count >= AVG_STRING_LENGTH_TO_PACK_ROWS))
    use_packed_rows= 1;

  table->s->fields= field_count;
  table->s->reclength= reclength;
  {
    uint alloc_length=ALIGN_SIZE(reclength+MI_UNIQUE_HASH_LENGTH+1);
    table->s->rec_buff_length= alloc_length;
    if (!(table->record[0]= (byte *) my_malloc(alloc_length*3, MYF(MY_WME))))
      goto err;
    table->record[1]= table->record[0]+alloc_length;
    table->s->default_values= table->record[1]+alloc_length;
  }
  copy_func[0]=0;				// End marker

  recinfo=param->start_recinfo;
  null_flags=(uchar*) table->record[0];
  pos=table->record[0]+ null_pack_length;
  if (null_pack_length)
  {
    bzero((byte*) recinfo,sizeof(*recinfo));
    recinfo->type=FIELD_NORMAL;
    recinfo->length=null_pack_length;
    recinfo++;
    bfill(null_flags,null_pack_length,255);	// Set null fields

    table->null_flags= (uchar*) table->record[0];
    table->s->null_fields= null_count+ hidden_null_count;
    table->s->null_bytes= null_pack_length;
  }
  null_count= (blob_count == 0) ? 1 : 0;
  hidden_field_count=param->hidden_field_count;
  for (i=0,reg_field=table->field; i < field_count; i++,reg_field++,recinfo++)
  {
    Field *field= *reg_field;
    uint length;
    bzero((byte*) recinfo,sizeof(*recinfo));

    if (!(field->flags & NOT_NULL_FLAG))
    {
      if (field->flags & GROUP_FLAG && !using_unique_constraint)
      {
	/*
	  We have to reserve one byte here for NULL bits,
	  as this is updated by 'end_update()'
	*/
	*pos++=0;				// Null is stored here
	recinfo->length=1;
	recinfo->type=FIELD_NORMAL;
	recinfo++;
	bzero((byte*) recinfo,sizeof(*recinfo));
      }
      else
      {
	recinfo->null_bit= 1 << (null_count & 7);
	recinfo->null_pos= null_count/8;
      }
      field->move_field((char*) pos,null_flags+null_count/8,
			1 << (null_count & 7));
      null_count++;
    }
    else
      field->move_field((char*) pos,(uchar*) 0,0);
    field->reset();
    if (from_field[i])
    {						/* Not a table Item */
      copy->set(field,from_field[i],save_sum_fields);
      copy++;
    }
    length=field->pack_length();
    pos+= length;

    /* Make entry for create table */
    recinfo->length=length;
    if (field->flags & BLOB_FLAG)
      recinfo->type= (int) FIELD_BLOB;
    else if (use_packed_rows &&
             field->real_type() == MYSQL_TYPE_STRING &&
	     length >= MIN_STRING_LENGTH_TO_PACK_ROWS)
      recinfo->type=FIELD_SKIP_ENDSPACE;
    else
      recinfo->type=FIELD_NORMAL;
    if (!--hidden_field_count)
      null_count=(null_count+7) & ~7;		// move to next byte

    // fix table name in field entry
    field->table_name= &table->alias;
  }

  param->copy_field_end=copy;
  param->recinfo=recinfo;
  store_record(table,s->default_values);        // Make empty default record

  if (thd->variables.tmp_table_size == ~(ulong) 0)		// No limit
    table->s->max_rows= ~(ha_rows) 0;
  else
    table->s->max_rows= (((table->s->db_type == DB_TYPE_HEAP) ?
                          min(thd->variables.tmp_table_size,
                              thd->variables.max_heap_table_size) :
                          thd->variables.tmp_table_size)/ table->s->reclength);
  set_if_bigger(table->s->max_rows,1);		// For dummy start options
  keyinfo= param->keyinfo;

  if (group)
  {
    DBUG_PRINT("info",("Creating group key in temporary table"));
    table->group=group;				/* Table is grouped by key */
    param->group_buff=group_buff;
    table->s->keys=1;
    table->s->uniques= test(using_unique_constraint);
    table->key_info=keyinfo;
    keyinfo->key_part=key_part_info;
    keyinfo->flags=HA_NOSAME;
    keyinfo->usable_key_parts=keyinfo->key_parts= param->group_parts;
    keyinfo->key_length=0;
    keyinfo->rec_per_key=0;
    keyinfo->algorithm= HA_KEY_ALG_UNDEF;
    keyinfo->name= (char*) "group_key";
    for (; group ; group=group->next,key_part_info++)
    {
      Field *field=(*group->item)->get_tmp_table_field();
      bool maybe_null=(*group->item)->maybe_null;
      key_part_info->null_bit=0;
      key_part_info->field=  field;
      key_part_info->offset= field->offset();
      key_part_info->length= (uint16) field->key_length();
      key_part_info->type=   (uint8) field->key_type();
      key_part_info->key_type =
	((ha_base_keytype) key_part_info->type == HA_KEYTYPE_TEXT ||
	 (ha_base_keytype) key_part_info->type == HA_KEYTYPE_VARTEXT1 ||
	 (ha_base_keytype) key_part_info->type == HA_KEYTYPE_VARTEXT2) ?
	0 : FIELDFLAG_BINARY;
      if (!using_unique_constraint)
      {
	group->buff=(char*) group_buff;
	if (!(group->field= field->new_key_field(thd->mem_root,table,
                                                 (char*) group_buff +
                                                 test(maybe_null),
                                                 field->null_ptr,
                                                 field->null_bit)))
	  goto err; /* purecov: inspected */
	if (maybe_null)
	{
	  /*
	    To be able to group on NULL, we reserved place in group_buff
	    for the NULL flag just before the column. (see above).
	    The field data is after this flag.
	    The NULL flag is updated in 'end_update()' and 'end_write()'
	  */
	  keyinfo->flags|= HA_NULL_ARE_EQUAL;	// def. that NULL == NULL
	  key_part_info->null_bit=field->null_bit;
	  key_part_info->null_offset= (uint) (field->null_ptr -
					      (uchar*) table->record[0]);
          group->buff++;                        // Pointer to field data
	  group_buff++;                         // Skipp null flag
	}
        /* In GROUP BY 'a' and 'a ' are equal for VARCHAR fields */
        key_part_info->key_part_flag|= HA_END_SPACE_ARE_EQUAL;
	group_buff+= group->field->pack_length();
      }
      keyinfo->key_length+=  key_part_info->length;
    }
  }

  if (distinct)
  {
    /*
      Create an unique key or an unique constraint over all columns
      that should be in the result.  In the temporary table, there are
      'param->hidden_field_count' extra columns, whose null bits are stored
      in the first 'hidden_null_pack_length' bytes of the row.
    */
    DBUG_PRINT("info",("hidden_field_count: %d", param->hidden_field_count));

    null_pack_length-=hidden_null_pack_length;
    keyinfo->key_parts= ((field_count-param->hidden_field_count)+
			 test(null_pack_length));
    set_if_smaller(table->s->max_rows, rows_limit);
    param->end_write_records= rows_limit;
    table->distinct= 1;
    table->s->keys= 1;
    if (blob_count)
    {
      using_unique_constraint=1;
      table->s->uniques= 1;
    }
    if (!(key_part_info= (KEY_PART_INFO*)
	  sql_calloc((keyinfo->key_parts)*sizeof(KEY_PART_INFO))))
      goto err;
    table->key_info=keyinfo;
    keyinfo->key_part=key_part_info;
    keyinfo->flags=HA_NOSAME | HA_NULL_ARE_EQUAL;
    keyinfo->key_length=(uint16) reclength;
    keyinfo->name= (char*) "distinct_key";
    keyinfo->algorithm= HA_KEY_ALG_UNDEF;
    keyinfo->rec_per_key=0;
    if (null_pack_length)
    {
      key_part_info->null_bit=0;
      key_part_info->offset=hidden_null_pack_length;
      key_part_info->length=null_pack_length;
      key_part_info->field=new Field_string((char*) table->record[0],
					    (uint32) key_part_info->length,
					    (uchar*) 0,
					    (uint) 0,
					    Field::NONE,
					    NullS, table, &my_charset_bin);
      key_part_info->key_type=FIELDFLAG_BINARY;
      key_part_info->type=    HA_KEYTYPE_BINARY;
      key_part_info++;
    }
    /* Create a distinct key over the columns we are going to return */
    for (i=param->hidden_field_count, reg_field=table->field + i ;
	 i < field_count;
	 i++, reg_field++, key_part_info++)
    {
      key_part_info->null_bit=0;
      key_part_info->field=    *reg_field;
      key_part_info->offset=   (*reg_field)->offset();
      key_part_info->length=   (uint16) (*reg_field)->pack_length();
      key_part_info->type=     (uint8) (*reg_field)->key_type();
      key_part_info->key_type =
	((ha_base_keytype) key_part_info->type == HA_KEYTYPE_TEXT ||
	 (ha_base_keytype) key_part_info->type == HA_KEYTYPE_VARTEXT1 ||
	 (ha_base_keytype) key_part_info->type == HA_KEYTYPE_VARTEXT2) ?
	0 : FIELDFLAG_BINARY;
    }
  }
  if (thd->is_fatal_error)				// If end of memory
    goto err;					 /* purecov: inspected */
  table->s->db_record_offset= 1;
  if (table->s->db_type == DB_TYPE_MYISAM)
  {
    if (create_myisam_tmp_table(table,param,select_options))
      goto err;
  }
  if (!open_tmp_table(table))
    DBUG_RETURN(table);

 err:
  free_tmp_table(thd,table);                    /* purecov: inspected */
  bitmap_clear_bit(&temp_pool, temp_pool_slot);
  DBUG_RETURN(NULL);				/* purecov: inspected */
}


/****************************************************************************/

/*
  Create a reduced TABLE object with properly set up Field list from a
  list of field definitions.

  SYNOPSIS
    create_virtual_tmp_table()
      thd         connection handle
      field_list  list of column definitions

  DESCRIPTION
    The created table doesn't have a table handler assotiated with
    it, has no keys, no group/distinct, no copy_funcs array.
    The sole purpose of this TABLE object is to use the power of Field
    class to read/write data to/from table->record[0]. Then one can store
    the record in any container (RB tree, hash, etc).
    The table is created in THD mem_root, so are the table's fields.
    Consequently, if you don't BLOB fields, you don't need to free it.

  RETURN
    0 if out of memory, TABLE object in case of success
*/

TABLE *create_virtual_tmp_table(THD *thd, List<create_field> &field_list)
{
  uint field_count= field_list.elements;
  Field **field;
  create_field *cdef;                           /* column definition */
  uint record_length= 0;
  uint null_count= 0;                 /* number of columns which may be null */
  uint null_pack_length;              /* NULL representation array length */
  TABLE_SHARE *s;
  /* Create the table and list of all fields */
  TABLE *table= (TABLE*) thd->calloc(sizeof(*table));
  field= (Field**) thd->alloc((field_count + 1) * sizeof(Field*));
  if (!table || !field)
    return 0;

  table->field= field;
  table->s= s= &table->share_not_to_be_used;
  s->fields= field_count;

  /* Create all fields and calculate the total length of record */
  List_iterator_fast<create_field> it(field_list);
  while ((cdef= it++))
  {
    *field= make_field(0, cdef->length,
                       (uchar*) (f_maybe_null(cdef->pack_flag) ? "" : 0),
                       f_maybe_null(cdef->pack_flag) ? 1 : 0,
                       cdef->pack_flag, cdef->sql_type, cdef->charset,
                       cdef->geom_type, cdef->unireg_check,
                       cdef->interval, cdef->field_name, table);
    if (!*field)
      goto error;
    record_length+= (**field).pack_length();
    if (! ((**field).flags & NOT_NULL_FLAG))
      ++null_count;
    ++field;
  }
  *field= NULL;                                 /* mark the end of the list */

  null_pack_length= (null_count + 7)/8;
  s->reclength= record_length + null_pack_length;
  s->rec_buff_length= ALIGN_SIZE(s->reclength + 1);
  table->record[0]= (byte*) thd->alloc(s->rec_buff_length);
  if (!table->record[0])
    goto error;

  if (null_pack_length)
  {
    table->null_flags= (uchar*) table->record[0];
    s->null_fields= null_count;
    s->null_bytes= null_pack_length;
  }

  table->in_use= thd;           /* field->reset() may access table->in_use */
  {
    /* Set up field pointers */
    byte *null_pos= table->record[0];
    byte *field_pos= null_pos + s->null_bytes;
    uint null_bit= 1;

    for (field= table->field; *field; ++field)
    {
      Field *cur_field= *field;
      if ((cur_field->flags & NOT_NULL_FLAG))
        cur_field->move_field((char*) field_pos);
      else
      {
        cur_field->move_field((char*) field_pos, (uchar*) null_pos, null_bit);
        null_bit<<= 1;
        if (null_bit == (1 << 8))
        {
          ++null_pos;
          null_bit= 1;
        }
      }
      cur_field->reset();

      field_pos+= cur_field->pack_length();
    }
  }
  return table;
error:
  for (field= table->field; *field; ++field)
    delete *field;                         /* just invokes field destructor */
  return 0;
}


static bool open_tmp_table(TABLE *table)
{
  int error;
  if ((error=table->file->ha_open(table->s->table_name,O_RDWR,
                                  HA_OPEN_TMP_TABLE)))
  {
    table->file->print_error(error,MYF(0)); /* purecov: inspected */
    table->db_stat=0;
    return(1);
  }
  (void) table->file->extra(HA_EXTRA_QUICK);		/* Faster */
  return(0);
}


static bool create_myisam_tmp_table(TABLE *table,TMP_TABLE_PARAM *param,
				    ulong options)
{
  int error;
  MI_KEYDEF keydef;
  MI_UNIQUEDEF uniquedef;
  KEY *keyinfo=param->keyinfo;
  DBUG_ENTER("create_myisam_tmp_table");

  if (table->s->keys)
  {						// Get keys for ni_create
    bool using_unique_constraint=0;
    HA_KEYSEG *seg= (HA_KEYSEG*) sql_calloc(sizeof(*seg) *
					    keyinfo->key_parts);
    if (!seg)
      goto err;

    if (keyinfo->key_length >= table->file->max_key_length() ||
	keyinfo->key_parts > table->file->max_key_parts() ||
	table->s->uniques)
    {
      /* Can't create a key; Make a unique constraint instead of a key */
      table->s->keys=    0;
      table->s->uniques= 1;
      using_unique_constraint=1;
      bzero((char*) &uniquedef,sizeof(uniquedef));
      uniquedef.keysegs=keyinfo->key_parts;
      uniquedef.seg=seg;
      uniquedef.null_are_equal=1;

      /* Create extra column for hash value */
      bzero((byte*) param->recinfo,sizeof(*param->recinfo));
      param->recinfo->type= FIELD_CHECK;
      param->recinfo->length=MI_UNIQUE_HASH_LENGTH;
      param->recinfo++;
      table->s->reclength+=MI_UNIQUE_HASH_LENGTH;
    }
    else
    {
      /* Create an unique key */
      bzero((char*) &keydef,sizeof(keydef));
      keydef.flag=HA_NOSAME | HA_BINARY_PACK_KEY | HA_PACK_KEY;
      keydef.keysegs=  keyinfo->key_parts;
      keydef.seg= seg;
    }
    for (uint i=0; i < keyinfo->key_parts ; i++,seg++)
    {
      Field *field=keyinfo->key_part[i].field;
      seg->flag=     0;
      seg->language= field->charset()->number;
      seg->length=   keyinfo->key_part[i].length;
      seg->start=    keyinfo->key_part[i].offset;
      if (field->flags & BLOB_FLAG)
      {
	seg->type=
	((keyinfo->key_part[i].key_type & FIELDFLAG_BINARY) ?
	 HA_KEYTYPE_VARBINARY2 : HA_KEYTYPE_VARTEXT2);
	seg->bit_start= field->pack_length() - table->s->blob_ptr_size;
	seg->flag= HA_BLOB_PART;
	seg->length=0;			// Whole blob in unique constraint
      }
      else
      {
	seg->type= keyinfo->key_part[i].type;
        /* Tell handler if it can do suffic space compression */
	if (field->real_type() == MYSQL_TYPE_STRING &&
	    keyinfo->key_part[i].length > 4)
	  seg->flag|= HA_SPACE_PACK;
      }
      if (!(field->flags & NOT_NULL_FLAG))
      {
	seg->null_bit= field->null_bit;
	seg->null_pos= (uint) (field->null_ptr - (uchar*) table->record[0]);
	/*
	  We are using a GROUP BY on something that contains NULL
	  In this case we have to tell MyISAM that two NULL should
	  on INSERT be regarded at the same value
	*/
	if (!using_unique_constraint)
	  keydef.flag|= HA_NULL_ARE_EQUAL;
      }
    }
  }
  MI_CREATE_INFO create_info;
  bzero((char*) &create_info,sizeof(create_info));

  if ((options & (OPTION_BIG_TABLES | SELECT_SMALL_RESULT)) ==
      OPTION_BIG_TABLES)
    create_info.data_file_length= ~(ulonglong) 0;

  if ((error=mi_create(table->s->table_name,table->s->keys,&keydef,
		       (uint) (param->recinfo-param->start_recinfo),
		       param->start_recinfo,
		       table->s->uniques, &uniquedef,
		       &create_info,
		       HA_CREATE_TMP_TABLE)))
  {
    table->file->print_error(error,MYF(0));	/* purecov: inspected */
    table->db_stat=0;
    goto err;
  }
  statistic_increment(table->in_use->status_var.created_tmp_disk_tables,
		      &LOCK_status);
  table->s->db_record_offset= 1;
  DBUG_RETURN(0);
 err:
  DBUG_RETURN(1);
}


void
free_tmp_table(THD *thd, TABLE *entry)
{
  const char *save_proc_info;
  DBUG_ENTER("free_tmp_table");
  DBUG_PRINT("enter",("table: %s",entry->alias));

  save_proc_info=thd->proc_info;
  thd->proc_info="removing tmp table";
  free_blobs(entry);
  if (entry->file)
  {
    if (entry->db_stat)
    {
      (void) entry->file->close();
    }
    /*
      We can't call ha_delete_table here as the table may created in mixed case
      here and we have to ensure that delete_table gets the table name in
      the original case.
    */
    if (!(test_flags & TEST_KEEP_TMP_TABLES) ||
        entry->s->db_type == DB_TYPE_HEAP)
      entry->file->delete_table(entry->s->table_name);
    delete entry->file;
  }

  /* free blobs */
  for (Field **ptr=entry->field ; *ptr ; ptr++)
    (*ptr)->free();
  my_free((gptr) entry->record[0],MYF(0));
  free_io_cache(entry);

  bitmap_clear_bit(&temp_pool, entry->temp_pool_slot);

  my_free((gptr) entry,MYF(0));
  thd->proc_info=save_proc_info;

  DBUG_VOID_RETURN;
}

/*
* If a HEAP table gets full, create a MyISAM table and copy all rows to this
*/

bool create_myisam_from_heap(THD *thd, TABLE *table, TMP_TABLE_PARAM *param,
			     int error, bool ignore_last_dupp_key_error)
{
  TABLE new_table;
  const char *save_proc_info;
  int write_err;
  DBUG_ENTER("create_myisam_from_heap");

  if (table->s->db_type != DB_TYPE_HEAP || error != HA_ERR_RECORD_FILE_FULL)
  {
    table->file->print_error(error,MYF(0));
    DBUG_RETURN(1);
  }
  new_table= *table;
  new_table.s= &new_table.share_not_to_be_used;
  new_table.s->db_type= DB_TYPE_MYISAM;
  if (!(new_table.file= get_new_handler(&new_table,DB_TYPE_MYISAM)))
    DBUG_RETURN(1);				// End of memory

  save_proc_info=thd->proc_info;
  thd->proc_info="converting HEAP to MyISAM";

  if (create_myisam_tmp_table(&new_table,param,
			      thd->lex->select_lex.options | thd->options))
    goto err2;
  if (open_tmp_table(&new_table))
    goto err1;
  if (table->file->indexes_are_disabled())
    new_table.file->disable_indexes(HA_KEY_SWITCH_ALL);
  table->file->ha_index_or_rnd_end();
  table->file->ha_rnd_init(1);
  if (table->no_rows)
  {
    new_table.file->extra(HA_EXTRA_NO_ROWS);
    new_table.no_rows=1;
  }

#ifdef TO_BE_DONE_LATER_IN_4_1
  /*
    To use start_bulk_insert() (which is new in 4.1) we need to find
    all places where a corresponding end_bulk_insert() should be put.
  */
  table->file->info(HA_STATUS_VARIABLE); /* update table->file->records */
  new_table.file->start_bulk_insert(table->file->records);
#else
  /* HA_EXTRA_WRITE_CACHE can stay until close, no need to disable it */
  new_table.file->extra(HA_EXTRA_WRITE_CACHE);
#endif

  /* copy all old rows */
  while (!table->file->rnd_next(new_table.record[1]))
  {
    if ((write_err=new_table.file->write_row(new_table.record[1])))
      goto err;
  }
  /* copy row that filled HEAP table */
  if ((write_err=new_table.file->write_row(table->record[0])))
  {
    if (write_err != HA_ERR_FOUND_DUPP_KEY &&
	write_err != HA_ERR_FOUND_DUPP_UNIQUE || !ignore_last_dupp_key_error)
    goto err;
  }

  /* remove heap table and change to use myisam table */
  (void) table->file->ha_rnd_end();
  (void) table->file->close();
  (void) table->file->delete_table(table->s->table_name);
  delete table->file;
  table->file=0;
  *table= new_table;
  table->s= &table->share_not_to_be_used;
  table->file->change_table_ptr(table);
  thd->proc_info= (!strcmp(save_proc_info,"Copying to tmp table") ?
		   "Copying to tmp table on disk" : save_proc_info);
  DBUG_RETURN(0);

 err:
  DBUG_PRINT("error",("Got error: %d",write_err));
  table->file->print_error(error,MYF(0));	// Give table is full error
  (void) table->file->ha_rnd_end();
  (void) new_table.file->close();
 err1:
  new_table.file->delete_table(new_table.s->table_name);
  delete new_table.file;
 err2:
  thd->proc_info=save_proc_info;
  DBUG_RETURN(1);
}


/****************************************************************************
  Make a join of all tables and write it on socket or to table
  Return:  0 if ok
           1 if error is sent
          -1 if error should be sent
****************************************************************************/

static int
do_select(JOIN *join,List<Item> *fields,TABLE *table,Procedure *procedure)
{
  int error= 0;
  JOIN_TAB *join_tab;
  Next_select_func end_select;
  DBUG_ENTER("do_select");

  join->procedure=procedure;
  /*
    Tell the client how many fields there are in a row
  */
  if (!table)
    join->result->send_fields(*fields,
                              Protocol::SEND_NUM_ROWS | Protocol::SEND_EOF);
  else
  {
    VOID(table->file->extra(HA_EXTRA_WRITE_CACHE));
    empty_record(table);
  }
  join->tmp_table= table;			/* Save for easy recursion */
  join->fields= fields;

  /* Set up select_end */
  if (table)
  {
    if (table->group && join->tmp_table_param.sum_func_count)
    {
      if (table->s->keys)
      {
	DBUG_PRINT("info",("Using end_update"));
	end_select=end_update;
        if (!table->file->inited)
          table->file->ha_index_init(0);
      }
      else
      {
	DBUG_PRINT("info",("Using end_unique_update"));
	end_select=end_unique_update;
      }
    }
    else if (join->sort_and_group)
    {
      DBUG_PRINT("info",("Using end_write_group"));
      end_select=end_write_group;
    }
    else
    {
      DBUG_PRINT("info",("Using end_write"));
      end_select=end_write;
    }
  }
  else
  {
    /* Test if data is accessed via QUICK_GROUP_MIN_MAX_SELECT. */
    bool is_using_quick_group_min_max_select=
      (join->join_tab->select && join->join_tab->select->quick &&
       (join->join_tab->select->quick->get_type() ==
        QUICK_SELECT_I::QS_TYPE_GROUP_MIN_MAX));

    if ((join->sort_and_group ||
         (join->procedure && join->procedure->flags & PROC_GROUP)) &&
        !is_using_quick_group_min_max_select)
      end_select= end_send_group;
    else
      end_select= end_send;
  }
  join->join_tab[join->tables-1].next_select=end_select;

  join_tab=join->join_tab+join->const_tables;
  join->send_records=0;
  if (join->tables == join->const_tables)
  {
    /*
      HAVING will be checked after processing aggregate functions,
      But WHERE should checkd here (we alredy have read tables)
    */
    if (!join->conds || join->conds->val_int())
    {
      if (!(error=(*end_select)(join,join_tab,0)) || error == -3)
	error=(*end_select)(join,join_tab,1);
    }
    else if (join->send_row_on_empty_set())
      error= join->result->send_data(*join->fields);
  }
  else
  {
    error= sub_select(join,join_tab,0);
    if (error >= 0)
      error= sub_select(join,join_tab,1);
    if (error == -3)
      error= 0;					/* select_limit used */
  }

  if (error >= 0)
  {
    error=0;
    if (!table)					// If sending data to client
    {
      /*
	The following will unlock all cursors if the command wasn't an
	update command
      */
      join->join_free(0);				// Unlock all cursors
      if (join->result->send_eof())
	error= 1;				// Don't send error
    }
    DBUG_PRINT("info",("%ld records output",join->send_records));
  }
  if (table)
  {
    int tmp, new_errno= 0;
    if ((tmp=table->file->extra(HA_EXTRA_NO_CACHE)))
    {
      DBUG_PRINT("error",("extra(HA_EXTRA_NO_CACHE) failed"));
      new_errno= tmp;
    }
    if ((tmp=table->file->ha_index_or_rnd_end()))
    {
      DBUG_PRINT("error",("ha_index_or_rnd_end() failed"));
      new_errno= tmp;
    }
    if (new_errno)
      table->file->print_error(new_errno,MYF(0));
  }
#ifndef DBUG_OFF
  if (error)
  {
    DBUG_PRINT("error",("Error: do_select() failed"));
  }
#endif
  DBUG_RETURN(join->thd->net.report_error ? -1 : error);
}


static int
sub_select_cache(JOIN *join,JOIN_TAB *join_tab,bool end_of_records)
{
  int error;

  if (end_of_records)
  {
    if ((error=flush_cached_records(join,join_tab,FALSE)) < 0)
      return error; /* purecov: inspected */
    return sub_select(join,join_tab,end_of_records);
  }
  if (join->thd->killed)		// If aborted by user
  {
    join->thd->send_kill_message();
    return -2;				 /* purecov: inspected */
  }
  if (join_tab->use_quick != 2 || test_if_quick_select(join_tab) <= 0)
  {
    if (!store_record_in_cache(&join_tab->cache))
      return 0;					// There is more room in cache
    return flush_cached_records(join,join_tab,FALSE);
  }
  if ((error=flush_cached_records(join,join_tab,TRUE)) < 0)
    return error; /* purecov: inspected */
  return sub_select(join,join_tab,end_of_records); /* Use ordinary select */
}

/*
  Retrieve records ends with a given beginning from the result of a join  

  SYNPOSIS
    sub_select()
    join      pointer to the structure providing all context info for the query
    join_tab  the first next table of the execution plan to be retrieved
    end_records  true when we need to perform final steps of retrival   

  DESCRIPTION
    For a given partial join record consisting of records from the tables 
    preceding the table join_tab in the execution plan, the function
    retrieves all matching full records from the result set and
    send them to the result set stream. 

  NOTES
    The function effectively implements the  final (n-k) nested loops
    of nested loops join algorithm, where k is the ordinal number of
    the join_tab table and n is the total number of tables in the join query.
    It performs nested loops joins with all conjunctive predicates from
    the where condition pushed as low to the tables as possible.
    E.g. for the query
      SELECT * FROM t1,t2,t3 
        WHERE t1.a=t2.a AND t2.b=t3.b AND t1.a BETWEEN 5 AND 9
    the predicate (t1.a BETWEEN 5 AND 9) will be pushed to table t1,
    given the selected plan prescribes to nest retrievals of the
    joined tables in the following order: t1,t2,t3.
    A pushed down predicate are attached to the table which it pushed to,
    at the field select_cond.
    When executing a nested loop of level k the function runs through
    the rows of 'join_tab' and for each row checks the pushed condition
    attached to the table.
    If it is false the function moves to the next row of the
    table. If the condition is true the function recursively executes (n-k-1)
    remaining embedded nested loops.
    The situation becomes more complicated if outer joins are involved in
    the execution plan. In this case the pushed down predicates can be
    checked only at certain conditions.
    Suppose for the query
      SELECT * FROM t1 LEFT JOIN (t2,t3) ON t3.a=t1.a 
        WHERE t1>2 AND (t2.b>5 OR t2.b IS NULL)
    the optimizer has chosen a plan with the table order t1,t2,t3.  
    The predicate P1=t1>2 will be pushed down to the table t1, while the
    predicate P2=(t2.b>5 OR t2.b IS NULL) will be attached to the table
    t2. But the second predicate can not be unconditionally tested right
    after a row from t2 has been read. This can be done only after the
    first row with t3.a=t1.a has been encountered.
    Thus, the second predicate P2 is supplied with a guarded value that are
    stored in the field 'found' of the first inner table for the outer join
    (table t2). When the first row with t3.a=t1.a for the  current row 
    of table t1  appears, the value becomes true. For now on the predicate
    is evaluated immediately after the row of table t2 has been read.
    When the first row with t3.a=t1.a has been encountered all
    conditions attached to the inner tables t2,t3 must be evaluated.
    Only when all of them are true the row is sent to the output stream.
    If not, the function returns to the lowest nest level that has a false
    attached condition.
    The predicates from on expressions are also pushed down. If in the 
    the above example the on expression were (t3.a=t1.a AND t2.a=t1.a),
    then t1.a=t2.a would be pushed down to table t2, and without any
    guard.
    If after the run through all rows of table t2, the first inner table
    for the outer join operation, it turns out that no matches are
    found for the current row of t1, then current row from table t1
    is complemented by nulls  for t2 and t3. Then the pushed down predicates
    are checked for the composed row almost in the same way as it had
    been done for the first row with a match. The only difference is
    the predicates  from on expressions are not checked. 

  IMPLEMENTATION
    The function forms output rows for a current partial join of k
    tables tables recursively.
    For each partial join record ending with a certain row from
    join_tab it calls sub_select that builds all possible matching
    tails from the result set.
    To be able  check predicates conditionally items of the class
    Item_func_trig_cond  are employed.
    An object of  this class is constructed from an item of class COND
    and a pointer to a guarding boolean variable.
    When the value of the guard variable is true the value of the object
    is the same as the value of the predicate, otherwise it's just returns
    true. 
    To carry out a return to a nested loop level of join table t the pointer 
    to t is remembered in the field 'return_tab' of the join structure.
    Consider the following query:
      SELECT * FROM t1,
                    LEFT JOIN
                    (t2, t3 LEFT JOIN (t4,t5) ON t5.a=t3.a)
                    ON t4.a=t2.a
         WHERE (t2.b=5 OR t2.b IS NULL) AND (t4.b=2 OR t4.b IS NULL)
    Suppose the chosen execution plan dictates the order t1,t2,t3,t4,t5
    and suppose for a given joined rows from tables t1,t2,t3 there are
    no rows in the result set yet.
    When first row from t5 that satisfies the on condition
    t5.a=t3.a is found, the pushed down predicate t4.b=2 OR t4.b IS NULL
    becomes 'activated', as well the predicate t4.a=t2.a. But
    the predicate (t2.b=5 OR t2.b IS NULL) can not be checked until
    t4.a=t2.a becomes true. 
    In order not to re-evaluate the predicates that were already evaluated
    as attached pushed down predicates, a pointer to the the first
    most inner unmatched table is maintained in join_tab->first_unmatched.
    Thus, when the first row from t5 with t5.a=t3.a is found
    this pointer for t5 is changed from t4 to t2.             

  STRUCTURE NOTES
    join_tab->first_unmatched points always backwards to the first inner
    table of the embedding nested join, if any.

  RETURN
    0, if success
    # of the error, otherwise
*/

static int
sub_select(JOIN *join,JOIN_TAB *join_tab,bool end_of_records)
{
  join_tab->table->null_row=0;
  if (end_of_records)
    return (*join_tab->next_select)(join,join_tab+1,end_of_records);

  int error;
  JOIN_TAB *first_unmatched;
  JOIN_TAB *tab;
  /* Cache variables for faster loop */
  COND *select_cond= join_tab->select_cond;
  my_bool *report_error= &(join->thd->net.report_error);

  join->return_tab= join_tab;

  if (join_tab->last_inner)
  {
    /* join_tab is the first inner table for an outer join operation. */

    /* Set initial state of guard variables for this table.*/
    join_tab->found=0;
    join_tab->not_null_compl= 1;

    /* Set first_unmatched for the last inner table of this group */
    join_tab->last_inner->first_unmatched= join_tab; 
  }

  if (!(error=(*join_tab->read_first_record)(join_tab)))
  {
    bool not_exists_optimize= join_tab->table->reginfo.not_exists_optimize;
    bool not_used_in_distinct=join_tab->not_used_in_distinct;
    ha_rows found_records=join->found_records;
    READ_RECORD *info= &join_tab->read_record;

    join->thd->row_count= 0;
    do
    {
      if (join->thd->killed)			// Aborted by user
      {
	join->thd->send_kill_message();
	return -2;				/* purecov: inspected */
      }
      DBUG_PRINT("info", ("select cond 0x%lx", (ulong)select_cond));
      if (!select_cond || select_cond->val_int())
      {
        /* 
          There is no select condition or the attached pushed down
          condition is true => a match is found.
	*/
        bool found= 1;
	while (join_tab->first_unmatched && found)
        {
          /*
             The while condition is always false if join_tab is not
             the last inner join table of an outer join operation. 
	  */ 
          first_unmatched= join_tab->first_unmatched;
          /*
             Mark that a match for current outer table is found.
             This activates push down conditional predicates attached
             to the all inner tables of the outer join.
	  */  
          first_unmatched->found= 1;
          for (tab= first_unmatched; tab <= join_tab; tab++)
          { 
            /* Check all predicates that has just been activated. */
            /*
              Actually all predicates non-guarded by first_unmatched->found
              will be re-evaluated again. It could be fixed, but, probably,
              it's not worth doing now.
	    */ 
            if (tab->select_cond && !tab->select_cond->val_int())
            {
              /* The condition attached to table tab is false */
              if (tab == join_tab)
                found= 0;
              else
              {
                /*
                  Set a return point if rejected predicate is attached 
                  not to the last table of the current nest level.
		*/
                join->return_tab= tab;
                return 0;
              }
            }
          }
          /* 
             Check whether join_tab is not the last inner table
             for another embedding outer join.
          */
          if ((first_unmatched= first_unmatched->first_upper) &&
              first_unmatched->last_inner != join_tab)
            first_unmatched= 0;
          join_tab->first_unmatched= first_unmatched;
        }
        
        /*
           It was not just a return to lower loop level when one
           of the newly activated predicates is evaluated as false 
           (See above join->return_tab= tab).
	*/             
        join->examined_rows++;
        join->thd->row_count++;
              
        if (found)
        {
          if (not_exists_optimize)
            break;
          /* A match from join_tab is found for the current partial join. */
	  if ((error=(*join_tab->next_select)(join, join_tab+1, 0)) < 0)
	    return error;
          if (join->return_tab < join_tab)
              return 0;
	  /*
	    Test if this was a SELECT DISTINCT query on a table that
	    was not in the field list;  In this case we can abort if
	    we found a row, as no new rows can be added to the result.
	  */
	  if (not_used_in_distinct && found_records != join->found_records)
	    return 0;
	}
	else
	  info->file->unlock_row();    
      }
      else
      {
        /* 
           The condition pushed down to the table join_tab rejects all rows 
           with the beginning coinciding with the current partial join.
	*/ 
        join->examined_rows++;
        join->thd->row_count++;
      }

    } while (!(error=info->read_record(info)) && !(*report_error));
  }
  if (error > 0 || (*report_error))				// Fatal error
    return -1;

  if (join_tab->last_inner && !join_tab->found)
  {        
    /* 
      The table join_tab is the first inner table of a outer join operation
      and no matches has been found for the current outer row.
    */
    JOIN_TAB *last_inner_tab= join_tab->last_inner;
    for ( ; join_tab <= last_inner_tab ; join_tab++)
    { 
      /* Change the the values of guard predicate variables. */
      join_tab->found= 1;
      join_tab->not_null_compl= 0;
      /* The outer row is complemented by nulls for each inner tables */
      restore_record(join_tab->table,s->default_values);  // Make empty record
      mark_as_null_row(join_tab->table);       // For group by without error
      select_cond= join_tab->select_cond;
      /* Check all attached conditions for inner table rows. */
      if (select_cond && !select_cond->val_int())
        return 0;
    }    
    join_tab--;
    /* 
       The row complemented by nulls might be the first row
       of embedding outer joins. 
       If so, perform the same actions as in the code 
       for the first regular outer join row above.
    */
    for ( ; ; )
    {
      first_unmatched= join_tab->first_unmatched;
      if ((first_unmatched= first_unmatched->first_upper) &&
          first_unmatched->last_inner != join_tab)
        first_unmatched= 0;
      join_tab->first_unmatched= first_unmatched;
      if (!first_unmatched)
        break;
      first_unmatched->found= 1;
      for (JOIN_TAB *tab= first_unmatched; tab <= join_tab; tab++)
      {  
        if (tab->select_cond && !tab->select_cond->val_int())
        {
	  join->return_tab= tab;
          return 0;
        }
      }
    }
    /*
      The row complemented by nulls satisfies all conditions
      attached to inner tables.
      Send the row complemented by nulls to be joined with the 
      remaining tables.
    */     
    if ((error=(*join_tab->next_select)(join, join_tab+1 ,0)) < 0)
      return error;
  }
  return 0;
}


static int
flush_cached_records(JOIN *join,JOIN_TAB *join_tab,bool skip_last)
{
  int error;
  READ_RECORD *info;

  if (!join_tab->cache.records)
    return 0;				/* Nothing to do */
  if (skip_last)
    (void) store_record_in_cache(&join_tab->cache); // Must save this for later
  if (join_tab->use_quick == 2)
  {
    if (join_tab->select->quick)
    {					/* Used quick select last. reset it */
      delete join_tab->select->quick;
      join_tab->select->quick=0;
    }
  }
 /* read through all records */
  if ((error=join_init_read_record(join_tab)))
  {
    reset_cache_write(&join_tab->cache);
    return -error;			/* No records or error */
  }

  for (JOIN_TAB *tmp=join->join_tab; tmp != join_tab ; tmp++)
  {
    tmp->status=tmp->table->status;
    tmp->table->status=0;
  }

  info= &join_tab->read_record;
  do
  {
    if (join->thd->killed)
    {
      join->thd->send_kill_message();
      return -2;				// Aborted by user /* purecov: inspected */
    }
    SQL_SELECT *select=join_tab->select;
    if (!error && (!join_tab->cache.select ||
		   !join_tab->cache.select->skip_record()))
    {
      uint i;
      reset_cache_read(&join_tab->cache);
      for (i=(join_tab->cache.records- (skip_last ? 1 : 0)) ; i-- > 0 ;)
      {
	read_cached_record(join_tab);
	if (!select || !select->skip_record())
	  if ((error=(join_tab->next_select)(join,join_tab+1,0)) < 0)
          {
            reset_cache_write(&join_tab->cache);
	    return error; /* purecov: inspected */
          }
      }
    }
  } while (!(error=info->read_record(info)));

  if (skip_last)
    read_cached_record(join_tab);		// Restore current record
  reset_cache_write(&join_tab->cache);
  if (error > 0)				// Fatal error
    return -1;					/* purecov: inspected */
  for (JOIN_TAB *tmp2=join->join_tab; tmp2 != join_tab ; tmp2++)
    tmp2->table->status=tmp2->status;
  return 0;
}


/*****************************************************************************
  The different ways to read a record
  Returns -1 if row was not found, 0 if row was found and 1 on errors
*****************************************************************************/

/* Help function when we get some an error from the table handler */

int report_error(TABLE *table, int error)
{
  if (error == HA_ERR_END_OF_FILE || error == HA_ERR_KEY_NOT_FOUND)
  {
    table->status= STATUS_GARBAGE;
    return -1;					// key not found; ok
  }
  /*
    Locking reads can legally return also these errors, do not
    print them to the .err log
  */
  if (error != HA_ERR_LOCK_DEADLOCK && error != HA_ERR_LOCK_WAIT_TIMEOUT)
    sql_print_error("Got error %d when reading table '%s'",
		    error, table->s->path);
  table->file->print_error(error,MYF(0));
  return 1;
}


int safe_index_read(JOIN_TAB *tab)
{
  int error;
  TABLE *table= tab->table;
  if ((error=table->file->index_read(table->record[0],
				     tab->ref.key_buff,
				     tab->ref.key_length, HA_READ_KEY_EXACT)))
    return report_error(table, error);
  return 0;
}


static int
join_read_const_table(JOIN_TAB *tab, POSITION *pos)
{
  int error;
  DBUG_ENTER("join_read_const_table");
  TABLE *table=tab->table;
  table->const_table=1;
  table->null_row=0;
  table->status=STATUS_NO_RECORD;
  
  if (tab->type == JT_SYSTEM)
  {
    if ((error=join_read_system(tab)))
    {						// Info for DESCRIBE
      tab->info="const row not found";
      /* Mark for EXPLAIN that the row was not found */
      pos->records_read=0.0;
      if (!table->maybe_null || error > 0)
	DBUG_RETURN(error);
    }
  }
  else
  {
    if (!table->key_read && table->used_keys.is_set(tab->ref.key) &&
	!table->no_keyread &&
        (int) table->reginfo.lock_type <= (int) TL_READ_HIGH_PRIORITY)
    {
      table->key_read=1;
      table->file->extra(HA_EXTRA_KEYREAD);
      tab->index= tab->ref.key;
    }
    if ((error=join_read_const(tab)))
    {
      tab->info="unique row not found";
      /* Mark for EXPLAIN that the row was not found */
      pos->records_read=0.0;
      if (!table->maybe_null || error > 0)
	DBUG_RETURN(error);
    }
    if (table->key_read)
    {
      table->key_read=0;
      table->file->extra(HA_EXTRA_NO_KEYREAD);
    }
  }
  if (*tab->on_expr_ref && !table->null_row)
  {
    if ((table->null_row= test((*tab->on_expr_ref)->val_int() == 0)))
      mark_as_null_row(table);  
  }
  if (!table->null_row)
    table->maybe_null=0;
  DBUG_RETURN(0);
}


static int
join_read_system(JOIN_TAB *tab)
{
  TABLE *table= tab->table;
  int error;
  if (table->status & STATUS_GARBAGE)		// If first read
  {
    if ((error=table->file->read_first_row(table->record[0],
					   table->s->primary_key)))
    {
      if (error != HA_ERR_END_OF_FILE)
	return report_error(table, error);
      mark_as_null_row(tab->table);
      empty_record(table);			// Make empty record
      return -1;
    }
    store_record(table,record[1]);
  }
  else if (!table->status)			// Only happens with left join
    restore_record(table,record[1]);			// restore old record
  table->null_row=0;
  return table->status ? -1 : 0;
}


/*
  Read a table when there is at most one matching row

  SYNOPSIS
    join_read_const()
    tab			Table to read

  RETURN
    0	Row was found
    -1  Row was not found
   1    Got an error (other than row not found) during read
*/

static int
join_read_const(JOIN_TAB *tab)
{
  int error;
  TABLE *table= tab->table;
  if (table->status & STATUS_GARBAGE)		// If first read
  {
    table->status= 0;
    if (cp_buffer_from_ref(&tab->ref))
      error=HA_ERR_KEY_NOT_FOUND;
    else
    {
      error=table->file->index_read_idx(table->record[0],tab->ref.key,
					(byte*) tab->ref.key_buff,
					tab->ref.key_length,HA_READ_KEY_EXACT);
    }
    if (error)
    {
      table->status= STATUS_NOT_FOUND;
      mark_as_null_row(tab->table);
      empty_record(table);
      if (error != HA_ERR_KEY_NOT_FOUND)
	return report_error(table, error);
      return -1;
    }
    store_record(table,record[1]);
  }
  else if (!(table->status & ~STATUS_NULL_ROW))	// Only happens with left join
  {
    table->status=0;
    restore_record(table,record[1]);			// restore old record
  }
  table->null_row=0;
  return table->status ? -1 : 0;
}


static int
join_read_key(JOIN_TAB *tab)
{
  int error;
  TABLE *table= tab->table;

  if (!table->file->inited)
    table->file->ha_index_init(tab->ref.key);
  if (cmp_buffer_with_ref(tab) ||
      (table->status & (STATUS_GARBAGE | STATUS_NO_PARENT | STATUS_NULL_ROW)))
  {
    if (tab->ref.key_err)
    {
      table->status=STATUS_NOT_FOUND;
      return -1;
    }
    error=table->file->index_read(table->record[0],
				  tab->ref.key_buff,
				  tab->ref.key_length,HA_READ_KEY_EXACT);
    if (error && error != HA_ERR_KEY_NOT_FOUND)
      return report_error(table, error);
  }
  table->null_row=0;
  return table->status ? -1 : 0;
}


static int
join_read_always_key(JOIN_TAB *tab)
{
  int error;
  TABLE *table= tab->table;

  if (!table->file->inited)
    table->file->ha_index_init(tab->ref.key);
  if (cp_buffer_from_ref(&tab->ref))
    return -1;
  if ((error=table->file->index_read(table->record[0],
				     tab->ref.key_buff,
				     tab->ref.key_length,HA_READ_KEY_EXACT)))
  {
    if (error != HA_ERR_KEY_NOT_FOUND)
      return report_error(table, error);
    return -1; /* purecov: inspected */
  }
  return 0;
}


/*
  This function is used when optimizing away ORDER BY in 
  SELECT * FROM t1 WHERE a=1 ORDER BY a DESC,b DESC
*/
  
static int
join_read_last_key(JOIN_TAB *tab)
{
  int error;
  TABLE *table= tab->table;

  if (!table->file->inited)
    table->file->ha_index_init(tab->ref.key);
  if (cp_buffer_from_ref(&tab->ref))
    return -1;
  if ((error=table->file->index_read_last(table->record[0],
					  tab->ref.key_buff,
					  tab->ref.key_length)))
  {
    if (error != HA_ERR_KEY_NOT_FOUND)
      return report_error(table, error);
    return -1; /* purecov: inspected */
  }
  return 0;
}


	/* ARGSUSED */
static int
join_no_more_records(READ_RECORD *info __attribute__((unused)))
{
  return -1;
}


static int
join_read_next_same(READ_RECORD *info)
{
  int error;
  TABLE *table= info->table;
  JOIN_TAB *tab=table->reginfo.join_tab;

  if ((error=table->file->index_next_same(table->record[0],
					  tab->ref.key_buff,
					  tab->ref.key_length)))
  {
    if (error != HA_ERR_END_OF_FILE)
      return report_error(table, error);
    table->status= STATUS_GARBAGE;
    return -1;
  }
  return 0;
}


static int
join_read_prev_same(READ_RECORD *info)
{
  int error;
  TABLE *table= info->table;
  JOIN_TAB *tab=table->reginfo.join_tab;

  if ((error=table->file->index_prev(table->record[0])))
    return report_error(table, error);
  if (key_cmp_if_same(table, tab->ref.key_buff, tab->ref.key,
                      tab->ref.key_length))
  {
    table->status=STATUS_NOT_FOUND;
    error= -1;
  }
  return error;
}


static int
join_init_quick_read_record(JOIN_TAB *tab)
{
  if (test_if_quick_select(tab) == -1)
    return -1;					/* No possible records */
  return join_init_read_record(tab);
}


static int
test_if_quick_select(JOIN_TAB *tab)
{
  delete tab->select->quick;
  tab->select->quick=0;
  return tab->select->test_quick_select(tab->join->thd, tab->keys,
					(table_map) 0, HA_POS_ERROR);
}


static int
join_init_read_record(JOIN_TAB *tab)
{
  if (tab->select && tab->select->quick && tab->select->quick->reset())
    return 1;
  init_read_record(&tab->read_record, tab->join->thd, tab->table,
		   tab->select,1,1);
  return (*tab->read_record.read_record)(&tab->read_record);
}


static int
join_read_first(JOIN_TAB *tab)
{
  int error;
  TABLE *table=tab->table;
  if (!table->key_read && table->used_keys.is_set(tab->index) &&
      !table->no_keyread)
  {
    table->key_read=1;
    table->file->extra(HA_EXTRA_KEYREAD);
  }
  tab->table->status=0;
  tab->read_record.read_record=join_read_next;
  tab->read_record.table=table;
  tab->read_record.file=table->file;
  tab->read_record.index=tab->index;
  tab->read_record.record=table->record[0];
  if (!table->file->inited)
    table->file->ha_index_init(tab->index);
  if ((error=tab->table->file->index_first(tab->table->record[0])))
  {
    if (error != HA_ERR_KEY_NOT_FOUND && error != HA_ERR_END_OF_FILE)
      report_error(table, error);
    return -1;
  }
  return 0;
}


static int
join_read_next(READ_RECORD *info)
{
  int error;
  if ((error=info->file->index_next(info->record)))
    return report_error(info->table, error);
  return 0;
}


static int
join_read_last(JOIN_TAB *tab)
{
  TABLE *table=tab->table;
  int error;
  if (!table->key_read && table->used_keys.is_set(tab->index) &&
      !table->no_keyread)
  {
    table->key_read=1;
    table->file->extra(HA_EXTRA_KEYREAD);
  }
  tab->table->status=0;
  tab->read_record.read_record=join_read_prev;
  tab->read_record.table=table;
  tab->read_record.file=table->file;
  tab->read_record.index=tab->index;
  tab->read_record.record=table->record[0];
  if (!table->file->inited)
    table->file->ha_index_init(tab->index);
  if ((error= tab->table->file->index_last(tab->table->record[0])))
    return report_error(table, error);
  return 0;
}


static int
join_read_prev(READ_RECORD *info)
{
  int error;
  if ((error= info->file->index_prev(info->record)))
    return report_error(info->table, error);
  return 0;
}


static int
join_ft_read_first(JOIN_TAB *tab)
{
  int error;
  TABLE *table= tab->table;

  if (!table->file->inited)
    table->file->ha_index_init(tab->ref.key);
#if NOT_USED_YET
  if (cp_buffer_from_ref(&tab->ref))       // as ft-key doesn't use store_key's
    return -1;                             // see also FT_SELECT::init()
#endif
  table->file->ft_init();

  if ((error= table->file->ft_read(table->record[0])))
    return report_error(table, error);
  return 0;
}

static int
join_ft_read_next(READ_RECORD *info)
{
  int error;
  if ((error= info->file->ft_read(info->table->record[0])))
    return report_error(info->table, error);
  return 0;
}


/*
  Reading of key with key reference and one part that may be NULL
*/

static int
join_read_always_key_or_null(JOIN_TAB *tab)
{
  int res;

  /* First read according to key which is NOT NULL */
  *tab->ref.null_ref_key= 0;			// Clear null byte
  if ((res= join_read_always_key(tab)) >= 0)
    return res;

  /* Then read key with null value */
  *tab->ref.null_ref_key= 1;			// Set null byte
  return safe_index_read(tab);
}


static int
join_read_next_same_or_null(READ_RECORD *info)
{
  int error;
  if ((error= join_read_next_same(info)) >= 0)
    return error;
  JOIN_TAB *tab= info->table->reginfo.join_tab;

  /* Test if we have already done a read after null key */
  if (*tab->ref.null_ref_key)
    return -1;					// All keys read
  *tab->ref.null_ref_key= 1;			// Set null byte
  return safe_index_read(tab);			// then read null keys
}


/*****************************************************************************
  The different end of select functions
  These functions returns < 0 when end is reached, 0 on ok and > 0 if a
  fatal error (like table corruption) was detected
*****************************************************************************/

/* ARGSUSED */
static int
end_send(JOIN *join, JOIN_TAB *join_tab __attribute__((unused)),
	 bool end_of_records)
{
  DBUG_ENTER("end_send");
  if (!end_of_records)
  {
    int error;
    if (join->having && join->having->val_int() == 0)
      DBUG_RETURN(0);				// Didn't match having
    error=0;
    if (join->procedure)
      error=join->procedure->send_row(*join->fields);
    else if (join->do_send_rows)
      error=join->result->send_data(*join->fields);
    if (error)
      DBUG_RETURN(-1); /* purecov: inspected */
    if (++join->send_records >= join->unit->select_limit_cnt &&
	join->do_send_rows)
    {
      if (join->select_options & OPTION_FOUND_ROWS)
      {
	JOIN_TAB *jt=join->join_tab;
	if ((join->tables == 1) && !join->tmp_table && !join->sort_and_group
	    && !join->send_group_parts && !join->having && !jt->select_cond &&
	    !(jt->select && jt->select->quick) &&
	    !(jt->table->file->table_flags() & HA_NOT_EXACT_COUNT) &&
            (jt->ref.key < 0))
	{
	  /* Join over all rows in table;  Return number of found rows */
	  TABLE *table=jt->table;

	  join->select_options ^= OPTION_FOUND_ROWS;
	  if (table->sort.record_pointers ||
	      (table->sort.io_cache && my_b_inited(table->sort.io_cache)))
	  {
	    /* Using filesort */
	    join->send_records= table->sort.found_records;
	  }
	  else
	  {
	    table->file->info(HA_STATUS_VARIABLE);
	    join->send_records = table->file->records;
	  }
	}
	else 
	{
	  join->do_send_rows= 0;
	  if (join->unit->fake_select_lex)
	    join->unit->fake_select_lex->select_limit= HA_POS_ERROR;
	  DBUG_RETURN(0);
	}
      }
      DBUG_RETURN(-3);				// Abort nicely
    }
    else if (join->send_records >= join->fetch_limit)
    {
      /*
        There is a server side cursor and all rows for
        this fetch request are sent.
      */
      DBUG_RETURN(-4);
    }
  }
  else
  {
    if (join->procedure && join->procedure->end_of_records())
      DBUG_RETURN(-1);
  }
  DBUG_RETURN(0);
}


	/* ARGSUSED */
static int
end_send_group(JOIN *join, JOIN_TAB *join_tab __attribute__((unused)),
	       bool end_of_records)
{
  int idx= -1;
  DBUG_ENTER("end_send_group");

  if (!join->first_record || end_of_records ||
      (idx=test_if_group_changed(join->group_fields)) >= 0)
  {
    if (join->first_record || (end_of_records && !join->group))
    {
      if (join->procedure)
	join->procedure->end_group();
      if (idx < (int) join->send_group_parts)
      {
	int error=0;
	if (join->procedure)
	{
	  if (join->having && join->having->val_int() == 0)
	    error= -1;				// Didn't satisfy having
 	  else
	  {
	    if (join->do_send_rows)
	      error=join->procedure->send_row(*join->fields) ? 1 : 0;
	    join->send_records++;
	  }
	  if (end_of_records && join->procedure->end_of_records())
	    error= 1;				// Fatal error
	}
	else
	{
	  if (!join->first_record)
	  {
	    /* No matching rows for group function */
	    join->clear();
	  }
	  if (join->having && join->having->val_int() == 0)
	    error= -1;				// Didn't satisfy having
	  else
	  {
	    if (join->do_send_rows)
	      error=join->result->send_data(*join->fields) ? 1 : 0;
	    join->send_records++;
	  }
	  if (join->rollup.state != ROLLUP::STATE_NONE && error <= 0)
	  {
	    if (join->rollup_send_data((uint) (idx+1)))
	      error= 1;
	  }
	}
	if (error > 0)
	  DBUG_RETURN(-1);			/* purecov: inspected */
	if (end_of_records)
	  DBUG_RETURN(0);
	if (join->send_records >= join->unit->select_limit_cnt &&
	    join->do_send_rows)
	{
	  if (!(join->select_options & OPTION_FOUND_ROWS))
	    DBUG_RETURN(-3);				// Abort nicely
	  join->do_send_rows=0;
	  join->unit->select_limit_cnt = HA_POS_ERROR;
        }
        else if (join->send_records >= join->fetch_limit)
        {
          /*
            There is a server side cursor and all rows
            for this fetch request are sent.
          */
          DBUG_RETURN(-4);
        }
      }
    }
    else
    {
      if (end_of_records)
	DBUG_RETURN(0);
      join->first_record=1;
      VOID(test_if_group_changed(join->group_fields));
    }
    if (idx < (int) join->send_group_parts)
    {
      copy_fields(&join->tmp_table_param);
      if (init_sum_functions(join->sum_funcs, join->sum_funcs_end[idx+1]))
	DBUG_RETURN(-1);
      if (join->procedure)
	join->procedure->add();
      DBUG_RETURN(0);
    }
  }
  if (update_sum_func(join->sum_funcs))
    DBUG_RETURN(-1);
  if (join->procedure)
    join->procedure->add();
  DBUG_RETURN(0);
}


	/* ARGSUSED */
static int
end_write(JOIN *join, JOIN_TAB *join_tab __attribute__((unused)),
	  bool end_of_records)
{
  TABLE *table=join->tmp_table;
  int error;
  DBUG_ENTER("end_write");

  if (join->thd->killed)			// Aborted by user
  {
    join->thd->send_kill_message();
    DBUG_RETURN(-2);				/* purecov: inspected */
  }
  if (!end_of_records)
  {
    copy_fields(&join->tmp_table_param);
    copy_funcs(join->tmp_table_param.items_to_copy);

#ifdef TO_BE_DELETED
    if (!table->uniques)			// If not unique handling
    {
      /* Copy null values from group to row */
      ORDER   *group;
      for (group=table->group ; group ; group=group->next)
      {
	Item *item= *group->item;
	if (item->maybe_null)
	{
	  Field *field=item->get_tmp_table_field();
	  field->ptr[-1]= (byte) (field->is_null() ? 1 : 0);
	}
      }
    }
#endif
    if (!join->having || join->having->val_int())
    {
      join->found_records++;
      if ((error=table->file->write_row(table->record[0])))
      {
	if (error == HA_ERR_FOUND_DUPP_KEY ||
	    error == HA_ERR_FOUND_DUPP_UNIQUE)
	  goto end;
	if (create_myisam_from_heap(join->thd, table, &join->tmp_table_param,
				    error,1))
	  DBUG_RETURN(-1);			// Not a table_is_full error
	table->s->uniques=0;			// To ensure rows are the same
      }
      if (++join->send_records >= join->tmp_table_param.end_write_records &&
	  join->do_send_rows)
      {
	if (!(join->select_options & OPTION_FOUND_ROWS))
	  DBUG_RETURN(-3);
	join->do_send_rows=0;
	join->unit->select_limit_cnt = HA_POS_ERROR;
	DBUG_RETURN(0);
      }
    }
  }
end:
  DBUG_RETURN(0);
}

/* Group by searching after group record and updating it if possible */
/* ARGSUSED */

static int
end_update(JOIN *join, JOIN_TAB *join_tab __attribute__((unused)),
	   bool end_of_records)
{
  TABLE *table=join->tmp_table;
  ORDER   *group;
  int	  error;
  DBUG_ENTER("end_update");

  if (end_of_records)
    DBUG_RETURN(0);
  if (join->thd->killed)			// Aborted by user
  {
    join->thd->send_kill_message();
    DBUG_RETURN(-2);				/* purecov: inspected */
  }

  join->found_records++;
  copy_fields(&join->tmp_table_param);		// Groups are copied twice.
  /* Make a key of group index */
  for (group=table->group ; group ; group=group->next)
  {
    Item *item= *group->item;
    item->save_org_in_field(group->field);
    /* Store in the used key if the field was 0 */
    if (item->maybe_null)
      group->buff[-1]=item->null_value ? 1 : 0;
  }
  if (!table->file->index_read(table->record[1],
			       join->tmp_table_param.group_buff,0,
			       HA_READ_KEY_EXACT))
  {						/* Update old record */
    restore_record(table,record[1]);
    update_tmptable_sum_func(join->sum_funcs,table);
    if ((error=table->file->update_row(table->record[1],
				       table->record[0])))
    {
      table->file->print_error(error,MYF(0));	/* purecov: inspected */
      DBUG_RETURN(-1);				/* purecov: inspected */
    }
    DBUG_RETURN(0);
  }

  /*
    Copy null bits from group key to table
    We can't copy all data as the key may have different format
    as the row data (for example as with VARCHAR keys)
  */
  KEY_PART_INFO *key_part;
  for (group=table->group,key_part=table->key_info[0].key_part;
       group ;
       group=group->next,key_part++)
  {
    if (key_part->null_bit)
      memcpy(table->record[0]+key_part->offset, group->buff, 1);
  }
  init_tmptable_sum_functions(join->sum_funcs);
  copy_funcs(join->tmp_table_param.items_to_copy);
  if ((error=table->file->write_row(table->record[0])))
  {
    if (create_myisam_from_heap(join->thd, table, &join->tmp_table_param,
				error, 0))
      DBUG_RETURN(-1);				// Not a table_is_full error
    /* Change method to update rows */
    table->file->ha_index_init(0);
    join->join_tab[join->tables-1].next_select=end_unique_update;
  }
  join->send_records++;
  DBUG_RETURN(0);
}


/* Like end_update, but this is done with unique constraints instead of keys */

static int
end_unique_update(JOIN *join, JOIN_TAB *join_tab __attribute__((unused)),
		  bool end_of_records)
{
  TABLE *table=join->tmp_table;
  int	  error;
  DBUG_ENTER("end_unique_update");

  if (end_of_records)
    DBUG_RETURN(0);
  if (join->thd->killed)			// Aborted by user
  {
    join->thd->send_kill_message();
    DBUG_RETURN(-2);				/* purecov: inspected */
  }

  init_tmptable_sum_functions(join->sum_funcs);
  copy_fields(&join->tmp_table_param);		// Groups are copied twice.
  copy_funcs(join->tmp_table_param.items_to_copy);

  if (!(error=table->file->write_row(table->record[0])))
    join->send_records++;			// New group
  else
  {
    if ((int) table->file->get_dup_key(error) < 0)
    {
      table->file->print_error(error,MYF(0));	/* purecov: inspected */
      DBUG_RETURN(-1);				/* purecov: inspected */
    }
    if (table->file->rnd_pos(table->record[1],table->file->dupp_ref))
    {
      table->file->print_error(error,MYF(0));	/* purecov: inspected */
      DBUG_RETURN(-1);				/* purecov: inspected */
    }
    restore_record(table,record[1]);
    update_tmptable_sum_func(join->sum_funcs,table);
    if ((error=table->file->update_row(table->record[1],
				       table->record[0])))
    {
      table->file->print_error(error,MYF(0));	/* purecov: inspected */
      DBUG_RETURN(-1);				/* purecov: inspected */
    }
  }
  DBUG_RETURN(0);
}


	/* ARGSUSED */
static int
end_write_group(JOIN *join, JOIN_TAB *join_tab __attribute__((unused)),
		bool end_of_records)
{
  TABLE *table=join->tmp_table;
  int	  error;
  int	  idx= -1;
  DBUG_ENTER("end_write_group");

  if (join->thd->killed)
  {						// Aborted by user
    join->thd->send_kill_message();
    DBUG_RETURN(-2);				/* purecov: inspected */
  }
  if (!join->first_record || end_of_records ||
      (idx=test_if_group_changed(join->group_fields)) >= 0)
  {
    if (join->first_record || (end_of_records && !join->group))
    {
      if (join->procedure)
	join->procedure->end_group();
      if (idx < (int) join->send_group_parts)
      {
	if (!join->first_record)
	{
	  /* No matching rows for group function */
	  join->clear();
	}
	copy_sum_funcs(join->sum_funcs);
	if (!join->having || join->having->val_int())
	{
	  if ((error=table->file->write_row(table->record[0])))
	  {
	    if (create_myisam_from_heap(join->thd, table,
					&join->tmp_table_param,
					error, 0))
	      DBUG_RETURN(-1);			// Not a table_is_full error
	  }
	  else
	    join->send_records++;
	}
	if (end_of_records)
	  DBUG_RETURN(0);
      }
    }
    else
    {
      if (end_of_records)
	DBUG_RETURN(0);
      join->first_record=1;
      VOID(test_if_group_changed(join->group_fields));
    }
    if (idx < (int) join->send_group_parts)
    {
      copy_fields(&join->tmp_table_param);
      copy_funcs(join->tmp_table_param.items_to_copy);
      if (init_sum_functions(join->sum_funcs, join->sum_funcs_end[idx+1]))
	DBUG_RETURN(-1);
      if (join->procedure)
	join->procedure->add();
      DBUG_RETURN(0);
    }
  }
  if (update_sum_func(join->sum_funcs))
    DBUG_RETURN(-1);
  if (join->procedure)
    join->procedure->add();
  DBUG_RETURN(0);
}


/*****************************************************************************
  Remove calculation with tables that aren't yet read. Remove also tests
  against fields that are read through key where the table is not a
  outer join table.
  We can't remove tests that are made against columns which are stored
  in sorted order.
*****************************************************************************/

/* Return 1 if right_item is used removable reference key on left_item */

static bool test_if_ref(Item_field *left_item,Item *right_item)
{
  Field *field=left_item->field;
  // No need to change const test. We also have to keep tests on LEFT JOIN
  if (!field->table->const_table && !field->table->maybe_null)
  {
    Item *ref_item=part_of_refkey(field->table,field);
    if (ref_item && ref_item->eq(right_item,1))
    {
      if (right_item->type() == Item::FIELD_ITEM)
	return (field->eq_def(((Item_field *) right_item)->field));
      if (right_item->const_item() && !(right_item->is_null()))
      {
	/*
	  We can remove binary fields and numerical fields except float,
	  as float comparison isn't 100 % secure
	  We have to keep normal strings to be able to check for end spaces
	*/
	if (field->binary() &&
	    field->real_type() != MYSQL_TYPE_STRING &&
	    field->real_type() != MYSQL_TYPE_VARCHAR &&
	    (field->type() != FIELD_TYPE_FLOAT || field->decimals() == 0))
	{
	  return !store_val_in_field(field,right_item);
	}
      }
    }
  }
  return 0;					// keep test
}


static COND *
make_cond_for_table(COND *cond, table_map tables, table_map used_table)
{
  if (used_table && !(cond->used_tables() & used_table))
    return (COND*) 0;				// Already checked
  if (cond->type() == Item::COND_ITEM)
  {
    if (((Item_cond*) cond)->functype() == Item_func::COND_AND_FUNC)
    {
      /* Create new top level AND item */
      Item_cond_and *new_cond=new Item_cond_and;
      if (!new_cond)
	return (COND*) 0;			// OOM /* purecov: inspected */
      List_iterator<Item> li(*((Item_cond*) cond)->argument_list());
      Item *item;
      while ((item=li++))
      {
	Item *fix=make_cond_for_table(item,tables,used_table);
	if (fix)
	  new_cond->argument_list()->push_back(fix);
      }
      switch (new_cond->argument_list()->elements) {
      case 0:
	return (COND*) 0;			// Always true
      case 1:
	return new_cond->argument_list()->head();
      default:
	/*
	  Item_cond_and do not need fix_fields for execution, its parameters
	  are fixed or do not need fix_fields, too
	*/
	new_cond->quick_fix_field();
	new_cond->used_tables_cache=
	  ((Item_cond_and*) cond)->used_tables_cache &
	  tables;
	return new_cond;
      }
    }
    else
    {						// Or list
      Item_cond_or *new_cond=new Item_cond_or;
      if (!new_cond)
	return (COND*) 0;			// OOM /* purecov: inspected */
      List_iterator<Item> li(*((Item_cond*) cond)->argument_list());
      Item *item;
      while ((item=li++))
      {
	Item *fix=make_cond_for_table(item,tables,0L);
	if (!fix)
	  return (COND*) 0;			// Always true
	new_cond->argument_list()->push_back(fix);
      }
      /*
	Item_cond_and do not need fix_fields for execution, its parameters
	are fixed or do not need fix_fields, too
      */
      new_cond->quick_fix_field();
      new_cond->used_tables_cache= ((Item_cond_or*) cond)->used_tables_cache;
      new_cond->top_level_item();
      return new_cond;
    }
  }

  /*
    Because the following test takes a while and it can be done
    table_count times, we mark each item that we have examined with the result
    of the test
  */

  if (cond->marker == 3 || (cond->used_tables() & ~tables))
    return (COND*) 0;				// Can't check this yet
  if (cond->marker == 2 || cond->eq_cmp_result() == Item::COND_OK)
    return cond;				// Not boolean op

  if (((Item_func*) cond)->functype() == Item_func::EQ_FUNC)
  {
    Item *left_item=	((Item_func*) cond)->arguments()[0];
    Item *right_item= ((Item_func*) cond)->arguments()[1];
    if (left_item->type() == Item::FIELD_ITEM &&
	test_if_ref((Item_field*) left_item,right_item))
    {
      cond->marker=3;			// Checked when read
      return (COND*) 0;
    }
    if (right_item->type() == Item::FIELD_ITEM &&
	test_if_ref((Item_field*) right_item,left_item))
    {
      cond->marker=3;			// Checked when read
      return (COND*) 0;
    }
  }
  cond->marker=2;
  return cond;
}

static Item *
part_of_refkey(TABLE *table,Field *field)
{
  if (!table->reginfo.join_tab)
    return (Item*) 0;             // field from outer non-select (UPDATE,...)

  uint ref_parts=table->reginfo.join_tab->ref.key_parts;
  if (ref_parts)
  {
    KEY_PART_INFO *key_part=
      table->key_info[table->reginfo.join_tab->ref.key].key_part;

    for (uint part=0 ; part < ref_parts ; part++,key_part++)
      if (field->eq(key_part->field) &&
	  !(key_part->key_part_flag & HA_PART_KEY_SEG))
	return table->reginfo.join_tab->ref.items[part];
  }
  return (Item*) 0;
}


/*****************************************************************************
  Test if one can use the key to resolve ORDER BY

  SYNOPSIS
    test_if_order_by_key()
    order		Sort order
    table		Table to sort
    idx			Index to check
    used_key_parts	Return value for used key parts.


  NOTES
    used_key_parts is set to correct key parts used if return value != 0
    (On other cases, used_key_part may be changed)

  RETURN
    1   key is ok.
    0   Key can't be used
    -1  Reverse key can be used
*****************************************************************************/

static int test_if_order_by_key(ORDER *order, TABLE *table, uint idx,
				uint *used_key_parts)
{
  KEY_PART_INFO *key_part,*key_part_end;
  key_part=table->key_info[idx].key_part;
  key_part_end=key_part+table->key_info[idx].key_parts;
  key_part_map const_key_parts=table->const_key_parts[idx];
  int reverse=0;
  DBUG_ENTER("test_if_order_by_key");

  for (; order ; order=order->next, const_key_parts>>=1)
  {
    Field *field=((Item_field*) (*order->item))->field;
    int flag;

    /*
      Skip key parts that are constants in the WHERE clause.
      These are already skipped in the ORDER BY by const_expression_in_where()
    */
    for (; const_key_parts & 1 ; const_key_parts>>= 1)
      key_part++; 

    if (key_part == key_part_end || key_part->field != field)
      DBUG_RETURN(0);

    /* set flag to 1 if we can use read-next on key, else to -1 */
    flag= ((order->asc == !(key_part->key_part_flag & HA_REVERSE_SORT)) ?
           1 : -1);
    if (reverse && flag != reverse)
      DBUG_RETURN(0);
    reverse=flag;				// Remember if reverse
    key_part++;
  }
  *used_key_parts= (uint) (key_part - table->key_info[idx].key_part);
  if (reverse == -1 && !(table->file->index_flags(idx, *used_key_parts-1, 1) &
                         HA_READ_PREV))
    reverse= 0;                                 // Index can't be used
  DBUG_RETURN(reverse);
}


uint find_shortest_key(TABLE *table, const key_map *usable_keys)
{
  uint min_length= (uint) ~0;
  uint best= MAX_KEY;
  if (!usable_keys->is_clear_all())
  {
    for (uint nr=0; nr < table->s->keys ; nr++)
    {
      if (usable_keys->is_set(nr))
      {
        if (table->key_info[nr].key_length < min_length)
        {
          min_length=table->key_info[nr].key_length;
          best=nr;
        }
      }
    }
  }
  return best;
}

/*
  Test if a second key is the subkey of the first one.

  SYNOPSIS
    is_subkey()
    key_part		First key parts
    ref_key_part	Second key parts
    ref_key_part_end	Last+1 part of the second key

  NOTE
    Second key MUST be shorter than the first one.

  RETURN
    1	is a subkey
    0	no sub key
*/

inline bool 
is_subkey(KEY_PART_INFO *key_part, KEY_PART_INFO *ref_key_part,
	  KEY_PART_INFO *ref_key_part_end)
{
  for (; ref_key_part < ref_key_part_end; key_part++, ref_key_part++)
    if (!key_part->field->eq(ref_key_part->field))
      return 0;
  return 1;
}

/*
  Test if we can use one of the 'usable_keys' instead of 'ref' key for sorting

  SYNOPSIS
    test_if_subkey()
    ref			Number of key, used for WHERE clause
    usable_keys		Keys for testing

  RETURN
    MAX_KEY			If we can't use other key
    the number of found key	Otherwise
*/

static uint
test_if_subkey(ORDER *order, TABLE *table, uint ref, uint ref_key_parts,
	       const key_map *usable_keys)
{
  uint nr;
  uint min_length= (uint) ~0;
  uint best= MAX_KEY;
  uint not_used;
  KEY_PART_INFO *ref_key_part= table->key_info[ref].key_part;
  KEY_PART_INFO *ref_key_part_end= ref_key_part + ref_key_parts;

  for (nr= 0 ; nr < table->s->keys ; nr++)
  {
    if (usable_keys->is_set(nr) &&
	table->key_info[nr].key_length < min_length &&
	table->key_info[nr].key_parts >= ref_key_parts &&
	is_subkey(table->key_info[nr].key_part, ref_key_part,
		  ref_key_part_end) &&
	test_if_order_by_key(order, table, nr, &not_used))
    {
      min_length= table->key_info[nr].key_length;
      best= nr;
    }
  }
  return best;
}

/*
  Test if we can skip the ORDER BY by using an index.

  If we can use an index, the JOIN_TAB / tab->select struct
  is changed to use the index.

  Return:
     0 We have to use filesort to do the sorting
     1 We can use an index.
*/

static bool
test_if_skip_sort_order(JOIN_TAB *tab,ORDER *order,ha_rows select_limit,
			bool no_changes)
{
  int ref_key;
  uint ref_key_parts;
  TABLE *table=tab->table;
  SQL_SELECT *select=tab->select;
  key_map usable_keys;
  DBUG_ENTER("test_if_skip_sort_order");
  LINT_INIT(ref_key_parts);

  /* Check which keys can be used to resolve ORDER BY */
  usable_keys.set_all();
  for (ORDER *tmp_order=order; tmp_order ; tmp_order=tmp_order->next)
  {
    if ((*tmp_order->item)->type() != Item::FIELD_ITEM)
    {
      usable_keys.clear_all();
      DBUG_RETURN(0);
    }
    usable_keys.intersect(((Item_field*) (*tmp_order->item))->
			  field->part_of_sortkey);
    if (usable_keys.is_clear_all())
      DBUG_RETURN(0);					// No usable keys
  }

  ref_key= -1;
  /* Test if constant range in WHERE */
  if (tab->ref.key >= 0 && tab->ref.key_parts)
  {
    ref_key=	   tab->ref.key;
    ref_key_parts= tab->ref.key_parts;
    if (tab->type == JT_REF_OR_NULL || tab->type == JT_FT)
      DBUG_RETURN(0);
  }
  else if (select && select->quick)		// Range found by opt_range
  {
    int quick_type= select->quick->get_type();
    /* 
      assume results are not ordered when index merge is used 
      TODO: sergeyp: Results of all index merge selects actually are ordered 
      by clustered PK values.
    */
  
    if (quick_type == QUICK_SELECT_I::QS_TYPE_INDEX_MERGE || 
        quick_type == QUICK_SELECT_I::QS_TYPE_ROR_UNION || 
        quick_type == QUICK_SELECT_I::QS_TYPE_ROR_INTERSECT)
      DBUG_RETURN(0);
    ref_key=	   select->quick->index;
    ref_key_parts= select->quick->used_key_parts;
  }

  if (ref_key >= 0)
  {
    /*
      We come here when there is a REF key.
    */
    int order_direction;
    uint used_key_parts;
    if (!usable_keys.is_set(ref_key))
    {
      /*
	We come here when ref_key is not among usable_keys
      */
      uint new_ref_key;
      /*
	If using index only read, only consider other possible index only
	keys
      */
      if (table->used_keys.is_set(ref_key))
	usable_keys.intersect(table->used_keys);
      if ((new_ref_key= test_if_subkey(order, table, ref_key, ref_key_parts,
				       &usable_keys)) < MAX_KEY)
      {
	/* Found key that can be used to retrieve data in sorted order */
	if (tab->ref.key >= 0)
	{
	  tab->ref.key= new_ref_key;
	}
	else
	{
          /*
            The range optimizer constructed QUICK_RANGE for ref_key, and
            we want to use instead new_ref_key as the index. We can't
            just change the index of the quick select, because this may
            result in an incosistent QUICK_SELECT object. Below we
            create a new QUICK_SELECT from scratch so that all its
            parameres are set correctly by the range optimizer.
           */
          key_map new_ref_key_map;
          new_ref_key_map.clear_all();  /* Force the creation of quick select */
          new_ref_key_map.set_bit(new_ref_key); /* only for new_ref_key.      */

          if (select->test_quick_select(tab->join->thd, new_ref_key_map, 0,
                                        (tab->join->select_options & OPTION_FOUND_ROWS) ?
                                        HA_POS_ERROR : tab->join->unit->select_limit_cnt) <= 0)
            DBUG_RETURN(0);
	}
        ref_key= new_ref_key;
      }
    }
    /* Check if we get the rows in requested sorted order by using the key */
    if (usable_keys.is_set(ref_key) &&
	(order_direction = test_if_order_by_key(order,table,ref_key,
						&used_key_parts)))
    {
      if (order_direction == -1)		// If ORDER BY ... DESC
      {
	if (select && select->quick)
	{
	  /*
	    Don't reverse the sort order, if it's already done.
	    (In some cases test_if_order_by_key() can be called multiple times
	  */
	  if (!select->quick->reverse_sorted())
	  {
            int quick_type= select->quick->get_type();
            if (quick_type == QUICK_SELECT_I::QS_TYPE_INDEX_MERGE ||
                quick_type == QUICK_SELECT_I::QS_TYPE_ROR_INTERSECT ||
                quick_type == QUICK_SELECT_I::QS_TYPE_ROR_UNION ||
                quick_type == QUICK_SELECT_I::QS_TYPE_GROUP_MIN_MAX)
              DBUG_RETURN(0);                   // Use filesort
            
            /* ORDER BY range_key DESC */
	    QUICK_SELECT_DESC *tmp=new QUICK_SELECT_DESC((QUICK_RANGE_SELECT*)(select->quick),
							 used_key_parts);
	    if (!tmp || tmp->error)
	    {
	      delete tmp;
	      DBUG_RETURN(0);		// Reverse sort not supported
	    }
	    select->quick=tmp;
	  }
	  DBUG_RETURN(1);
	}
	if (tab->ref.key_parts < used_key_parts)
	{
	  /*
	    SELECT * FROM t1 WHERE a=1 ORDER BY a DESC,b DESC

	    Use a traversal function that starts by reading the last row
	    with key part (A) and then traverse the index backwards.
	  */
	  tab->read_first_record=       join_read_last_key;
	  tab->read_record.read_record= join_read_prev_same;
	  /* fall through */
	}
      }
      else if (select && select->quick)
	  select->quick->sorted= 1;
      DBUG_RETURN(1);			/* No need to sort */
    }
  }
  else
  {
    /* check if we can use a key to resolve the group */
    /* Tables using JT_NEXT are handled here */
    uint nr;
    key_map keys;

    /*
      If not used with LIMIT, only use keys if the whole query can be
      resolved with a key;  This is because filesort() is usually faster than
      retrieving all rows through an index.
    */
    if (select_limit >= table->file->records)
    {
      keys= *table->file->keys_to_use_for_scanning();
      keys.merge(table->used_keys);

      /*
	We are adding here also the index specified in FORCE INDEX clause, 
	if any.
        This is to allow users to use index in ORDER BY.
      */
      if (table->force_index) 
	keys.merge(table->keys_in_use_for_query);
      keys.intersect(usable_keys);
    }
    else
      keys= usable_keys;

    for (nr=0; nr < table->s->keys ; nr++)
    {
      uint not_used;
      if (keys.is_set(nr))
      {
	int flag;
	if ((flag= test_if_order_by_key(order, table, nr, &not_used)))
	{
	  if (!no_changes)
	  {
	    tab->index=nr;
	    tab->read_first_record=  (flag > 0 ? join_read_first:
				      join_read_last);
	    tab->type=JT_NEXT;	// Read with index_first(), index_next()
	    if (table->used_keys.is_set(nr))
	    {
	      table->key_read=1;
	      table->file->extra(HA_EXTRA_KEYREAD);
	    }
	  }
	  DBUG_RETURN(1);
	}
      }
    }
  }
  DBUG_RETURN(0);				// Can't use index.
}


/*
  If not selecting by given key, create an index how records should be read

  SYNOPSIS
   create_sort_index()
     thd		Thread handler
     tab		Table to sort (in join structure)
     order		How table should be sorted
     filesort_limit	Max number of rows that needs to be sorted
     select_limit	Max number of rows in final output
		        Used to decide if we should use index or not


  IMPLEMENTATION
   - If there is an index that can be used, 'tab' is modified to use
     this index.
   - If no index, create with filesort() an index file that can be used to
     retrieve rows in order (should be done with 'read_record').
     The sorted data is stored in tab->table and will be freed when calling
     free_io_cache(tab->table).

  RETURN VALUES
    0		ok
    -1		Some fatal error
    1		No records
*/

static int
create_sort_index(THD *thd, JOIN *join, ORDER *order,
		  ha_rows filesort_limit, ha_rows select_limit)
{
  SORT_FIELD *sortorder;
  uint length;
  ha_rows examined_rows;
  TABLE *table;
  SQL_SELECT *select;
  JOIN_TAB *tab;
  DBUG_ENTER("create_sort_index");

  if (join->tables == join->const_tables)
    DBUG_RETURN(0);				// One row, no need to sort
  tab=    join->join_tab + join->const_tables;
  table=  tab->table;
  select= tab->select;

  if (test_if_skip_sort_order(tab,order,select_limit,0))
    DBUG_RETURN(0);
  if (!(sortorder=make_unireg_sortorder(order,&length)))
    goto err;				/* purecov: inspected */
  /* It's not fatal if the following alloc fails */
  table->sort.io_cache=(IO_CACHE*) my_malloc(sizeof(IO_CACHE),
                                             MYF(MY_WME | MY_ZEROFILL));
  table->status=0;				// May be wrong if quick_select

  // If table has a range, move it to select
  if (select && !select->quick && tab->ref.key >= 0)
  {
    if (tab->quick)
    {
      select->quick=tab->quick;
      tab->quick=0;
      /* 
        We can only use 'Only index' if quick key is same as ref_key
        and in index_merge 'Only index' cannot be used
      */
      if (table->key_read && ((uint) tab->ref.key != select->quick->index))
      {
	table->key_read=0;
	table->file->extra(HA_EXTRA_NO_KEYREAD);
      }
    }
    else
    {
      /*
	We have a ref on a const;  Change this to a range that filesort
	can use.
	For impossible ranges (like when doing a lookup on NULL on a NOT NULL
	field, quick will contain an empty record set.
      */
      if (!(select->quick= (tab->type == JT_FT ?
			    new FT_SELECT(thd, table, tab->ref.key) :
			    get_quick_select_for_ref(thd, table, &tab->ref))))
	goto err;
    }
  }
  if (table->s->tmp_table)
    table->file->info(HA_STATUS_VARIABLE);	// Get record count
  table->sort.found_records=filesort(thd, table,sortorder, length,
                                     select, filesort_limit, &examined_rows);
  tab->records= table->sort.found_records;	// For SQL_CALC_ROWS
  if (select)
  {
    select->cleanup();				// filesort did select
    tab->select= 0;
  }
  tab->select_cond=0;
  tab->last_inner= 0;
  tab->first_unmatched= 0;
  tab->type=JT_ALL;				// Read with normal read_record
  tab->read_first_record= join_init_read_record;
  tab->join->examined_rows+=examined_rows;
  if (table->key_read)				// Restore if we used indexes
  {
    table->key_read=0;
    table->file->extra(HA_EXTRA_NO_KEYREAD);
  }
  DBUG_RETURN(table->sort.found_records == HA_POS_ERROR);
err:
  DBUG_RETURN(-1);
}

/*
  Add the HAVING criteria to table->select
*/

#ifdef NOT_YET
static bool fix_having(JOIN *join, Item **having)
{
  (*having)->update_used_tables();	// Some tables may have been const
  JOIN_TAB *table=&join->join_tab[join->const_tables];
  table_map used_tables= join->const_table_map | table->table->map;

  DBUG_EXECUTE("where",print_where(*having,"having"););
  Item* sort_table_cond=make_cond_for_table(*having,used_tables,used_tables);
  if (sort_table_cond)
  {
    if (!table->select)
      if (!(table->select=new SQL_SELECT))
	return 1;
    if (!table->select->cond)
      table->select->cond=sort_table_cond;
    else					// This should never happen
      if (!(table->select->cond= new Item_cond_and(table->select->cond,
						   sort_table_cond)) ||
	  table->select->cond->fix_fields(join->thd, join->tables_list,
					  &table->select->cond))
	return 1;
    table->select_cond=table->select->cond;
    table->select_cond->top_level_item();
    DBUG_EXECUTE("where",print_where(table->select_cond,
				     "select and having"););
    *having=make_cond_for_table(*having,~ (table_map) 0,~used_tables);
    DBUG_EXECUTE("where",print_where(*having,"having after make_cond"););
  }
  return 0;
}
#endif


/*****************************************************************************
  Remove duplicates from tmp table
  This should be recoded to add a unique index to the table and remove
  duplicates
  Table is a locked single thread table
  fields is the number of fields to check (from the end)
*****************************************************************************/

static bool compare_record(TABLE *table, Field **ptr)
{
  for (; *ptr ; ptr++)
  {
    if ((*ptr)->cmp_offset(table->s->rec_buff_length))
      return 1;
  }
  return 0;
}

static bool copy_blobs(Field **ptr)
{
  for (; *ptr ; ptr++)
  {
    if ((*ptr)->flags & BLOB_FLAG)
      if (((Field_blob *) (*ptr))->copy())
	return 1;				// Error
  }
  return 0;
}

static void free_blobs(Field **ptr)
{
  for (; *ptr ; ptr++)
  {
    if ((*ptr)->flags & BLOB_FLAG)
      ((Field_blob *) (*ptr))->free();
  }
}


static int
remove_duplicates(JOIN *join, TABLE *entry,List<Item> &fields, Item *having)
{
  int error;
  ulong reclength,offset;
  uint field_count;
  THD *thd= join->thd;
  DBUG_ENTER("remove_duplicates");

  entry->reginfo.lock_type=TL_WRITE;

  /* Calculate how many saved fields there is in list */
  field_count=0;
  List_iterator<Item> it(fields);
  Item *item;
  while ((item=it++))
  {
    if (item->get_tmp_table_field() && ! item->const_item())
      field_count++;
  }

  if (!field_count && !(join->select_options & OPTION_FOUND_ROWS)) 
  {                    // only const items with no OPTION_FOUND_ROWS
    join->unit->select_limit_cnt= 1;		// Only send first row
    DBUG_RETURN(0);
  }
  Field **first_field=entry->field+entry->s->fields - field_count;
  offset= field_count ? 
          entry->field[entry->s->fields - field_count]->offset() : 0;
  reclength=entry->s->reclength-offset;

  free_io_cache(entry);				// Safety
  entry->file->info(HA_STATUS_VARIABLE);
  if (entry->s->db_type == DB_TYPE_HEAP ||
      (!entry->s->blob_fields &&
       ((ALIGN_SIZE(reclength) + HASH_OVERHEAD) * entry->file->records <
	thd->variables.sortbuff_size)))
    error=remove_dup_with_hash_index(join->thd, entry,
				     field_count, first_field,
				     reclength, having);
  else
    error=remove_dup_with_compare(join->thd, entry, first_field, offset,
				  having);

  free_blobs(first_field);
  DBUG_RETURN(error);
}


static int remove_dup_with_compare(THD *thd, TABLE *table, Field **first_field,
				   ulong offset, Item *having)
{
  handler *file=table->file;
  char *org_record,*new_record;
  byte *record;
  int error;
  ulong reclength= table->s->reclength-offset;
  DBUG_ENTER("remove_dup_with_compare");

  org_record=(char*) (record=table->record[0])+offset;
  new_record=(char*) table->record[1]+offset;

  file->ha_rnd_init(1);
  error=file->rnd_next(record);
  for (;;)
  {
    if (thd->killed)
    {
      thd->send_kill_message();
      error=0;
      goto err;
    }
    if (error)
    {
      if (error == HA_ERR_RECORD_DELETED)
	continue;
      if (error == HA_ERR_END_OF_FILE)
	break;
      goto err;
    }
    if (having && !having->val_int())
    {
      if ((error=file->delete_row(record)))
	goto err;
      error=file->rnd_next(record);
      continue;
    }
    if (copy_blobs(first_field))
    {
      my_message(ER_OUTOFMEMORY, ER(ER_OUTOFMEMORY), MYF(0));
      error=0;
      goto err;
    }
    memcpy(new_record,org_record,reclength);

    /* Read through rest of file and mark duplicated rows deleted */
    bool found=0;
    for (;;)
    {
      if ((error=file->rnd_next(record)))
      {
	if (error == HA_ERR_RECORD_DELETED)
	  continue;
	if (error == HA_ERR_END_OF_FILE)
	  break;
	goto err;
      }
      if (compare_record(table, first_field) == 0)
      {
	if ((error=file->delete_row(record)))
	  goto err;
      }
      else if (!found)
      {
	found=1;
	file->position(record);	// Remember position
      }
    }
    if (!found)
      break;					// End of file
    /* Restart search on next row */
    error=file->restart_rnd_next(record,file->ref);
  }

  file->extra(HA_EXTRA_NO_CACHE);
  DBUG_RETURN(0);
err:
  file->extra(HA_EXTRA_NO_CACHE);
  if (error)
    file->print_error(error,MYF(0));
  DBUG_RETURN(1);
}


/*
  Generate a hash index for each row to quickly find duplicate rows
  Note that this will not work on tables with blobs!
*/

static int remove_dup_with_hash_index(THD *thd, TABLE *table,
				      uint field_count,
				      Field **first_field,
				      ulong key_length,
				      Item *having)
{
  byte *key_buffer, *key_pos, *record=table->record[0];
  int error;
  handler *file= table->file;
  ulong extra_length= ALIGN_SIZE(key_length)-key_length;
  uint *field_lengths,*field_length;
  HASH hash;
  DBUG_ENTER("remove_dup_with_hash_index");

  if (!my_multi_malloc(MYF(MY_WME),
		       &key_buffer,
		       (uint) ((key_length + extra_length) *
			       (long) file->records),
		       &field_lengths,
		       (uint) (field_count*sizeof(*field_lengths)),
		       NullS))
    DBUG_RETURN(1);

  {
    Field **ptr;
    ulong total_length= 0;
    for (ptr= first_field, field_length=field_lengths ; *ptr ; ptr++)
    {
      uint length= (*ptr)->pack_length();
      (*field_length++)= length;
      total_length+= length;
    }
    DBUG_PRINT("info",("field_count: %u  key_length: %lu  total_length: %lu",
                       field_count, key_length, total_length));
    DBUG_ASSERT(total_length <= key_length);
    key_length= total_length;
    extra_length= ALIGN_SIZE(key_length)-key_length;
  }

  if (hash_init(&hash, &my_charset_bin, (uint) file->records, 0, 
		key_length, (hash_get_key) 0, 0, 0))
  {
    my_free((char*) key_buffer,MYF(0));
    DBUG_RETURN(1);
  }

  file->ha_rnd_init(1);
  key_pos=key_buffer;
  for (;;)
  {
    byte *org_key_pos;
    if (thd->killed)
    {
      thd->send_kill_message();
      error=0;
      goto err;
    }
    if ((error=file->rnd_next(record)))
    {
      if (error == HA_ERR_RECORD_DELETED)
	continue;
      if (error == HA_ERR_END_OF_FILE)
	break;
      goto err;
    }
    if (having && !having->val_int())
    {
      if ((error=file->delete_row(record)))
	goto err;
      continue;
    }

    /* copy fields to key buffer */
    org_key_pos= key_pos;
    field_length=field_lengths;
    for (Field **ptr= first_field ; *ptr ; ptr++)
    {
      (*ptr)->sort_string((char*) key_pos,*field_length);
      key_pos+= *field_length++;
    }
    /* Check if it exists before */
    if (hash_search(&hash, org_key_pos, key_length))
    {
      /* Duplicated found ; Remove the row */
      if ((error=file->delete_row(record)))
	goto err;
    }
    else
      (void) my_hash_insert(&hash, org_key_pos);
    key_pos+=extra_length;
  }
  my_free((char*) key_buffer,MYF(0));
  hash_free(&hash);
  file->extra(HA_EXTRA_NO_CACHE);
  (void) file->ha_rnd_end();
  DBUG_RETURN(0);

err:
  my_free((char*) key_buffer,MYF(0));
  hash_free(&hash);
  file->extra(HA_EXTRA_NO_CACHE);
  (void) file->ha_rnd_end();
  if (error)
    file->print_error(error,MYF(0));
  DBUG_RETURN(1);
}


SORT_FIELD *make_unireg_sortorder(ORDER *order, uint *length)
{
  uint count;
  SORT_FIELD *sort,*pos;
  DBUG_ENTER("make_unireg_sortorder");

  count=0;
  for (ORDER *tmp = order; tmp; tmp=tmp->next)
    count++;
  pos=sort=(SORT_FIELD*) sql_alloc(sizeof(SORT_FIELD)*(count+1));
  if (!pos)
    return 0;

  for (;order;order=order->next,pos++)
  {
    pos->field=0; pos->item=0;
    if (order->item[0]->type() == Item::FIELD_ITEM)
      pos->field= ((Item_field*) (*order->item))->field;
    else if (order->item[0]->type() == Item::SUM_FUNC_ITEM &&
	     !order->item[0]->const_item())
      pos->field= ((Item_sum*) order->item[0])->get_tmp_table_field();
    else if (order->item[0]->type() == Item::COPY_STR_ITEM)
    {						// Blob patch
      pos->item= ((Item_copy_string*) (*order->item))->item;
    }
    else
      pos->item= *order->item;
    pos->reverse=! order->asc;
  }
  *length=count;
  DBUG_RETURN(sort);
}


/*****************************************************************************
  Fill join cache with packed records
  Records are stored in tab->cache.buffer and last record in
  last record is stored with pointers to blobs to support very big
  records
******************************************************************************/

static int
join_init_cache(THD *thd,JOIN_TAB *tables,uint table_count)
{
  reg1 uint i;
  uint length,blobs,size;
  CACHE_FIELD *copy,**blob_ptr;
  JOIN_CACHE  *cache;
  JOIN_TAB *join_tab;
  DBUG_ENTER("join_init_cache");

  cache= &tables[table_count].cache;
  cache->fields=blobs=0;

  join_tab=tables;
  for (i=0 ; i < table_count ; i++,join_tab++)
  {
    if (!join_tab->used_fieldlength)		/* Not calced yet */
      calc_used_field_length(thd, join_tab);
    cache->fields+=join_tab->used_fields;
    blobs+=join_tab->used_blobs;
  }
  if (!(cache->field=(CACHE_FIELD*)
	sql_alloc(sizeof(CACHE_FIELD)*(cache->fields+table_count*2)+(blobs+1)*

		  sizeof(CACHE_FIELD*))))
  {
    my_free((gptr) cache->buff,MYF(0));		/* purecov: inspected */
    cache->buff=0;				/* purecov: inspected */
    DBUG_RETURN(1);				/* purecov: inspected */
  }
  copy=cache->field;
  blob_ptr=cache->blob_ptr=(CACHE_FIELD**)
    (cache->field+cache->fields+table_count*2);

  length=0;
  for (i=0 ; i < table_count ; i++)
  {
    uint null_fields=0,used_fields;

    Field **f_ptr,*field;
    for (f_ptr=tables[i].table->field,used_fields=tables[i].used_fields ;
	 used_fields ;
	 f_ptr++)
    {
      field= *f_ptr;
      if (field->query_id == thd->query_id)
      {
	used_fields--;
	length+=field->fill_cache_field(copy);
	if (copy->blob_field)
	  (*blob_ptr++)=copy;
	if (field->maybe_null())
	  null_fields++;
	copy++;
      }
    }
    /* Copy null bits from table */
    if (null_fields && tables[i].table->s->null_fields)
    {						/* must copy null bits */
      copy->str=(char*) tables[i].table->null_flags;
      copy->length= tables[i].table->s->null_bytes;
      copy->strip=0;
      copy->blob_field=0;
      length+=copy->length;
      copy++;
      cache->fields++;
    }
    /* If outer join table, copy null_row flag */
    if (tables[i].table->maybe_null)
    {
      copy->str= (char*) &tables[i].table->null_row;
      copy->length=sizeof(tables[i].table->null_row);
      copy->strip=0;
      copy->blob_field=0;
      length+=copy->length;
      copy++;
      cache->fields++;
    }
  }

  cache->length=length+blobs*sizeof(char*);
  cache->blobs=blobs;
  *blob_ptr=0;					/* End sequentel */
  size=max(thd->variables.join_buff_size, cache->length);
  if (!(cache->buff=(uchar*) my_malloc(size,MYF(0))))
    DBUG_RETURN(1);				/* Don't use cache */ /* purecov: inspected */
  cache->end=cache->buff+size;
  reset_cache_write(cache);
  DBUG_RETURN(0);
}


static ulong
used_blob_length(CACHE_FIELD **ptr)
{
  uint length,blob_length;
  for (length=0 ; *ptr ; ptr++)
  {
    (*ptr)->blob_length=blob_length=(*ptr)->blob_field->get_length();
    length+=blob_length;
    (*ptr)->blob_field->get_ptr(&(*ptr)->str);
  }
  return length;
}


static bool
store_record_in_cache(JOIN_CACHE *cache)
{
  ulong length;
  uchar *pos;
  CACHE_FIELD *copy,*end_field;
  bool last_record;

  pos=cache->pos;
  end_field=cache->field+cache->fields;

  length=cache->length;
  if (cache->blobs)
    length+=used_blob_length(cache->blob_ptr);
  if ((last_record=(length+cache->length > (uint) (cache->end - pos))))
    cache->ptr_record=cache->records;

  /*
    There is room in cache. Put record there
  */
  cache->records++;
  for (copy=cache->field ; copy < end_field; copy++)
  {
    if (copy->blob_field)
    {
      if (last_record)
      {
	copy->blob_field->get_image((char*) pos,copy->length+sizeof(char*), 
				    copy->blob_field->charset());
	pos+=copy->length+sizeof(char*);
      }
      else
      {
	copy->blob_field->get_image((char*) pos,copy->length, // blob length
				    copy->blob_field->charset());
	memcpy(pos+copy->length,copy->str,copy->blob_length);  // Blob data
	pos+=copy->length+copy->blob_length;
      }
    }
    else
    {
      if (copy->strip)
      {
	char *str,*end;
	for (str=copy->str,end= str+copy->length;
	     end > str && end[-1] == ' ' ;
	     end--) ;
	length=(uint) (end-str);
	memcpy(pos+1,str,length);
	*pos=(uchar) length;
	pos+=length+1;
      }
      else
      {
	memcpy(pos,copy->str,copy->length);
	pos+=copy->length;
      }
    }
  }
  cache->pos=pos;
  return last_record || (uint) (cache->end -pos) < cache->length;
}


static void
reset_cache_read(JOIN_CACHE *cache)
{
  cache->record_nr=0;
  cache->pos=cache->buff;
}


static void reset_cache_write(JOIN_CACHE *cache)
{
  reset_cache_read(cache);
  cache->records= 0;
  cache->ptr_record= (uint) ~0;
}


static void
read_cached_record(JOIN_TAB *tab)
{
  uchar *pos;
  uint length;
  bool last_record;
  CACHE_FIELD *copy,*end_field;

  last_record=tab->cache.record_nr++ == tab->cache.ptr_record;
  pos=tab->cache.pos;

  for (copy=tab->cache.field,end_field=copy+tab->cache.fields ;
       copy < end_field;
       copy++)
  {
    if (copy->blob_field)
    {
      if (last_record)
      {
	copy->blob_field->set_image((char*) pos,copy->length+sizeof(char*),
				    copy->blob_field->charset());
	pos+=copy->length+sizeof(char*);
      }
      else
      {
	copy->blob_field->set_ptr((char*) pos,(char*) pos+copy->length);
	pos+=copy->length+copy->blob_field->get_length();
      }
    }
    else
    {
      if (copy->strip)
      {
	memcpy(copy->str,pos+1,length=(uint) *pos);
	memset(copy->str+length,' ',copy->length-length);
	pos+=1+length;
      }
      else
      {
	memcpy(copy->str,pos,copy->length);
	pos+=copy->length;
      }
    }
  }
  tab->cache.pos=pos;
  return;
}


static bool
cmp_buffer_with_ref(JOIN_TAB *tab)
{
  bool diff;
  if (!(diff=tab->ref.key_err))
  {
    memcpy(tab->ref.key_buff2, tab->ref.key_buff, tab->ref.key_length);
  }
  if ((tab->ref.key_err=cp_buffer_from_ref(&tab->ref)) || diff)
    return 1;
  return memcmp(tab->ref.key_buff2, tab->ref.key_buff, tab->ref.key_length)
    != 0;
}


bool
cp_buffer_from_ref(TABLE_REF *ref)
{
  for (store_key **copy=ref->key_copy ; *copy ; copy++)
    if ((*copy)->copy())
      return 1;					// Something went wrong
  return 0;
}


/*****************************************************************************
  Group and order functions
*****************************************************************************/

/*
  Resolve an ORDER BY or GROUP BY column reference.

  SYNOPSIS
    find_order_in_list()
    thd		      [in]     Pointer to current thread structure
    ref_pointer_array [in/out] All select, group and order by fields
    tables            [in]     List of tables to search in (usually FROM clause)
    order             [in]     Column reference to be resolved
    fields            [in]     List of fields to search in (usually SELECT list)
    all_fields        [in/out] All select, group and order by fields
    is_group_field    [in]     True if order is a GROUP field, false if
                               ORDER by field

  DESCRIPTION
    Given a column reference (represented by 'order') from a GROUP BY or ORDER
    BY clause, find the actual column it represents. If the column being
    resolved is from the GROUP BY clause, the procedure searches the SELECT
    list 'fields' and the columns in the FROM list 'tables'. If 'order' is from
    the ORDER BY clause, only the SELECT list is being searched.

    If 'order' is resolved to an Item, then order->item is set to the found
    Item. If there is no item for the found column (that is, it was resolved
    into a table field), order->item is 'fixed' and is added to all_fields and
    ref_pointer_array.

  RETURN
    0 if OK
    1 if error occurred
*/

static int
find_order_in_list(THD *thd, Item **ref_pointer_array, TABLE_LIST *tables,
                   ORDER *order, List<Item> &fields, List<Item> &all_fields,
                   bool is_group_field)
{
  Item *order_item= *order->item; /* The item from the GROUP/ORDER caluse. */
  Item::Type order_item_type;
  Item **select_item; /* The corresponding item from the SELECT clause. */
  Field *from_field;  /* The corresponding field from the FROM clause. */

  if (order_item->type() == Item::INT_ITEM)
  {						/* Order by position */
    uint count= (uint) order_item->val_int();
    if (!count || count > fields.elements)
    {
      my_error(ER_BAD_FIELD_ERROR, MYF(0),
               order_item->full_name(), thd->where);
      return 1;
    }
    order->item= ref_pointer_array + count - 1;
    order->in_field_list= 1;
    order->counter= count;
    order->counter_used= 1;
    return 0;
  }
  /* Lookup the current GROUP/ORDER field in the SELECT clause. */
  uint counter;
  bool unaliased;
  select_item= find_item_in_list(order_item, fields, &counter,
                                 REPORT_EXCEPT_NOT_FOUND, &unaliased);
  if (!select_item)
    return 1; /* Some error occured. */


  /* Check whether the resolved field is not ambiguos. */
  if (select_item != not_found_item)
  {
    Item *view_ref= NULL;
    /*
      If we have found field not by its alias in select list but by its
      original field name, we should additionaly check if we have conflict
      for this name (in case if we would perform lookup in all tables).
    */
    if (unaliased && !order_item->fixed && order_item->fix_fields(thd, tables,
                                                                  order->item))
      return 1;

    /* Lookup the current GROUP field in the FROM clause. */
    order_item_type= order_item->type();
    if (is_group_field &&
        order_item_type == Item::FIELD_ITEM ||
        order_item_type == Item::REF_ITEM)
    {
      from_field= find_field_in_tables(thd, (Item_ident*) order_item, tables,
                                       &view_ref, IGNORE_ERRORS, TRUE);
      if(!from_field)
       from_field= (Field*) not_found_field;
    }
    else
      from_field= (Field*) not_found_field;

    if (from_field == not_found_field ||
        from_field &&
        (from_field != view_ref_found ?
         /* it is field of base table => check that fields are same */
         ((*select_item)->type() == Item::FIELD_ITEM &&
          ((Item_field*) (*select_item))->field->eq(from_field)) :
         /*
           in is field of view table => check that references on translation
           table are same
         */
         ((*select_item)->type() == Item::REF_ITEM &&
          view_ref->type() == Item::REF_ITEM &&
          ((Item_ref *) (*select_item))->ref ==
          ((Item_ref *) view_ref)->ref)))
      /*
        If there is no such field in the FROM clause, or it is the same field as
        the one found in the SELECT clause, then use the Item created for the
        SELECT field. As a result if there was a derived field that 'shadowed'
        a table field with the same name, the table field will be chosen over
        the derived field.
      */
    {
      order->item= ref_pointer_array + counter;
      order->in_field_list=1;
      return 0;
    }
  }

  order->in_field_list=0;
  /*
    We check order_item->fixed because Item_func_group_concat can put
    arguments for which fix_fields already was called.

    'it' reassigned in if condition because fix_field can change it.
  */
  if (!order_item->fixed &&
      (order_item->fix_fields(thd, tables, order->item) ||
       (order_item= *order->item)->check_cols(1) ||
       thd->is_fatal_error))
    return 1;					// Wrong field 
  uint el= all_fields.elements;
  all_fields.push_front(order_item);		        // Add new field to field list
  ref_pointer_array[el]= order_item;
  order->item= ref_pointer_array + el;
  return 0;
}


/*
  Change order to point at item in select list. If item isn't a number
  and doesn't exits in the select list, add it the the field list.
*/

int setup_order(THD *thd, Item **ref_pointer_array, TABLE_LIST *tables,
		List<Item> &fields, List<Item> &all_fields, ORDER *order)
{
  thd->where="order clause";
  for (; order; order=order->next)
  {
    if (find_order_in_list(thd, ref_pointer_array, tables, order, fields,
			   all_fields, FALSE))
      return 1;
  }
  return 0;
}


/*
  Intitialize the GROUP BY list.

  SYNOPSIS
   setup_group()
   thd			Thread handler
   ref_pointer_array	We store references to all fields that was not in
			'fields' here.
   fields		All fields in the select part. Any item in 'order'
			that is part of these list is replaced by a pointer
			to this fields.
   all_fields		Total list of all unique fields used by the select.
			All items in 'order' that was not part of fields will
			be added first to this list.
  order			The fields we should do GROUP BY on.
  hidden_group_fields	Pointer to flag that is set to 1 if we added any fields
			to all_fields.

  RETURN
   0  ok
   1  error (probably out of memory)
*/

int
setup_group(THD *thd, Item **ref_pointer_array, TABLE_LIST *tables,
	    List<Item> &fields, List<Item> &all_fields, ORDER *order,
	    bool *hidden_group_fields)
{
  *hidden_group_fields=0;
  if (!order)
    return 0;				/* Everything is ok */

  if (thd->variables.sql_mode & MODE_ONLY_FULL_GROUP_BY)
  {
    Item *item;
    List_iterator<Item> li(fields);
    while ((item=li++))
      item->marker=0;			/* Marker that field is not used */
  }
  uint org_fields=all_fields.elements;

  thd->where="group statement";
  for (; order; order=order->next)
  {
    if (find_order_in_list(thd, ref_pointer_array, tables, order, fields,
			   all_fields, TRUE))
      return 1;
    (*order->item)->marker=1;		/* Mark found */
    if ((*order->item)->with_sum_func)
    {
      my_error(ER_WRONG_GROUP_FIELD, MYF(0), (*order->item)->full_name());
      return 1;
    }
  }
  if (thd->variables.sql_mode & MODE_ONLY_FULL_GROUP_BY)
  {
    /* Don't allow one to use fields that is not used in GROUP BY */
    Item *item;
    List_iterator<Item> li(fields);

    while ((item=li++))
    {
      if (item->type() != Item::SUM_FUNC_ITEM && !item->marker &&
	  !item->const_item())
      {
	my_error(ER_WRONG_FIELD_WITH_GROUP, MYF(0), item->full_name());
	return 1;
      }
    }
  }
  if (org_fields != all_fields.elements)
    *hidden_group_fields=1;			// group fields is not used
  return 0;
}

/*
  Add fields with aren't used at start of field list. Return FALSE if ok
*/

static bool
setup_new_fields(THD *thd,TABLE_LIST *tables,List<Item> &fields,
		 List<Item> &all_fields, ORDER *new_field)
{
  Item	  **item;
  DBUG_ENTER("setup_new_fields");

  thd->set_query_id=1;				// Not really needed, but...
  uint counter;
  bool not_used;
  for (; new_field ; new_field= new_field->next)
  {
    if ((item= find_item_in_list(*new_field->item, fields, &counter,
				 IGNORE_ERRORS, &not_used)))
      new_field->item=item;			/* Change to shared Item */
    else
    {
      thd->where="procedure list";
      if ((*new_field->item)->fix_fields(thd, tables, new_field->item))
	DBUG_RETURN(1); /* purecov: inspected */
      all_fields.push_front(*new_field->item);
      new_field->item=all_fields.head_ref();
    }
  }
  DBUG_RETURN(0);
}

/*
  Create a group by that consist of all non const fields. Try to use
  the fields in the order given by 'order' to allow one to optimize
  away 'order by'.
*/

static ORDER *
create_distinct_group(THD *thd, ORDER *order_list, List<Item> &fields, 
		      bool *all_order_by_fields_used)
{
  List_iterator<Item> li(fields);
  Item *item;
  ORDER *order,*group,**prev;

  *all_order_by_fields_used= 1;
  while ((item=li++))
    item->marker=0;			/* Marker that field is not used */

  prev= &group;  group=0;
  for (order=order_list ; order; order=order->next)
  {
    if (order->in_field_list)
    {
      ORDER *ord=(ORDER*) thd->memdup((char*) order,sizeof(ORDER));
      if (!ord)
	return 0;
      *prev=ord;
      prev= &ord->next;
      (*ord->item)->marker=1;
    }
    else
      *all_order_by_fields_used= 0;
  }

  li.rewind();
  while ((item=li++))
  {
    if (item->const_item() || item->with_sum_func)
      continue;
    if (!item->marker)
    {
      ORDER *ord=(ORDER*) thd->calloc(sizeof(ORDER));
      if (!ord)
	return 0;
      ord->item=li.ref();
      ord->asc=1;
      *prev=ord;
      prev= &ord->next;
    }
  }
  *prev=0;
  return group;
}


/*****************************************************************************
  Update join with count of the different type of fields
*****************************************************************************/

void
count_field_types(TMP_TABLE_PARAM *param, List<Item> &fields,
		  bool reset_with_sum_func)
{
  List_iterator<Item> li(fields);
  Item *field;

  param->field_count=param->sum_func_count=param->func_count=
    param->hidden_field_count=0;
  param->quick_group=1;
  while ((field=li++))
  {
    Item::Type type=field->type();
    if (type == Item::FIELD_ITEM)
      param->field_count++;
    else if (type == Item::SUM_FUNC_ITEM)
    {
      if (! field->const_item())
      {
	Item_sum *sum_item=(Item_sum*) field;
	if (!sum_item->quick_group)
	  param->quick_group=0;			// UDF SUM function
	param->sum_func_count++;

	for (uint i=0 ; i < sum_item->arg_count ; i++)
	{
	  if (sum_item->args[0]->type() == Item::FIELD_ITEM)
	    param->field_count++;
	  else
	    param->func_count++;
	}
      }
    }
    else
    {
      param->func_count++;
      if (reset_with_sum_func)
	field->with_sum_func=0;
    }
  }
}


/*
  Return 1 if second is a subpart of first argument
  If first parts has different direction, change it to second part
  (group is sorted like order)
*/

static bool
test_if_subpart(ORDER *a,ORDER *b)
{
  for (; a && b; a=a->next,b=b->next)
  {
    if ((*a->item)->eq(*b->item,1))
      a->asc=b->asc;
    else
      return 0;
  }
  return test(!b);
}

/*
  Return table number if there is only one table in sort order
  and group and order is compatible
  else return 0;
*/

static TABLE *
get_sort_by_table(ORDER *a,ORDER *b,TABLE_LIST *tables)
{
  table_map map= (table_map) 0;
  DBUG_ENTER("get_sort_by_table");

  if (!a)
    a=b;					// Only one need to be given
  else if (!b)
    b=a;

  for (; a && b; a=a->next,b=b->next)
  {
    if (!(*a->item)->eq(*b->item,1))
      DBUG_RETURN(0);
    map|=a->item[0]->used_tables();
  }
  if (!map || (map & (RAND_TABLE_BIT | OUTER_REF_TABLE_BIT)))
    DBUG_RETURN(0);

  for (; !(map & tables->table->map); tables= tables->next_leaf);
  if (map != tables->table->map)
    DBUG_RETURN(0);				// More than one table
  DBUG_PRINT("exit",("sort by table: %d",tables->table->tablenr));
  DBUG_RETURN(tables->table);
}


	/* calc how big buffer we need for comparing group entries */

static void
calc_group_buffer(JOIN *join,ORDER *group)
{
  uint key_length=0, parts=0, null_parts=0;

  if (group)
    join->group= 1;
  for (; group ; group=group->next)
  {
    Field *field=(*group->item)->get_tmp_table_field();
    if (field)
    {
      if (field->type() == FIELD_TYPE_BLOB)
	key_length+=MAX_BLOB_WIDTH;		// Can't be used as a key
      else if (field->type() == MYSQL_TYPE_VARCHAR)
        key_length+= field->field_length + HA_KEY_BLOB_LENGTH;
      else
	key_length+= field->pack_length();
    }
    else if ((*group->item)->result_type() == REAL_RESULT)
      key_length+=sizeof(double);
    else if ((*group->item)->result_type() == INT_RESULT)
      key_length+=sizeof(longlong);
    else if ((*group->item)->result_type() == STRING_RESULT)
    {
      /*
        Group strings are taken as varstrings and require an length field.
        A field is not yet created by create_tmp_field()
        and the sizes should match up.
      */
      key_length+= (*group->item)->max_length + HA_KEY_BLOB_LENGTH;
    }
    else
    {
      /* This case should never be choosen */
      DBUG_ASSERT(0);
      join->thd->fatal_error();
    }
    parts++;
    if ((*group->item)->maybe_null)
      null_parts++;
  }
  join->tmp_table_param.group_length=key_length+null_parts;
  join->tmp_table_param.group_parts=parts;
  join->tmp_table_param.group_null_parts=null_parts;
}


/*
  allocate group fields or take prepared (cached)

  SYNOPSIS
    make_group_fields()
    main_join - join of current select
    curr_join - current join (join of current select or temporary copy of it)

  RETURN
    0 - ok
    1 - failed
*/

static bool
make_group_fields(JOIN *main_join, JOIN *curr_join)
{
  if (main_join->group_fields_cache.elements)
  {
    curr_join->group_fields= main_join->group_fields_cache;
    curr_join->sort_and_group= 1;
  }
  else
  {
    if (alloc_group_fields(curr_join, curr_join->group_list))
      return (1);
    main_join->group_fields_cache= curr_join->group_fields;
  }
  return (0);
}


/*
  Get a list of buffers for saveing last group
  Groups are saved in reverse order for easyer check loop
*/

static bool
alloc_group_fields(JOIN *join,ORDER *group)
{
  if (group)
  {
    for (; group ; group=group->next)
    {
      Item_buff *tmp=new_Item_buff(*group->item);
      if (!tmp || join->group_fields.push_front(tmp))
	return TRUE;
    }
  }
  join->sort_and_group=1;			/* Mark for do_select */
  return FALSE;
}


static int
test_if_group_changed(List<Item_buff> &list)
{
  DBUG_ENTER("test_if_group_changed");
  List_iterator<Item_buff> li(list);
  int idx= -1,i;
  Item_buff *buff;

  for (i=(int) list.elements-1 ; (buff=li++) ; i--)
  {
    if (buff->cmp())
      idx=i;
  }
  DBUG_PRINT("info", ("idx: %d", idx));
  DBUG_RETURN(idx);
}


/*
  Setup copy_fields to save fields at start of new group

  setup_copy_fields()
    thd - THD pointer
    param - temporary table parameters
    ref_pointer_array - array of pointers to top elements of filed list
    res_selected_fields - new list of items of select item list
    res_all_fields - new list of all items
    elements - number of elements in select item list
    all_fields - all fields list

  DESCRIPTION
    Setup copy_fields to save fields at start of new group
    Only FIELD_ITEM:s and FUNC_ITEM:s needs to be saved between groups.
    Change old item_field to use a new field with points at saved fieldvalue
    This function is only called before use of send_fields
  
  RETURN
    0 - ok
    !=0 - error
*/

bool
setup_copy_fields(THD *thd, TMP_TABLE_PARAM *param,
		  Item **ref_pointer_array,
		  List<Item> &res_selected_fields, List<Item> &res_all_fields,
		  uint elements, List<Item> &all_fields)
{
  Item *pos;
  List_iterator_fast<Item> li(all_fields);
  Copy_field *copy;
  res_selected_fields.empty();
  res_all_fields.empty();
  List_iterator_fast<Item> itr(res_all_fields);
  List<Item> extra_funcs;
  uint i, border= all_fields.elements - elements;
  DBUG_ENTER("setup_copy_fields");

  if (!(copy=param->copy_field= new Copy_field[param->field_count]))
    goto err2;

  param->copy_funcs.empty();
  for (i= 0; (pos= li++); i++)
  {
    if (pos->type() == Item::FIELD_ITEM)
    {
      Item_field *item;
      if (!(item= new Item_field(thd, ((Item_field*) pos))))
	goto err;
      pos= item;
      if (item->field->flags & BLOB_FLAG)
      {
	if (!(pos= new Item_copy_string(pos)))
	  goto err;
       /*
         Item_copy_string::copy for function can call 
         Item_copy_string::val_int for blob via Item_ref.
         But if Item_copy_string::copy for blob isn't called before,
         it's value will be wrong
         so let's insert Item_copy_string for blobs in the beginning of 
         copy_funcs
         (to see full test case look at having.test, BUG #4358) 
       */
	if (param->copy_funcs.push_front(pos))
	  goto err;
      }
      else
      {
	/* 
	   set up save buffer and change result_field to point at 
	   saved value
	*/
	Field *field= item->field;
	item->result_field=field->new_field(thd->mem_root,field->table);
	char *tmp=(char*) sql_alloc(field->pack_length()+1);
	if (!tmp)
	  goto err;
	copy->set(tmp, item->result_field);
	item->result_field->move_field(copy->to_ptr,copy->to_null_ptr,1);
	copy++;
      }
    }
    else if ((pos->type() == Item::FUNC_ITEM ||
	      pos->type() == Item::SUBSELECT_ITEM ||
	      pos->type() == Item::CACHE_ITEM ||
	      pos->type() == Item::COND_ITEM) &&
	     !pos->with_sum_func)
    {						// Save for send fields
      /* TODO:
	 In most cases this result will be sent to the user.
	 This should be changed to use copy_int or copy_real depending
	 on how the value is to be used: In some cases this may be an
	 argument in a group function, like: IF(ISNULL(col),0,COUNT(*))
      */
      if (!(pos=new Item_copy_string(pos)))
	goto err;
      if (i < border)                           // HAVING, ORDER and GROUP BY
      {
        if (extra_funcs.push_back(pos))
          goto err;
      }
      else if (param->copy_funcs.push_back(pos))
	goto err;
    }
    res_all_fields.push_back(pos);
    ref_pointer_array[((i < border)? all_fields.elements-i-1 : i-border)]=
      pos;
  }
  param->copy_field_end= copy;

  for (i= 0; i < border; i++)
    itr++;
  itr.sublist(res_selected_fields, elements);
  /*
    Put elements from HAVING, ORDER BY and GROUP BY last to ensure that any
    reference used in these will resolve to a item that is already calculated
  */
  param->copy_funcs.concat(&extra_funcs);

  DBUG_RETURN(0);

 err:
  delete [] param->copy_field;			// This is never 0
  param->copy_field=0;
err2:
  DBUG_RETURN(TRUE);
}


/*
  Make a copy of all simple SELECT'ed items

  This is done at the start of a new group so that we can retrieve
  these later when the group changes.
*/

void
copy_fields(TMP_TABLE_PARAM *param)
{
  Copy_field *ptr=param->copy_field;
  Copy_field *end=param->copy_field_end;

  for (; ptr != end; ptr++)
    (*ptr->do_copy)(ptr);

  List_iterator_fast<Item> it(param->copy_funcs);
  Item_copy_string *item;
  while ((item = (Item_copy_string*) it++))
    item->copy();
}


/*
  Make an array of pointers to sum_functions to speed up sum_func calculation

  SYNOPSIS
    alloc_func_list()

  RETURN
    0	ok
    1	Error
*/

bool JOIN::alloc_func_list()
{
  uint func_count, group_parts;
  DBUG_ENTER("alloc_func_list");

  func_count= tmp_table_param.sum_func_count;
  /*
    If we are using rollup, we need a copy of the summary functions for
    each level
  */
  if (rollup.state != ROLLUP::STATE_NONE)
    func_count*= (send_group_parts+1);

  group_parts= send_group_parts;
  /*
    If distinct, reserve memory for possible
    disctinct->group_by optimization
  */
  if (select_distinct)
    group_parts+= fields_list.elements;

  /* This must use calloc() as rollup_make_fields depends on this */
  sum_funcs= (Item_sum**) thd->calloc(sizeof(Item_sum**) * (func_count+1) +
				      sizeof(Item_sum***) * (group_parts+1));
  sum_funcs_end= (Item_sum***) (sum_funcs+func_count+1);
  DBUG_RETURN(sum_funcs == 0);
}


/*
  Initialize 'sum_funcs' array with all Item_sum objects

  SYNOPSIS
    make_sum_func_list()
    field_list		All items
    send_fields		Items in select list
    before_group_by	Set to 1 if this is called before GROUP BY handling
    recompute           Set to TRUE if sum_funcs must be recomputed

  RETURN
    0  ok
    1  error
*/

bool JOIN::make_sum_func_list(List<Item> &field_list, List<Item> &send_fields,
			      bool before_group_by, bool recompute)
{
  List_iterator_fast<Item> it(field_list);
  Item_sum **func;
  Item *item;
  DBUG_ENTER("make_sum_func_list");

  if (*sum_funcs && !recompute)
    DBUG_RETURN(FALSE); /* We have already initialized sum_funcs. */

  func= sum_funcs;
  while ((item=it++))
  {
    if (item->type() == Item::SUM_FUNC_ITEM && !item->const_item())
      *func++= (Item_sum*) item;
  }
  if (before_group_by && rollup.state == ROLLUP::STATE_INITED)
  {
    rollup.state= ROLLUP::STATE_READY;
    if (rollup_make_fields(field_list, send_fields, &func))
      DBUG_RETURN(TRUE);			// Should never happen
  }
  else if (rollup.state == ROLLUP::STATE_NONE)
  {
    for (uint i=0 ; i <= send_group_parts ;i++)
      sum_funcs_end[i]= func;
  }
  *func=0;					// End marker
  DBUG_RETURN(FALSE);
}


/*
  Change all funcs and sum_funcs to fields in tmp table, and create
  new list of all items.

  change_to_use_tmp_fields()
    thd - THD pointer
    ref_pointer_array - array of pointers to top elements of filed list
    res_selected_fields - new list of items of select item list
    res_all_fields - new list of all items
    elements - number of elements in select item list
    all_fields - all fields list

   RETURN
    0 - ok
    !=0 - error
*/

static bool
change_to_use_tmp_fields(THD *thd, Item **ref_pointer_array,
			 List<Item> &res_selected_fields,
			 List<Item> &res_all_fields,
			 uint elements, List<Item> &all_fields)
{
  List_iterator_fast<Item> it(all_fields);
  Item *item_field,*item;
  DBUG_ENTER("change_to_use_tmp_fields");

  res_selected_fields.empty();
  res_all_fields.empty();

  uint i, border= all_fields.elements - elements;
  for (i= 0; (item= it++); i++)
  {
    Field *field;
    
    if (item->with_sum_func && item->type() != Item::SUM_FUNC_ITEM)
      item_field= item;
    else
    {
      if (item->type() == Item::FIELD_ITEM)
      {
	item_field= item->get_tmp_table_item(thd);
      }
      else if ((field= item->get_tmp_table_field()))
      {
	if (item->type() == Item::SUM_FUNC_ITEM && field->table->group)
	  item_field= ((Item_sum*) item)->result_item(field);
	else
	  item_field= (Item*) new Item_field(field);
	if (!item_field)
	  DBUG_RETURN(TRUE);                    // Fatal error
	item_field->name= item->name;
#ifndef DBUG_OFF
	if (_db_on_ && !item_field->name)
	{
	  char buff[256];
	  String str(buff,sizeof(buff),&my_charset_bin);
	  str.length(0);
	  item->print(&str);
	  item_field->name= sql_strmake(str.ptr(),str.length());
	}
#endif
      }
      else
	item_field= item;
    }
    res_all_fields.push_back(item_field);
    ref_pointer_array[((i < border)? all_fields.elements-i-1 : i-border)]=
      item_field;
  }

  List_iterator_fast<Item> itr(res_all_fields);
  for (i= 0; i < border; i++)
    itr++;
  itr.sublist(res_selected_fields, elements);
  DBUG_RETURN(FALSE);
}


/*
  Change all sum_func refs to fields to point at fields in tmp table
  Change all funcs to be fields in tmp table

  change_refs_to_tmp_fields()
    thd - THD pointer
    ref_pointer_array - array of pointers to top elements of filed list
    res_selected_fields - new list of items of select item list
    res_all_fields - new list of all items
    elements - number of elements in select item list
    all_fields - all fields list

   RETURN
    0	ok
    1	error
*/

static bool
change_refs_to_tmp_fields(THD *thd, Item **ref_pointer_array,
			  List<Item> &res_selected_fields,
			  List<Item> &res_all_fields, uint elements,
			  List<Item> &all_fields)
{
  List_iterator_fast<Item> it(all_fields);
  Item *item, *new_item;
  res_selected_fields.empty();
  res_all_fields.empty();

  uint i, border= all_fields.elements - elements;
  for (i= 0; (item= it++); i++)
  {
    res_all_fields.push_back(new_item= item->get_tmp_table_item(thd));
    ref_pointer_array[((i < border)? all_fields.elements-i-1 : i-border)]=
      new_item;
  }

  List_iterator_fast<Item> itr(res_all_fields);
  for (i= 0; i < border; i++)
    itr++;
  itr.sublist(res_selected_fields, elements);

  return thd->is_fatal_error;
}



/******************************************************************************
  Code for calculating functions
******************************************************************************/


/*
  Call ::setup for all sum functions

  SYNOPSIS
    setup_sum_funcs()
    thd           thread handler
    func_ptr      sum function list

  RETURN
    FALSE  ok
    TRUE   error
*/

static bool setup_sum_funcs(THD *thd, Item_sum **func_ptr)
{
  Item_sum *func;
  DBUG_ENTER("setup_sum_funcs");
  while ((func= *(func_ptr++)))
    if (func->setup(thd))
      DBUG_RETURN(TRUE);
  DBUG_RETURN(FALSE);
}


static void
init_tmptable_sum_functions(Item_sum **func_ptr)
{
  Item_sum *func;
  while ((func= *(func_ptr++)))
    func->reset_field();
}


	/* Update record 0 in tmp_table from record 1 */

static void
update_tmptable_sum_func(Item_sum **func_ptr,
			 TABLE *tmp_table __attribute__((unused)))
{
  Item_sum *func;
  while ((func= *(func_ptr++)))
    func->update_field();
}


	/* Copy result of sum functions to record in tmp_table */

static void
copy_sum_funcs(Item_sum **func_ptr)
{
  Item_sum *func;
  for (; (func = *func_ptr) ; func_ptr++)
    (void) func->save_in_result_field(1);
  return;
}


static bool
init_sum_functions(Item_sum **func_ptr, Item_sum **end_ptr)
{
  for (; func_ptr != end_ptr ;func_ptr++)
  {
    if ((*func_ptr)->reset())
      return 1;
  }
  /* If rollup, calculate the upper sum levels */
  for ( ; *func_ptr ; func_ptr++)
  {
    if ((*func_ptr)->add())
      return 1;
  }
  return 0;
}


static bool
update_sum_func(Item_sum **func_ptr)
{
  Item_sum *func;
  for (; (func= (Item_sum*) *func_ptr) ; func_ptr++)
    if (func->add())
      return 1;
  return 0;
}

	/* Copy result of functions to record in tmp_table */

void
copy_funcs(Item **func_ptr)
{
  Item *func;
  for (; (func = *func_ptr) ; func_ptr++)
    func->save_in_result_field(1);
}


/*
  Create a condition for a const reference and add this to the
  currenct select for the table
*/

static bool add_ref_to_table_cond(THD *thd, JOIN_TAB *join_tab)
{
  DBUG_ENTER("add_ref_to_table_cond");
  if (!join_tab->ref.key_parts)
    DBUG_RETURN(FALSE);

  Item_cond_and *cond=new Item_cond_and();
  TABLE *table=join_tab->table;
  int error;
  if (!cond)
    DBUG_RETURN(TRUE);

  for (uint i=0 ; i < join_tab->ref.key_parts ; i++)
  {
    Field *field=table->field[table->key_info[join_tab->ref.key].key_part[i].
			      fieldnr-1];
    Item *value=join_tab->ref.items[i];
    cond->add(new Item_func_equal(new Item_field(field), value));
  }
  if (thd->is_fatal_error)
    DBUG_RETURN(TRUE);

  if (!cond->fixed)
    cond->fix_fields(thd,(TABLE_LIST *) 0, (Item**)&cond);
  if (join_tab->select)
  {
    error=(int) cond->add(join_tab->select->cond);
    join_tab->select_cond=join_tab->select->cond=cond;
  }
  else if ((join_tab->select=make_select(join_tab->table, 0, 0, cond,&error)))
    join_tab->select_cond=cond;

  DBUG_RETURN(error ? TRUE : FALSE);
}


/*
  Free joins of subselect of this select.

  free_underlaid_joins()
    thd - THD pointer
    select - pointer to st_select_lex which subselects joins we will free
*/

void free_underlaid_joins(THD *thd, SELECT_LEX *select)
{
  for (SELECT_LEX_UNIT *unit= select->first_inner_unit();
       unit;
       unit= unit->next_unit())
    unit->cleanup();
}

/****************************************************************************
  ROLLUP handling
****************************************************************************/

/* Allocate memory needed for other rollup functions */

bool JOIN::rollup_init()
{
  uint i,j;
  Item **ref_array;

  tmp_table_param.quick_group= 0;	// Can't create groups in tmp table
  rollup.state= ROLLUP::STATE_INITED;

  /*
    Create pointers to the different sum function groups
    These are updated by rollup_make_fields()
  */
  tmp_table_param.group_parts= send_group_parts;

  if (!(rollup.fields= (List<Item>*) thd->alloc((sizeof(Item*) +
						 sizeof(List<Item>) +
						 ref_pointer_array_size)
						* send_group_parts)))
    return 1;
  rollup.ref_pointer_arrays= (Item***) (rollup.fields + send_group_parts);
  ref_array= (Item**) (rollup.ref_pointer_arrays+send_group_parts);
  rollup.item_null= new (thd->mem_root) Item_null();

  /*
    Prepare space for field list for the different levels
    These will be filled up in rollup_make_fields()
  */
  for (i= 0 ; i < send_group_parts ; i++)
  {
    List<Item> *rollup_fields= &rollup.fields[i];
    rollup_fields->empty();
    rollup.ref_pointer_arrays[i]= ref_array;
    ref_array+= all_fields.elements;
    for (j=0 ; j < fields_list.elements ; j++)
      rollup_fields->push_back(rollup.item_null);
  }
  return 0;
}
  

/*
  Fill up rollup structures with pointers to fields to use

  SYNOPSIS
    rollup_make_fields()
    fields_arg			List of all fields (hidden and real ones)
    sel_fields			Pointer to selected fields
    func			Store here a pointer to all fields

  IMPLEMENTATION:
    Creates copies of item_sum items for each sum level

  RETURN
    0	if ok
	In this case func is pointing to next not used element.
    1   on error
*/

bool JOIN::rollup_make_fields(List<Item> &fields_arg, List<Item> &sel_fields,
			      Item_sum ***func)
{
  List_iterator_fast<Item> it(fields_arg);
  Item *first_field= sel_fields.head();
  uint level;

  /*
    Create field lists for the different levels

    The idea here is to have a separate field list for each rollup level to
    avoid all runtime checks of which columns should be NULL.

    The list is stored in reverse order to get sum function in such an order
    in func that it makes it easy to reset them with init_sum_functions()

    Assuming:  SELECT a, b, c SUM(b) FROM t1 GROUP BY a,b WITH ROLLUP

    rollup.fields[0] will contain list where a,b,c is NULL
    rollup.fields[1] will contain list where b,c is NULL
    ...
    rollup.ref_pointer_array[#] points to fields for rollup.fields[#]
    ...
    sum_funcs_end[0] points to all sum functions
    sum_funcs_end[1] points to all sum functions, except grand totals
    ...
  */

  for (level=0 ; level < send_group_parts ; level++)
  {
    uint i;
    uint pos= send_group_parts - level -1;
    bool real_fields= 0;
    Item *item;
    List_iterator<Item> new_it(rollup.fields[pos]);
    Item **ref_array_start= rollup.ref_pointer_arrays[pos];
    ORDER *start_group;

    /* Point to first hidden field */
    Item **ref_array= ref_array_start + fields_arg.elements-1;

    /* Remember where the sum functions ends for the previous level */
    sum_funcs_end[pos+1]= *func;

    /* Find the start of the group for this level */
    for (i= 0, start_group= group_list ;
	 i++ < pos ;
	 start_group= start_group->next)
      ;

    it.rewind();
    while ((item= it++))
    {
      if (item == first_field)
      {
	real_fields= 1;				// End of hidden fields
	ref_array= ref_array_start;
      }

      if (item->type() == Item::SUM_FUNC_ITEM && !item->const_item())
      {
	/*
	  This is a top level summary function that must be replaced with
	  a sum function that is reset for this level.

	  NOTE: This code creates an object which is not that nice in a
	  sub select.  Fortunately it's not common to have rollup in
	  sub selects.
	*/
	item= item->copy_or_same(thd);
	((Item_sum*) item)->make_unique();
	if (((Item_sum*) item)->setup(thd))
	  return 1;
	*(*func)= (Item_sum*) item;
	(*func)++;
      }
      else if (real_fields)
      {
	/* Check if this is something that is part of this group by */
	ORDER *group_tmp;
	for (group_tmp= start_group ; group_tmp ; group_tmp= group_tmp->next)
	{
	  if (*group_tmp->item == item)
	  {
	    /*
	      This is an element that is used by the GROUP BY and should be
	      set to NULL in this level
	    */
	    item->maybe_null= 1;		// Value will be null sometimes
	    item= rollup.item_null;
	    break;
	  }
	}
      }
      *ref_array= item;
      if (real_fields)
      {
	(void) new_it++;			// Point to next item
	new_it.replace(item);			// Replace previous
	ref_array++;
      }
      else
	ref_array--;
    }
  }
  sum_funcs_end[0]= *func;			// Point to last function
  return 0;
}

/*
  Send all rollup levels higher than the current one to the client

  SYNOPSIS:
    rollup_send_data()
    idx			Level we are on:
			0 = Total sum level
			1 = First group changed  (a)
			2 = Second group changed (a,b)

  SAMPLE
    SELECT a, b, c SUM(b) FROM t1 GROUP BY a,b WITH ROLLUP

  RETURN
    0	ok
    1   If send_data_failed()
*/

int JOIN::rollup_send_data(uint idx)
{
  uint i;
  for (i= send_group_parts ; i-- > idx ; )
  {
    /* Get reference pointers to sum functions in place */
    memcpy((char*) ref_pointer_array,
	   (char*) rollup.ref_pointer_arrays[i],
	   ref_pointer_array_size);
    if ((!having || having->val_int()))
    {
      if (send_records < unit->select_limit_cnt &&
	  result->send_data(rollup.fields[i]))
	return 1;
      send_records++;
    }
  }
  /* Restore ref_pointer_array */
  set_items_ref_array(current_ref_pointer_array);
  return 0;
}

/*
  clear results if there are not rows found for group
  (end_send_group/end_write_group)

  SYNOPSYS
     JOIN::clear()
*/

void JOIN::clear()
{
  clear_tables(this);
  copy_fields(&tmp_table_param);

  if (sum_funcs)
  {
    Item_sum *func, **func_ptr= sum_funcs;
    while ((func= *(func_ptr++)))
      func->clear();
  }
}

/****************************************************************************
  EXPLAIN handling

  Send a description about what how the select will be done to stdout
****************************************************************************/

static void select_describe(JOIN *join, bool need_tmp_table, bool need_order,
			    bool distinct,const char *message)
{
  List<Item> field_list;
  List<Item> item_list;
  THD *thd=join->thd;
  select_result *result=join->result;
  Item *item_null= new Item_null();
  CHARSET_INFO *cs= system_charset_info;
  int quick_type;
  DBUG_ENTER("select_describe");
  DBUG_PRINT("info", ("Select 0x%lx, type %s, message %s",
		      (ulong)join->select_lex, join->select_lex->type,
		      message ? message : "NULL"));
  /* Don't log this into the slow query log */
  thd->server_status&= ~(SERVER_QUERY_NO_INDEX_USED | SERVER_QUERY_NO_GOOD_INDEX_USED);
  join->unit->offset_limit_cnt= 0;

  if (message)
  {
    item_list.push_back(new Item_int((int32)
				     join->select_lex->select_number));
    item_list.push_back(new Item_string(join->select_lex->type,
					strlen(join->select_lex->type), cs));
    for (uint i=0 ; i < 7; i++)
      item_list.push_back(item_null);
    item_list.push_back(new Item_string(message,strlen(message),cs));
    if (result->send_data(item_list))
      join->error= 1;
  }
  else if (join->select_lex == join->unit->fake_select_lex)
  {
    /* 
      here we assume that the query will return at least two rows, so we
      show "filesort" in EXPLAIN. Of course, sometimes we'll be wrong
      and no filesort will be actually done, but executing all selects in
      the UNION to provide precise EXPLAIN information will hardly be
      appreciated :)
    */
    char table_name_buffer[NAME_LEN];
    item_list.empty();
    /* id */
    item_list.push_back(new Item_null);
    /* select_type */
    item_list.push_back(new Item_string(join->select_lex->type,
					strlen(join->select_lex->type),
					cs));
    /* table */
    {
      SELECT_LEX *sl= join->unit->first_select();
      uint len= 6, lastop= 0;
      memcpy(table_name_buffer, "<union", 6);
      for (; sl && len + lastop + 5 < NAME_LEN; sl= sl->next_select())
      {
        len+= lastop;
        lastop= my_snprintf(table_name_buffer + len, NAME_LEN - len,
                            "%u,", sl->select_number);
      }
      if (sl || len + lastop >= NAME_LEN)
      {
        memcpy(table_name_buffer + len, "...>", 5);
        len+= 4;
      }
      else
      {
        len+= lastop;
        table_name_buffer[len - 1]= '>';  // change ',' to '>'
      }
      item_list.push_back(new Item_string(table_name_buffer, len, cs));
    }
    /* type */
    item_list.push_back(new Item_string(join_type_str[JT_ALL],
					  strlen(join_type_str[JT_ALL]),
					  cs));
    /* possible_keys */
    item_list.push_back(item_null);
    /* key*/
    item_list.push_back(item_null);
    /* key_len */
    item_list.push_back(item_null);
    /* ref */
    item_list.push_back(item_null);
    /* rows */
    item_list.push_back(item_null);
    /* extra */
    if (join->unit->global_parameters->order_list.first)
      item_list.push_back(new Item_string("Using filesort",
					  14, cs));
    else
      item_list.push_back(new Item_string("", 0, cs));

    if (result->send_data(item_list))
      join->error= 1;
  }
  else
  {
    table_map used_tables=0;
    for (uint i=0 ; i < join->tables ; i++)
    {
      JOIN_TAB *tab=join->join_tab+i;
      TABLE *table=tab->table;
      char buff[512]; 
      char buff1[512], buff2[512], buff3[512];
      char keylen_str_buf[64];
      String extra(buff, sizeof(buff),cs);
      char table_name_buffer[NAME_LEN];
      String tmp1(buff1,sizeof(buff1),cs);
      String tmp2(buff2,sizeof(buff2),cs);
      String tmp3(buff3,sizeof(buff3),cs);
      extra.length(0);
      tmp1.length(0);
      tmp2.length(0);
      tmp3.length(0);

      quick_type= -1;
      item_list.empty();
      /* id */
      item_list.push_back(new Item_uint((uint32)
				       join->select_lex->select_number));
      /* select_type */
      item_list.push_back(new Item_string(join->select_lex->type,
					  strlen(join->select_lex->type),
					  cs));
      if (tab->type == JT_ALL && tab->select && tab->select->quick)
      {
        quick_type= tab->select->quick->get_type();
        if ((quick_type == QUICK_SELECT_I::QS_TYPE_INDEX_MERGE) ||
            (quick_type == QUICK_SELECT_I::QS_TYPE_ROR_INTERSECT) ||
            (quick_type == QUICK_SELECT_I::QS_TYPE_ROR_UNION))
          tab->type = JT_INDEX_MERGE;
        else
	  tab->type = JT_RANGE;
      }
      /* table */
      if (table->derived_select_number)
      {
	/* Derived table name generation */
	int len= my_snprintf(table_name_buffer, sizeof(table_name_buffer)-1,
			     "<derived%u>",
			     table->derived_select_number);
	item_list.push_back(new Item_string(table_name_buffer, len, cs));
      }
      else
	item_list.push_back(new Item_string(table->alias,
					    strlen(table->alias),
					    cs));
      /* type */
      item_list.push_back(new Item_string(join_type_str[tab->type],
					  strlen(join_type_str[tab->type]),
					  cs));
      /* Build "possible_keys" value and add it to item_list */
      if (!tab->keys.is_clear_all())
      {
        uint j;
        for (j=0 ; j < table->s->keys ; j++)
        {
          if (tab->keys.is_set(j))
          {
            if (tmp1.length())
              tmp1.append(',');
            tmp1.append(table->key_info[j].name, 
			strlen(table->key_info[j].name),
			system_charset_info);
          }
        }
      }
      if (tmp1.length())
	item_list.push_back(new Item_string(tmp1.ptr(),tmp1.length(),cs));
      else
	item_list.push_back(item_null);

      /* Build "key", "key_len", and "ref" values and add them to item_list */
      if (tab->ref.key_parts)
      {
	KEY *key_info=table->key_info+ tab->ref.key;
        register uint length;
	item_list.push_back(new Item_string(key_info->name,
					    strlen(key_info->name),
					    system_charset_info));
        length= longlong2str(tab->ref.key_length, keylen_str_buf, 10) - 
                keylen_str_buf;
        item_list.push_back(new Item_string(keylen_str_buf, length,
                                            system_charset_info));
	for (store_key **ref=tab->ref.key_copy ; *ref ; ref++)
	{
	  if (tmp2.length())
	    tmp2.append(',');
	  tmp2.append((*ref)->name(), strlen((*ref)->name()),
		      system_charset_info);
	}
	item_list.push_back(new Item_string(tmp2.ptr(),tmp2.length(),cs));
      }
      else if (tab->type == JT_NEXT)
      {
	KEY *key_info=table->key_info+ tab->index;
        register uint length;
	item_list.push_back(new Item_string(key_info->name,
					    strlen(key_info->name),cs));
        length= longlong2str(key_info->key_length, keylen_str_buf, 10) - 
                keylen_str_buf;
        item_list.push_back(new Item_string(keylen_str_buf, 
                                            length,
                                            system_charset_info));
	item_list.push_back(item_null);
      }
      else if (tab->select && tab->select->quick)
      {
        tab->select->quick->add_keys_and_lengths(&tmp2, &tmp3);
	item_list.push_back(new Item_string(tmp2.ptr(),tmp2.length(),cs));
	item_list.push_back(new Item_string(tmp3.ptr(),tmp3.length(),cs));
	item_list.push_back(item_null);
      }
      else
      {
	item_list.push_back(item_null);
	item_list.push_back(item_null);
	item_list.push_back(item_null);
      }
      /* Add "rows" field to item_list. */
      item_list.push_back(new Item_int((longlong) (ulonglong)
				       join->best_positions[i]. records_read,
				       21));
      /* Build "Extra" field and add it to item_list. */
      my_bool key_read=table->key_read;
      if ((tab->type == JT_NEXT || tab->type == JT_CONST) &&
          table->used_keys.is_set(tab->index))
	key_read=1;
      if (quick_type == QUICK_SELECT_I::QS_TYPE_ROR_INTERSECT &&
          !((QUICK_ROR_INTERSECT_SELECT*)tab->select->quick)->need_to_fetch_row)
        key_read=1;
        
      if (tab->info)
	item_list.push_back(new Item_string(tab->info,strlen(tab->info),cs));
      else
      {
        if (quick_type == QUICK_SELECT_I::QS_TYPE_ROR_UNION || 
            quick_type == QUICK_SELECT_I::QS_TYPE_ROR_INTERSECT ||
            quick_type == QUICK_SELECT_I::QS_TYPE_INDEX_MERGE)
        {
          extra.append("; Using ");
          tab->select->quick->add_info_string(&extra);
        }
	if (tab->select)
	{
	  if (tab->use_quick == 2)
	  {
            char buf[MAX_KEY/8+1];
            extra.append("; Range checked for each record (index map: 0x");
            extra.append(tab->keys.print(buf));
            extra.append(')');
	  }
	  else if (tab->select->cond)
          {
            const COND *pushed_cond= tab->table->file->pushed_cond;

            if (thd->variables.engine_condition_pushdown && pushed_cond)
            {
              extra.append("; Using where with pushed condition");
              if (thd->lex->describe & DESCRIBE_EXTENDED)
              {
                extra.append(": ");
                ((COND *)pushed_cond)->print(&extra);
              }
            }
            else
              extra.append("; Using where");
          }
	}
	if (key_read)
        {
          if (quick_type == QUICK_SELECT_I::QS_TYPE_GROUP_MIN_MAX)
            extra.append("; Using index for group-by");
          else
            extra.append("; Using index");
        }
	if (table->reginfo.not_exists_optimize)
	  extra.append("; Not exists");
	if (need_tmp_table)
	{
	  need_tmp_table=0;
	  extra.append("; Using temporary");
	}
	if (need_order)
	{
	  need_order=0;
	  extra.append("; Using filesort");
	}
	if (distinct & test_all_bits(used_tables,thd->used_tables))
	  extra.append("; Distinct");
        
        /* Skip initial "; "*/
        const char *str= extra.ptr();
        uint32 len= extra.length();
        if (len)
        {
          str += 2;
          len -= 2;
        }
	item_list.push_back(new Item_string(str, len, cs));
      }
      // For next iteration
      used_tables|=table->map;
      if (result->send_data(item_list))
	join->error= 1;
    }
  }
  for (SELECT_LEX_UNIT *unit= join->select_lex->first_inner_unit();
       unit;
       unit= unit->next_unit())
  {
    if (mysql_explain_union(thd, unit, result))
      DBUG_VOID_RETURN;
  }
  DBUG_VOID_RETURN;
}


bool mysql_explain_union(THD *thd, SELECT_LEX_UNIT *unit, select_result *result)
{
  DBUG_ENTER("mysql_explain_union");
  bool res= 0;
  SELECT_LEX *first= unit->first_select();

  for (SELECT_LEX *sl= first;
       sl;
       sl= sl->next_select())
  {
    // drop UNCACHEABLE_EXPLAIN, because it is for internal usage only
    uint8 uncacheable= (sl->uncacheable & ~UNCACHEABLE_EXPLAIN);
    sl->type= (((&thd->lex->select_lex)==sl)?
	       ((thd->lex->all_selects_list != sl) ? 
		primary_key_name : "SIMPLE"):
	       ((sl == first)?
		((sl->linkage == DERIVED_TABLE_TYPE) ?
		 "DERIVED":
		 ((uncacheable & UNCACHEABLE_DEPENDENT) ?
		  "DEPENDENT SUBQUERY":
		  (uncacheable?"UNCACHEABLE SUBQUERY":
		   "SUBQUERY"))):
		((uncacheable & UNCACHEABLE_DEPENDENT) ?
		 "DEPENDENT UNION":
		 uncacheable?"UNCACHEABLE UNION":
		 "UNION")));
    sl->options|= SELECT_DESCRIBE;
  }
  if (first->next_select())
  {
    unit->fake_select_lex->select_number= UINT_MAX; // jost for initialization
    unit->fake_select_lex->type= "UNION RESULT";
    unit->fake_select_lex->options|= SELECT_DESCRIBE;
    if (!(res= unit->prepare(thd, result, SELECT_NO_UNLOCK | SELECT_DESCRIBE)))
      res= unit->exec();
    res|= unit->cleanup();
  }
  else
  {
    thd->lex->current_select= first;
    unit->set_limit(unit->global_parameters, first);
    res= mysql_select(thd, &first->ref_pointer_array,
			(TABLE_LIST*) first->table_list.first,
			first->with_wild, first->item_list,
			first->where,
			first->order_list.elements +
			first->group_list.elements,
			(ORDER*) first->order_list.first,
			(ORDER*) first->group_list.first,
			first->having,
			(ORDER*) thd->lex->proc_list.first,
			first->options | thd->options | SELECT_DESCRIBE,
			result, unit, first);
  }
  DBUG_RETURN(res || thd->net.report_error);
}


/*
  Print joins from the FROM clause

  SYNOPSIS
    print_join()
    thd     thread handler
    str     string where table should be printed
    tables  list of tables in join
*/

static void print_join(THD *thd, String *str, List<TABLE_LIST> *tables)
{
  /* List is reversed => we should reverse it before using */
  List_iterator_fast<TABLE_LIST> ti(*tables);
  TABLE_LIST **table= (TABLE_LIST **)thd->alloc(sizeof(TABLE_LIST*) *
                                                tables->elements);
  if (table == 0)
    return;  // out of memory

  for (TABLE_LIST **t= table + (tables->elements - 1); t >= table; t--)
    *t= ti++;

  DBUG_ASSERT(tables->elements >= 1);
  (*table)->print(thd, str);

  TABLE_LIST **end= table + tables->elements;
  for(TABLE_LIST **tbl= table + 1; tbl < end; tbl++)
  {
    TABLE_LIST *curr= *tbl;
    if (curr->outer_join)
      str->append(" left join ", 11); // MySQL converts right to left joins
    else if (curr->straight)
      str->append(" straight_join ", 15);
    else
      str->append(" join ", 6);
    curr->print(thd, str);
    if (curr->on_expr)
    {
      str->append(" on(", 4);
      curr->on_expr->print(str);
      str->append(')');
    }
  }
}


/*
  Print table as it should be in join list

  SYNOPSIS
    st_table_list::print();
    str   string where table should bbe printed
*/

void st_table_list::print(THD *thd, String *str)
{
  if (nested_join)
  {
    str->append('(');
    print_join(thd, str, &nested_join->join_list);
    str->append(')');
  }
  else
  {
    const char *cmp_name;                         // Name to compare with alias
    if (view_name.str)
    {
      append_identifier(thd, str, view_db.str, view_db.length);
      str->append('.');
      append_identifier(thd, str, view_name.str, view_name.length);
      cmp_name= view_name.str;
    }
    else if (derived)
    {
      str->append('(');
      derived->print(str);
      str->append(')');
      cmp_name= "";                               // Force printing of alias
    }
    else
    {
      append_identifier(thd, str, db, db_length);
      str->append('.');
      if (schema_table)
      {
        append_identifier(thd, str, schema_table_name,
                          strlen(schema_table_name));
        cmp_name= schema_table_name;
      }
      else
      {
        append_identifier(thd, str, table_name, table_name_length);
        cmp_name= table_name;
      }
    }
    if (my_strcasecmp(table_alias_charset, cmp_name, alias))
    {
      str->append(' ');
      append_identifier(thd, str, alias, strlen(alias));
    }
  }
}


void st_select_lex::print(THD *thd, String *str)
{
  /* QQ: thd may not be set for sub queries, but this should be fixed */
  if (!thd)
    thd= current_thd;

  str->append("select ", 7);

  /* First add options */
  if (options & SELECT_STRAIGHT_JOIN)
    str->append("straight_join ", 14);
  if ((thd->lex->lock_option == TL_READ_HIGH_PRIORITY) &&
      (this == &thd->lex->select_lex))
    str->append("high_priority ", 14);
  if (options & SELECT_DISTINCT)
    str->append("distinct ", 9);
  if (options & SELECT_SMALL_RESULT)
    str->append("sql_small_result ", 17);
  if (options & SELECT_BIG_RESULT)
    str->append("sql_big_result ", 15);
  if (options & OPTION_BUFFER_RESULT)
    str->append("sql_buffer_result ", 18);
  if (options & OPTION_FOUND_ROWS)
    str->append("sql_calc_found_rows ", 20);
  if (!thd->lex->safe_to_cache_query)
    str->append("sql_no_cache ", 13);
  if (options & OPTION_TO_QUERY_CACHE)
    str->append("sql_cache ", 10);

  //Item List
  bool first= 1;
  List_iterator_fast<Item> it(item_list);
  Item *item;
  while ((item= it++))
  {
    if (first)
      first= 0;
    else
      str->append(',');
    item->print_item_w_name(str);
  }

  /*
    from clause
    TODO: support USING/FORCE/IGNORE index
  */
  if (table_list.elements)
  {
    str->append(" from ", 6);
    /* go through join tree */
    print_join(thd, str, &top_join_list);
  }

  // Where
  Item *cur_where= where;
  if (join)
    cur_where= join->conds;
  if (cur_where)
  {
    str->append(" where ", 7);
    cur_where->print(str);
  }

  // group by & olap
  if (group_list.elements)
  {
    str->append(" group by ", 10);
    print_order(str, (ORDER *) group_list.first);
    switch (olap)
    {
      case CUBE_TYPE:
	str->append(" with cube", 10);
	break;
      case ROLLUP_TYPE:
	str->append(" with rollup", 12);
	break;
      default:
	;  //satisfy compiler
    }
  }

  // having
  Item *cur_having= having;
  if (join)
    cur_having= join->having;

  if (cur_having)
  {
    str->append(" having ", 8);
    cur_having->print(str);
  }

  if (order_list.elements)
  {
    str->append(" order by ", 10);
    print_order(str, (ORDER *) order_list.first);
  }

  // limit
  print_limit(thd, str);

  // PROCEDURE unsupported here
}


/*
  change select_result object of JOIN

  SYNOPSIS
    JOIN::change_result()
    res		new select_result object

  RETURN
    FALSE - OK
    TRUE  - error
*/

bool JOIN::change_result(select_result *res)
{
  DBUG_ENTER("JOIN::change_result");
  result= res;
  if (!procedure && (result->prepare(fields_list, select_lex->master_unit()) ||
                     result->prepare2()))
  {
    DBUG_RETURN(TRUE);
  }
  DBUG_RETURN(FALSE);
}<|MERGE_RESOLUTION|>--- conflicted
+++ resolved
@@ -5307,11 +5307,7 @@
           if (!(tmp= add_found_match_trig_cond(first_inner_tab, tmp, 0)))
             DBUG_RETURN(1);
           tab->select_cond=sel->cond=tmp;
-<<<<<<< HEAD
-	  if (join->thd->variables.engine_condition_pushdown)
-=======
 	  if (thd->variables.engine_condition_pushdown)
->>>>>>> ef7ebed4
           {
             tab->table->file->pushed_cond= NULL;
 	    /* Push condition to handler */
@@ -5439,11 +5435,7 @@
 		thd->memdup((gptr) sel, sizeof(SQL_SELECT));
 	      tab->cache.select->cond=tmp;
 	      tab->cache.select->read_tables=join->const_table_map;
-<<<<<<< HEAD
-	      if (join->thd->variables.engine_condition_pushdown &&
-=======
 	      if (thd->variables.engine_condition_pushdown &&
->>>>>>> ef7ebed4
 		  (!tab->table->file->pushed_cond))
               {
 		/* Push condition to handler */
