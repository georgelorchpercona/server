--- conflicted
+++ resolved
@@ -490,13 +490,6 @@
 
   if (query_plan.using_filesort)
   {
-<<<<<<< HEAD
-    ha_rows examined_rows;
-    ha_rows found_rows;
-=======
-    uint         length= 0;
-    SORT_FIELD  *sortorder;
->>>>>>> 3df261dc
 
     {
       Filesort fsort(order, HA_POS_ERROR, select);
@@ -504,26 +497,10 @@
       Filesort_tracker *fs_tracker= 
         thd->lex->explain->get_upd_del_plan()->filesort_tracker;
 
-<<<<<<< HEAD
-      if ((table->sort.found_records= filesort(thd, table, &fsort, true,
-                                               &examined_rows, &found_rows,
-                                               fs_tracker))
-	  == HA_POS_ERROR)
-      {
-        delete select;
-        free_underlaid_joins(thd, &thd->lex->select_lex);
-        DBUG_RETURN(TRUE);
-      }
-      thd->inc_examined_row_count(examined_rows);
-=======
-      if (!(sortorder= make_unireg_sortorder(thd, order, &length, NULL)) ||
-	  !(file_sort= filesort(thd, table, sortorder, length,
-                                select, HA_POS_ERROR,
-                                true,
-                                fs_tracker)))
+      if (!(file_sort= filesort(thd, table, &fsort, true, fs_tracker)))
         goto got_error;
+
       thd->inc_examined_row_count(file_sort->examined_rows);
->>>>>>> 3df261dc
       /*
         Filesort has already found and selected the rows we want to delete,
         so we don't need the where clause
