/*
   Copyright (c) 2000, 2011, Oracle and/or its affiliates.  

   This program is free software; you can redistribute it and/or modify
   it under the terms of the GNU General Public License as published by
   the Free Software Foundation; version 2 of the License.

   This program is distributed in the hope that it will be useful,
   but WITHOUT ANY WARRANTY; without even the implied warranty of
   MERCHANTABILITY or FITNESS FOR A PARTICULAR PURPOSE.  See the
   GNU General Public License for more details.

   You should have received a copy of the GNU General Public License
   along with this program; if not, write to the Free Software
   Foundation, Inc., 59 Temple Place, Suite 330, Boston, MA  02111-1307  USA */


/**
  @file

  @brief
  Sorts a database
*/

#include "sql_priv.h"
#include "filesort.h"
#include "unireg.h"                      // REQUIRED by other includes
#ifdef HAVE_STDDEF_H
#include <stddef.h>			/* for macro offsetof */
#endif
#include <m_ctype.h>
#include "sql_sort.h"
#include "probes_mysql.h"
#include "sql_base.h"                           // update_virtual_fields
#include "sql_test.h"                           // TEST_filesort
#include "opt_range.h"                          // SQL_SELECT
#include "log_slow.h"
#include "debug_sync.h"

/// How to write record_ref.
#define WRITE_REF(file,from) \
if (my_b_write((file),(uchar*) (from),param->ref_length)) \
  DBUG_RETURN(1);

	/* functions defined in this file */

static uchar *read_buffpek_from_file(IO_CACHE *buffer_file, uint count,
                                     uchar *buf);
static ha_rows find_all_keys(SORTPARAM *param,SQL_SELECT *select,
			     uchar * *sort_keys, uchar *sort_keys_buf,
                             IO_CACHE *buffer_file, IO_CACHE *tempfile);
static int write_keys(SORTPARAM *param,uchar * *sort_keys,
		      uint count, IO_CACHE *buffer_file, IO_CACHE *tempfile);
static void make_sortkey(SORTPARAM *param,uchar *to, uchar *ref_pos);
static void register_used_fields(SORTPARAM *param);
static bool save_index(SORTPARAM *param,uchar **sort_keys, uint count, 
                       FILESORT_INFO *table_sort);
static uint suffix_length(ulong string_length);
static uint sortlength(THD *thd, SORT_FIELD *sortorder, uint s_length,
		       bool *multi_byte_charset);
static SORT_ADDON_FIELD *get_addon_fields(THD *thd, Field **ptabfield,
                                          uint sortlength, uint *plength);
static void unpack_addon_fields(struct st_sort_addon_field *addon_field,
                                uchar *buff, uchar *buff_end);
/**
  Sort a table.
  Creates a set of pointers that can be used to read the rows
  in sorted order. This should be done with the functions
  in records.cc.

  Before calling filesort, one must have done
  table->file->info(HA_STATUS_VARIABLE)

  The result set is stored in table->io_cache or
  table->record_pointers.

  @param thd           Current thread
  @param table		Table to sort
  @param sortorder	How to sort the table
  @param s_length	Number of elements in sortorder
  @param select		condition to apply to the rows
  @param max_rows	Return only this many rows
  @param sort_positions	Set to 1 if we want to force sorting by position
			(Needed by UPDATE/INSERT or ALTER TABLE)
  @param examined_rows	Store number of examined rows here

  @note
    If we sort by position (like if sort_positions is 1) filesort() will
    call table->prepare_for_position().

  @retval
    HA_POS_ERROR	Error
  @retval
    \#			Number of rows
  @retval
    examined_rows	will be set to number of examined rows
*/

ha_rows filesort(THD *thd, TABLE *table, SORT_FIELD *sortorder, uint s_length,
		 SQL_SELECT *select, ha_rows max_rows,
                 bool sort_positions, ha_rows *examined_rows)
{
  int error;
<<<<<<< HEAD
  ulong memory_available= thd->variables.sortbuff_size;
  ulong min_sort_memory;
=======
  ulong memavl, min_sort_memory;
  ulong sort_buff_sz;
>>>>>>> 686de5f1
  uint maxbuffer;
  BUFFPEK *buffpek;
  ha_rows num_rows= HA_POS_ERROR;
  uchar **sort_keys= 0;
  IO_CACHE tempfile, buffpek_pointers, *outfile; 
  SORTPARAM param;
  bool multi_byte_charset;
  DBUG_ENTER("filesort");
  DBUG_EXECUTE("info",TEST_filesort(sortorder,s_length););
#ifdef SKIP_DBUG_IN_FILESORT
  DBUG_PUSH("");		/* No DBUG here */
#endif
  FILESORT_INFO table_sort;
  TABLE_LIST *tab= table->pos_in_table_list;
  Item_subselect *subselect= tab ? tab->containing_subselect() : 0;

  MYSQL_FILESORT_START(table->s->db.str, table->s->table_name.str);
  DEBUG_SYNC(thd, "filesort_start");

  /*
   Release InnoDB's adaptive hash index latch (if holding) before
   running a sort.
  */
  ha_release_temporary_latches(thd);

  /* 
    Don't use table->sort in filesort as it is also used by 
    QUICK_INDEX_MERGE_SELECT. Work with a copy and put it back at the end 
    when index_merge select has finished with it.
  */
  memcpy(&table_sort, &table->sort, sizeof(FILESORT_INFO));
  table->sort.io_cache= NULL;
  
  outfile= table_sort.io_cache;
  my_b_clear(&tempfile);
  my_b_clear(&buffpek_pointers);
  buffpek=0;
  error= 1;
  bzero((char*) &param,sizeof(param));
  param.sort_length= sortlength(thd, sortorder, s_length, &multi_byte_charset);
  param.ref_length= table->file->ref_length;
  if (!(table->file->ha_table_flags() & HA_FAST_KEY_READ) &&
      !table->fulltext_searched && !sort_positions)
  {
    /* 
      Get the descriptors of all fields whose values are appended 
      to sorted fields and get its total length in param.spack_length.
    */
    param.addon_field= get_addon_fields(thd, table->field, 
                                        param.sort_length,
                                        &param.addon_length);
  }

  table_sort.addon_buf= 0;
  table_sort.addon_length= param.addon_length;
  table_sort.addon_field= param.addon_field;
  table_sort.unpack= unpack_addon_fields;
  if (param.addon_field)
  {
    param.res_length= param.addon_length;
    if (!(table_sort.addon_buf= (uchar *) my_malloc(param.addon_length,
                                                    MYF(MY_WME))))
      goto err;
  }
  else
  {
    param.res_length= param.ref_length;
    /* 
      The reference to the record is considered 
      as an additional sorted field
    */
    param.sort_length+= param.ref_length;
  }
  param.rec_length= param.sort_length+param.addon_length;
  param.max_rows= max_rows;

  if (select && select->quick)
    status_var_increment(thd->status_var.filesort_range_count);
  else
    status_var_increment(thd->status_var.filesort_scan_count);
  thd->query_plan_flags|= QPLAN_FILESORT;

  // If number of rows is not known, use as much of sort buffer as possible. 
  num_rows= table->file->estimate_rows_upper_bound();

  if (multi_byte_charset &&
      !(param.tmp_buffer= (char*) my_malloc(param.sort_length,MYF(MY_WME))))
    goto err;

<<<<<<< HEAD
  min_sort_memory= max(MIN_SORT_MEMORY, param.sort_length * MERGEBUFF2);
=======
  memavl= thd->variables.sortbuff_size;
  min_sort_memory= max(MIN_SORT_MEMORY, param.sort_length*MERGEBUFF2);
  set_if_bigger(min_sort_memory, sizeof(BUFFPEK*)*MERGEBUFF2);
>>>>>>> 686de5f1
  if (!table_sort.sort_keys)
  {
    while (memory_available >= min_sort_memory)
    {
<<<<<<< HEAD
      ulong keys= memory_available / (param.rec_length + sizeof(char*));
      table_sort.keys= (uint) min(num_rows, keys);

      DBUG_EXECUTE_IF("make_sort_keys_alloc_fail",
                      DBUG_SET("+d,simulate_out_of_memory"););

=======
      ulong old_memavl;
      ulong keys= memavl/(param.rec_length+sizeof(char*));
      table_sort.keys= (uint) min(records+1, keys);
      sort_buff_sz= table_sort.keys*(param.rec_length+sizeof(char*));
      set_if_bigger(sort_buff_sz, param.rec_length * MERGEBUFF2);   
>>>>>>> 686de5f1
      if ((table_sort.sort_keys=
           (uchar**) my_malloc(sort_buff_sz, MYF(0))))
        break;
      ulong old_memory_available= memory_available;
      memory_available= memory_available/4*3;
      if (memory_available < min_sort_memory &&
          old_memory_available > min_sort_memory)
        memory_available= min_sort_memory;
    }
  }

  sort_keys= table_sort.sort_keys;
  param.keys= table_sort.keys;
  if (memory_available < min_sort_memory)
  {
    my_error(ER_OUT_OF_SORTMEMORY,MYF(ME_ERROR + ME_FATALERROR));
    goto err;
  }
  if (open_cached_file(&buffpek_pointers,mysql_tmpdir,TEMP_PREFIX,
		       DISK_BUFFER_SIZE, MYF(ME_ERROR | MY_WME)))
    goto err;

  param.sort_form= table;
  param.end=(param.local_sortorder=sortorder)+s_length;
  num_rows= find_all_keys(&param,
                          select,
                          sort_keys,
                          (uchar *)(sort_keys+param.keys),
                          &buffpek_pointers,
                          &tempfile);
  if (num_rows == HA_POS_ERROR)
    goto err;
  maxbuffer= (uint) (my_b_tell(&buffpek_pointers)/sizeof(*buffpek));

  if (maxbuffer == 0)			// The whole set is in memory
  {
    if (save_index(&param,sort_keys,(uint) num_rows, &table_sort))
      goto err;
  }
  else
  {
    thd->query_plan_flags|= QPLAN_FILESORT_DISK;

    /* filesort cannot handle zero-length records during merge. */
    DBUG_ASSERT(param.sort_length != 0);

    if (table_sort.buffpek && table_sort.buffpek_len < maxbuffer)
    {
      my_free(table_sort.buffpek);
      table_sort.buffpek= 0;
    }
    if (!(table_sort.buffpek=
          (uchar *) read_buffpek_from_file(&buffpek_pointers, maxbuffer,
                                 table_sort.buffpek)))
      goto err;
    buffpek= (BUFFPEK *) table_sort.buffpek;
    table_sort.buffpek_len= maxbuffer;
    close_cached_file(&buffpek_pointers);
	/* Open cached file if it isn't open */
    if (! my_b_inited(outfile) &&
	open_cached_file(outfile,mysql_tmpdir,TEMP_PREFIX,READ_RECORD_BUFFER,
			  MYF(ME_ERROR | MY_WME)))
      goto err;
    if (reinit_io_cache(outfile,WRITE_CACHE,0L,0,0))
      goto err;

    /*
      Use also the space previously used by string pointers in sort_buffer
      for temporary key storage.
    */
    param.keys=((param.keys *
                 (param.rec_length+sizeof(char*))) /
		param.rec_length - 1);
    maxbuffer--;				// Offset from 0
    if (merge_many_buff(&param,(uchar*) sort_keys,buffpek,&maxbuffer,
			&tempfile))
      goto err;
    if (flush_io_cache(&tempfile) ||
	reinit_io_cache(&tempfile,READ_CACHE,0L,0,0))
      goto err;
    if (merge_index(&param,
                    (uchar*) sort_keys,
                    buffpek,
                    maxbuffer,
                    &tempfile,
		    outfile))
      goto err;
  }

  if (num_rows > param.max_rows)
  {
    // If find_all_keys() produced more results than the query LIMIT.
    num_rows= param.max_rows;
  }
  error= 0;

 err:
  my_free(param.tmp_buffer);
  if (!subselect || !subselect->is_uncacheable())
  {
    my_free(sort_keys);
    table_sort.sort_keys= 0;
    my_free(buffpek);
    table_sort.buffpek= 0;
    table_sort.buffpek_len= 0;
  }
  close_cached_file(&tempfile);
  close_cached_file(&buffpek_pointers);
  if (my_b_inited(outfile))
  {
    if (flush_io_cache(outfile))
      error=1;
    {
      my_off_t save_pos=outfile->pos_in_file;
      /* For following reads */
      if (reinit_io_cache(outfile,READ_CACHE,0L,0,0))
	error=1;
      outfile->end_of_file=save_pos;
    }
  }
  if (error)
  {
    int kill_errno= thd->killed_errno();
    DBUG_ASSERT(thd->is_error() || kill_errno || thd->killed == ABORT_QUERY);
    my_printf_error(ER_FILSORT_ABORT,
                    "%s: %s",
                    MYF(0),
                    ER_THD(thd, ER_FILSORT_ABORT),
                    kill_errno ? ER(kill_errno) :
                    thd->killed == ABORT_QUERY ? "" : thd->stmt_da->message());

    if (global_system_variables.log_warnings > 1)
    {
      sql_print_warning("%s, host: %s, user: %s, thread: %lu, query: %-.4096s",
                        ER_THD(thd, ER_FILSORT_ABORT),
                        thd->security_ctx->host_or_ip,
                        &thd->security_ctx->priv_user[0],
                        (ulong) thd->thread_id,
                        thd->query());
    }
  }
  else
    statistic_add(thd->status_var.filesort_rows,
		  (ulong) num_rows, &LOCK_status);
  *examined_rows= param.examined_rows;
#ifdef SKIP_DBUG_IN_FILESORT
  DBUG_POP();			/* Ok to DBUG */
#endif
  memcpy(&table->sort, &table_sort, sizeof(FILESORT_INFO));
  DBUG_PRINT("exit",("num_rows: %ld", (long) num_rows));
  MYSQL_FILESORT_DONE(error, num_rows);
  DBUG_RETURN(error ? HA_POS_ERROR : num_rows);
} /* filesort */


void filesort_free_buffers(TABLE *table, bool full)
{
  my_free(table->sort.record_pointers);
  table->sort.record_pointers= NULL;

  if (full)
  {
    my_free(table->sort.sort_keys);
    table->sort.sort_keys= NULL;
    my_free(table->sort.buffpek);
    table->sort.buffpek= NULL;
    table->sort.buffpek_len= 0;
  }

  my_free(table->sort.addon_buf);
  my_free(table->sort.addon_field);
  table->sort.addon_buf= NULL;
  table->sort.addon_field= NULL;
}


/** Read 'count' number of buffer pointers into memory. */

static uchar *read_buffpek_from_file(IO_CACHE *buffpek_pointers, uint count,
                                     uchar *buf)
{
  ulong length= sizeof(BUFFPEK)*count;
  uchar *tmp= buf;
  DBUG_ENTER("read_buffpek_from_file");
  if (count > UINT_MAX/sizeof(BUFFPEK))
    return 0; /* sizeof(BUFFPEK)*count will overflow */
  if (!tmp)
    tmp= (uchar *)my_malloc(length, MYF(MY_WME));
  if (tmp)
  {
    if (reinit_io_cache(buffpek_pointers,READ_CACHE,0L,0,0) ||
	my_b_read(buffpek_pointers, (uchar*) tmp, length))
    {
      my_free(tmp);
      tmp=0;
    }
  }
  DBUG_RETURN(tmp);
}

#ifndef DBUG_OFF
/*
  Print a text, SQL-like record representation into dbug trace.

  Note: this function is a work in progress: at the moment
   - column read bitmap is ignored (can print garbage for unused columns)
   - there is no quoting
*/
static void dbug_print_record(TABLE *table, bool print_rowid)
{
  char buff[1024];
  Field **pfield;
  String tmp(buff,sizeof(buff),&my_charset_bin);
  DBUG_LOCK_FILE;
  
  fprintf(DBUG_FILE, "record (");
  for (pfield= table->field; *pfield ; pfield++)
    fprintf(DBUG_FILE, "%s%s", (*pfield)->field_name, (pfield[1])? ", ":"");
  fprintf(DBUG_FILE, ") = ");

  fprintf(DBUG_FILE, "(");
  for (pfield= table->field; *pfield ; pfield++)
  {
    Field *field=  *pfield;

    if (field->is_null())
      fwrite("NULL", sizeof(char), 4, DBUG_FILE);
   
    if (field->type() == MYSQL_TYPE_BIT)
      (void) field->val_int_as_str(&tmp, 1);
    else
      field->val_str(&tmp);

    fwrite(tmp.ptr(),sizeof(char),tmp.length(),DBUG_FILE);
    if (pfield[1])
      fwrite(", ", sizeof(char), 2, DBUG_FILE);
  }
  fprintf(DBUG_FILE, ")");
  if (print_rowid)
  {
    fprintf(DBUG_FILE, " rowid ");
    for (uint i=0; i < table->file->ref_length; i++)
    {
      fprintf(DBUG_FILE, "%x", (uchar)table->file->ref[i]);
    }
  }
  fprintf(DBUG_FILE, "\n");
  DBUG_UNLOCK_FILE;
}
#endif 

/**
  Search after sort_keys and write them into tempfile.
  All produced sequences are guaranteed to be non-empty.

  @param param             Sorting parameter
  @param select            Use this to get source data
  @param sort_keys         Array of pointers to sort key + addon buffers.
  @param buffpek_pointers  File to write BUFFPEKs describing sorted segments
                           in tempfile.
  @param tempfile          File to write sorted sequences of sortkeys to.

  @note
    Basic idea:
    @verbatim
     while (get_next_sortkey())
     {
       if (no free space in sort_keys buffers)
       {
         sort sort_keys buffer;
         dump sorted sequence to 'tempfile';
         dump BUFFPEK describing sequence location into 'buffpek_pointers';
       }
       put sort key into 'sort_keys';
     }
     if (sort_keys has some elements && dumped at least once)
       sort-dump-dump as above;
     else
       don't sort, leave sort_keys array to be sorted by caller.
  @endverbatim

  @retval
    Number of records written on success.
  @retval
    HA_POS_ERROR on error.
*/

static ha_rows find_all_keys(SORTPARAM *param, SQL_SELECT *select,
			     uchar **sort_keys, uchar *sort_keys_buf,
			     IO_CACHE *buffpek_pointers,
			     IO_CACHE *tempfile)
{
  int error,flag,quick_select;
  uint idx,indexpos,ref_length;
  uchar *ref_pos,*next_pos,ref_buff[MAX_REFLENGTH];
  my_off_t record;
  TABLE *sort_form;
  THD *thd= current_thd;
  volatile killed_state *killed= &thd->killed;
  handler *file;
  MY_BITMAP *save_read_set, *save_write_set, *save_vcol_set;
  uchar *next_sort_key= sort_keys_buf;
  DBUG_ENTER("find_all_keys");
  DBUG_PRINT("info",("using: %s",
                     (select ? select->quick ? "ranges" : "where":
                      "every row")));

  idx=indexpos=0;
  error=quick_select=0;
  sort_form=param->sort_form;
  file=sort_form->file;
  ref_length=param->ref_length;
  ref_pos= ref_buff;
  quick_select=select && select->quick;
  record=0;
  flag= ((file->ha_table_flags() & HA_REC_NOT_IN_SEQ) || quick_select);
  if (flag)
    ref_pos= &file->ref[0];
  next_pos=ref_pos;
  if (!quick_select)
  {
    next_pos=(uchar*) 0;			/* Find records in sequence */
    if (file->ha_rnd_init_with_error(1))
      DBUG_RETURN(HA_POS_ERROR);
    file->extra_opt(HA_EXTRA_CACHE,
		    current_thd->variables.read_buff_size);
  }


  /* Remember original bitmaps */
  save_read_set=  sort_form->read_set;
  save_write_set= sort_form->write_set;
  save_vcol_set= sort_form->vcol_set;
  /* Set up temporary column read map for columns used by sort */
  bitmap_clear_all(&sort_form->tmp_set);
  /* Temporary set for register_used_fields and register_field_in_read_map */
  sort_form->read_set= &sort_form->tmp_set;
  register_used_fields(param);
  Item *sort_cond= !select ?  
                     0 : !select->pre_idx_push_select_cond ? 
                           select->cond : select->pre_idx_push_select_cond;
  if (sort_cond)
    sort_cond->walk(&Item::register_field_in_read_map, 1, (uchar*) sort_form);
  sort_form->column_bitmaps_set(&sort_form->tmp_set, &sort_form->tmp_set, 
                                &sort_form->tmp_set);


  if (quick_select)
  {
    if (select->quick->reset())
      DBUG_RETURN(HA_POS_ERROR);
  }

  for (;;)
  {
    if (quick_select)
    {
      if ((error= select->quick->get_next()))
        break;
      if (!error && sort_form->vfield)
        update_virtual_fields(thd, sort_form);
      file->position(sort_form->record[0]);
      DBUG_EXECUTE_IF("debug_filesort", dbug_print_record(sort_form, TRUE););
    }
    else					/* Not quick-select */
    {
      {
	error= file->ha_rnd_next(sort_form->record[0]);
	if (!error && sort_form->vfield)
	  update_virtual_fields(thd, sort_form);
	if (!flag)
	{
	  my_store_ptr(ref_pos,ref_length,record); // Position to row
	  record+= sort_form->s->db_record_offset;
	}
	else if (!error)
	  file->position(sort_form->record[0]);
      }
      if (error && error != HA_ERR_RECORD_DELETED)
	break;
    }

    if (*killed)
    {
      DBUG_PRINT("info",("Sort killed by user"));
      if (!quick_select)
      {
        (void) file->extra(HA_EXTRA_NO_CACHE);
        file->ha_rnd_end();
      }
      DBUG_RETURN(HA_POS_ERROR);		/* purecov: inspected */
    }

    bool write_record= false;
    if (error == 0)
    {
      param->examined_rows++;
      if (select && select->cond)
      {
        /*
          If the condition 'select->cond' contains a subquery, restore the
          original read/write sets of the table 'sort_form' because when
          SQL_SELECT::skip_record evaluates this condition. it may include a
          correlated subquery predicate, such that some field in the subquery
          refers to 'sort_form'.

          PSergey-todo: discuss the above with Timour.
        */
        MY_BITMAP *tmp_read_set= sort_form->read_set;
        MY_BITMAP *tmp_write_set= sort_form->write_set;
        MY_BITMAP *tmp_vcol_set= sort_form->vcol_set;

        if (select->cond->with_subselect)
          sort_form->column_bitmaps_set(save_read_set, save_write_set,
                                        save_vcol_set);
        write_record= (select->skip_record(thd) > 0);
        if (select->cond->with_subselect)
          sort_form->column_bitmaps_set(tmp_read_set,
                                        tmp_write_set,
                                        tmp_vcol_set);
      }
      else
        write_record= true;
    }

    if (write_record)
    {
      if (idx == param->keys)
      {
	if (write_keys(param, sort_keys,
                       idx, buffpek_pointers, tempfile))
	  DBUG_RETURN(HA_POS_ERROR);
	idx= 0;
        next_sort_key= sort_keys_buf;
	indexpos++;
      }
      sort_keys[idx++]= next_sort_key;
      make_sortkey(param, next_sort_key, ref_pos);
      next_sort_key+= param->rec_length;
    }
    else
      file->unlock_row();

    /* It does not make sense to read more keys in case of a fatal error */
    if (thd->is_error())
      break;
  }
  if (!quick_select)
  {
    (void) file->extra(HA_EXTRA_NO_CACHE);	/* End cacheing of records */
    if (!next_pos)
      file->ha_rnd_end();
  }

  if (thd->is_error())
    DBUG_RETURN(HA_POS_ERROR);
  
  /* Signal we should use orignal column read and write maps */
  sort_form->column_bitmaps_set(save_read_set, save_write_set, save_vcol_set);

  DBUG_PRINT("test",("error: %d  indexpos: %d",error,indexpos));
  if (error != HA_ERR_END_OF_FILE)
  {
    file->print_error(error,MYF(ME_ERROR | ME_WAITTANG)); // purecov: inspected
    DBUG_RETURN(HA_POS_ERROR);			/* purecov: inspected */
  }
  if (indexpos && idx &&
      write_keys(param, sort_keys,
                 idx, buffpek_pointers, tempfile))
    DBUG_RETURN(HA_POS_ERROR);			/* purecov: inspected */
  const ha_rows retval=
    my_b_inited(tempfile) ?
    (ha_rows) (my_b_tell(tempfile)/param->rec_length) : idx;
  DBUG_RETURN(retval);
} /* find_all_keys */


/**
  @details
  Sort the buffer and write:
  -# the sorted sequence to tempfile
  -# a BUFFPEK describing the sorted sequence position to buffpek_pointers

    (was: Skriver en buffert med nycklar till filen)

  @param param             Sort parameters
  @param sort_keys         Array of pointers to keys to sort
  @param count             Number of elements in sort_keys array
  @param buffpek_pointers  One 'BUFFPEK' struct will be written into this file.
                           The BUFFPEK::{file_pos, count} will indicate where
                           the sorted data was stored.
  @param tempfile          The sorted sequence will be written into this file.

  @retval
    0 OK
  @retval
    1 Error
*/

static int
write_keys(SORTPARAM *param, register uchar **sort_keys, uint count,
           IO_CACHE *buffpek_pointers, IO_CACHE *tempfile)
{
  size_t sort_length, rec_length;
  uchar **end;
  BUFFPEK buffpek;
  DBUG_ENTER("write_keys");

  sort_length= param->sort_length;
  rec_length= param->rec_length;
#ifdef MC68000
  quicksort(sort_keys,count,sort_length);
#else
  my_string_ptr_sort((uchar*) sort_keys, (uint) count, sort_length);
#endif
  if (!my_b_inited(tempfile) &&
      open_cached_file(tempfile, mysql_tmpdir, TEMP_PREFIX, DISK_BUFFER_SIZE,
                       MYF(MY_WME)))
    goto err;                                   /* purecov: inspected */
  /* check we won't have more buffpeks than we can possibly keep in memory */
  if (my_b_tell(buffpek_pointers) + sizeof(BUFFPEK) > (ulonglong)UINT_MAX)
    goto err;
  buffpek.file_pos= my_b_tell(tempfile);
  if ((ha_rows) count > param->max_rows)
    count=(uint) param->max_rows;               /* purecov: inspected */
  buffpek.count=(ha_rows) count;
  for (end=sort_keys+count ; sort_keys != end ; sort_keys++)
    if (my_b_write(tempfile, (uchar*) *sort_keys, (uint) rec_length))
      goto err;
  if (my_b_write(buffpek_pointers, (uchar*) &buffpek, sizeof(buffpek)))
    goto err;
  DBUG_RETURN(0);

err:
  DBUG_RETURN(1);
} /* write_keys */


/**
  Store length as suffix in high-byte-first order.
*/

static inline void store_length(uchar *to, uint length, uint pack_length)
{
  switch (pack_length) {
  case 1:
    *to= (uchar) length;
    break;
  case 2:
    mi_int2store(to, length);
    break;
  case 3:
    mi_int3store(to, length);
    break;
  default:
    mi_int4store(to, length);
    break;
  }
}


/** Make a sort-key from record. */

static void make_sortkey(register SORTPARAM *param,
			 register uchar *to, uchar *ref_pos)
{
  reg3 Field *field;
  reg1 SORT_FIELD *sort_field;
  reg5 uint length;

  for (sort_field=param->local_sortorder ;
       sort_field != param->end ;
       sort_field++)
  {
    bool maybe_null=0;
    if ((field=sort_field->field))
    {						// Field
      if (field->maybe_null())
      {
	if (field->is_null())
	{
	  if (sort_field->reverse)
	    bfill(to,sort_field->length+1,(char) 255);
	  else
	    bzero((char*) to,sort_field->length+1);
	  to+= sort_field->length+1;
	  continue;
	}
	else
	  *to++=1;
      }
      field->sort_string(to, sort_field->length);
    }
    else
    {						// Item
      Item *item=sort_field->item;
      maybe_null= item->maybe_null;
      switch (sort_field->result_type) {
      case STRING_RESULT:
      {
        CHARSET_INFO *cs=item->collation.collation;
        char fill_char= ((cs->state & MY_CS_BINSORT) ? (char) 0 : ' ');
        int diff;
        uint sort_field_length;

        if (maybe_null)
          *to++=1;
        /* All item->str() to use some extra byte for end null.. */
        String tmp((char*) to,sort_field->length+4,cs);
        String *res= item->str_result(&tmp);
        if (!res)
        {
          if (maybe_null)
            bzero((char*) to-1,sort_field->length+1);
          else
          {
            /* purecov: begin deadcode */
            /*
              This should only happen during extreme conditions if we run out
              of memory or have an item marked not null when it can be null.
              This code is here mainly to avoid a hard crash in this case.
            */
            DBUG_ASSERT(0);
            DBUG_PRINT("warning",
                       ("Got null on something that shouldn't be null"));
            bzero((char*) to,sort_field->length);	// Avoid crash
            /* purecov: end */
          }
          break;
        }
        length= res->length();
        sort_field_length= sort_field->length - sort_field->suffix_length;
        diff=(int) (sort_field_length - length);
        if (diff < 0)
        {
          diff=0;
          length= sort_field_length;
        }
        if (sort_field->suffix_length)
        {
          /* Store length last in result_string */
          store_length(to + sort_field_length, length,
                       sort_field->suffix_length);
        }
        if (sort_field->need_strxnfrm)
        {
          char *from=(char*) res->ptr();
          uint tmp_length __attribute__((unused));
          if ((uchar*) from == to)
          {
            set_if_smaller(length,sort_field->length);
            memcpy(param->tmp_buffer,from,length);
            from=param->tmp_buffer;
          }
          tmp_length= my_strnxfrm(cs,to,sort_field->length,
                                  (uchar*) from, length);
          DBUG_ASSERT(tmp_length == sort_field->length);
        }
        else
        {
          my_strnxfrm(cs,(uchar*)to,length,(const uchar*)res->ptr(),length);
          cs->cset->fill(cs, (char *)to+length,diff,fill_char);
        }
        break;
      }
      case INT_RESULT:
      case TIME_RESULT:
	{
          longlong UNINIT_VAR(value);
          if (sort_field->result_type == INT_RESULT)
            value= item->val_int_result();
          else
          {
            MYSQL_TIME buf;
            if (item->get_date_result(&buf, TIME_FUZZY_DATE | TIME_INVALID_DATES))
              DBUG_ASSERT(maybe_null && item->null_value);
            else
              value= pack_time(&buf);
          }
          if (maybe_null)
          {
            if (item->null_value)
            {
              bzero((char*) to++, sort_field->length+1);
              break;
            }
	    *to++=1;				/* purecov: inspected */
          }
	  to[7]= (uchar) value;
	  to[6]= (uchar) (value >> 8);
	  to[5]= (uchar) (value >> 16);
	  to[4]= (uchar) (value >> 24);
	  to[3]= (uchar) (value >> 32);
	  to[2]= (uchar) (value >> 40);
	  to[1]= (uchar) (value >> 48);
          if (item->unsigned_flag)                    /* Fix sign */
            to[0]= (uchar) (value >> 56);
          else
            to[0]= (uchar) (value >> 56) ^ 128;	/* Reverse signbit */
	  break;
	}
      case DECIMAL_RESULT:
        {
          my_decimal dec_buf, *dec_val= item->val_decimal_result(&dec_buf);
          if (maybe_null)
          {
            if (item->null_value)
            { 
              bzero((char*) to++, sort_field->length+1);
              break;
            }
            *to++=1;
          }
          my_decimal2binary(E_DEC_FATAL_ERROR, dec_val, to,
                            item->max_length - (item->decimals ? 1:0),
                            item->decimals);
         break;
        }
      case REAL_RESULT:
	{
          double value= item->val_result();
	  if (maybe_null)
          {
            if (item->null_value)
            {
              bzero((char*) to,sort_field->length+1);
              to++;
              break;
            }
	    *to++=1;
          }
	  change_double_for_sort(value,(uchar*) to);
	  break;
	}
      case ROW_RESULT:
      default: 
	// This case should never be choosen
	DBUG_ASSERT(0);
	break;
      }
    }
    if (sort_field->reverse)
    {							/* Revers key */
      if (maybe_null)
        to[-1]= ~to[-1];
      length=sort_field->length;
      while (length--)
      {
	*to = (uchar) (~ *to);
	to++;
      }
    }
    else
      to+= sort_field->length;
  }

  if (param->addon_field)
  {
    /* 
      Save field values appended to sorted fields.
      First null bit indicators are appended then field values follow.
      In this implementation we use fixed layout for field values -
      the same for all records.
    */
    SORT_ADDON_FIELD *addonf= param->addon_field;
    uchar *nulls= to;
    DBUG_ASSERT(addonf != 0);
    bzero((char *) nulls, addonf->offset);
    to+= addonf->offset;
    for ( ; (field= addonf->field) ; addonf++)
    {
      if (addonf->null_bit && field->is_null())
      {
        nulls[addonf->null_offset]|= addonf->null_bit;
#ifdef HAVE_valgrind
	bzero(to, addonf->length);
#endif
      }
      else
      {
#ifdef HAVE_valgrind
        uchar *end= field->pack(to, field->ptr);
	uint length= (uint) ((to + addonf->length) - end);
	DBUG_ASSERT((int) length >= 0);
	if (length)
	  bzero(end, length);
#else
        (void) field->pack(to, field->ptr);
#endif
      }
      to+= addonf->length;
    }
  }
  else
  {
    /* Save filepos last */
    memcpy((uchar*) to, ref_pos, (size_t) param->ref_length);
  }
  return;
}


/*
  Register fields used by sorting in the sorted table's read set
*/

static void register_used_fields(SORTPARAM *param)
{
  reg1 SORT_FIELD *sort_field;
  TABLE *table=param->sort_form;
  MY_BITMAP *bitmap= table->read_set;

  for (sort_field= param->local_sortorder ;
       sort_field != param->end ;
       sort_field++)
  {
    Field *field;
    if ((field= sort_field->field))
    {
      if (field->table == table)
      {
        if (field->vcol_info)
	{
          Item *vcol_item= field->vcol_info->expr_item;
          vcol_item->walk(&Item::register_field_in_read_map, 1, (uchar *) 0);
        }                   
        bitmap_set_bit(bitmap, field->field_index);
      }
    }
    else
    {						// Item
      sort_field->item->walk(&Item::register_field_in_read_map, 1,
                             (uchar *) table);
    }
  }

  if (param->addon_field)
  {
    SORT_ADDON_FIELD *addonf= param->addon_field;
    Field *field;
    for ( ; (field= addonf->field) ; addonf++)
      bitmap_set_bit(bitmap, field->field_index);
  }
  else
  {
    /* Save filepos last */
    table->prepare_for_position();
  }
}


static bool save_index(SORTPARAM *param, uchar **sort_keys, uint count, 
                       FILESORT_INFO *table_sort)
{
  uint offset,res_length;
  uchar *to;
  DBUG_ENTER("save_index");

  my_string_ptr_sort((uchar*) sort_keys, (uint) count, param->sort_length);
  res_length= param->res_length;
  offset= param->rec_length-res_length;
  if ((ha_rows) count > param->max_rows)
    count=(uint) param->max_rows;
  if (!(to= table_sort->record_pointers= 
        (uchar*) my_malloc(res_length*count, MYF(MY_WME))))
    DBUG_RETURN(1);                 /* purecov: inspected */
  for (uchar **end= sort_keys+count ; sort_keys != end ; sort_keys++)
  {
    memcpy(to, *sort_keys+offset, res_length);
    to+= res_length;
  }
  DBUG_RETURN(0);
}


/** Merge buffers to make < MERGEBUFF2 buffers. */

int merge_many_buff(SORTPARAM *param, uchar *sort_buffer,
		    BUFFPEK *buffpek, uint *maxbuffer, IO_CACHE *t_file)
{
  register uint i;
  IO_CACHE t_file2,*from_file,*to_file,*temp;
  BUFFPEK *lastbuff;
  DBUG_ENTER("merge_many_buff");

  if (*maxbuffer < MERGEBUFF2)
    DBUG_RETURN(0);				/* purecov: inspected */
  if (flush_io_cache(t_file) ||
      open_cached_file(&t_file2,mysql_tmpdir,TEMP_PREFIX,DISK_BUFFER_SIZE,
			MYF(MY_WME)))
    DBUG_RETURN(1);				/* purecov: inspected */

  from_file= t_file ; to_file= &t_file2;
  while (*maxbuffer >= MERGEBUFF2)
  {
    if (reinit_io_cache(from_file,READ_CACHE,0L,0,0))
      goto cleanup;
    if (reinit_io_cache(to_file,WRITE_CACHE,0L,0,0))
      goto cleanup;
    lastbuff=buffpek;
    for (i=0 ; i <= *maxbuffer-MERGEBUFF*3/2 ; i+=MERGEBUFF)
    {
      if (merge_buffers(param,from_file,to_file,sort_buffer,lastbuff++,
			buffpek+i,buffpek+i+MERGEBUFF-1,0))
      goto cleanup;
    }
    if (merge_buffers(param,from_file,to_file,sort_buffer,lastbuff++,
		      buffpek+i,buffpek+ *maxbuffer,0))
      break;					/* purecov: inspected */
    if (flush_io_cache(to_file))
      break;					/* purecov: inspected */
    temp=from_file; from_file=to_file; to_file=temp;
    setup_io_cache(from_file);
    setup_io_cache(to_file);
    *maxbuffer= (uint) (lastbuff-buffpek)-1;
  }
cleanup:
  close_cached_file(to_file);			// This holds old result
  if (to_file == t_file)
  {
    *t_file=t_file2;				// Copy result file
    setup_io_cache(t_file);
  }

  DBUG_RETURN(*maxbuffer >= MERGEBUFF2);	/* Return 1 if interrupted */
} /* merge_many_buff */


/**
  Read data to buffer.

  @retval
    (uint)-1 if something goes wrong
*/

uint read_to_buffer(IO_CACHE *fromfile, BUFFPEK *buffpek,
		    uint rec_length)
{
  register uint count;
  uint length;

  if ((count=(uint) min((ha_rows) buffpek->max_keys,buffpek->count)))
  {
    if (mysql_file_pread(fromfile->file, (uchar*) buffpek->base,
                         (length= rec_length*count),
                         buffpek->file_pos, MYF_RW))
      return((uint) -1);			/* purecov: inspected */
    buffpek->key=buffpek->base;
    buffpek->file_pos+= length;			/* New filepos */
    buffpek->count-=	count;
    buffpek->mem_count= count;
  }
  return (count*rec_length);
} /* read_to_buffer */


/**
  Put all room used by freed buffer to use in adjacent buffer.

  Note, that we can't simply distribute memory evenly between all buffers,
  because new areas must not overlap with old ones.

  @param[in] queue      list of non-empty buffers, without freed buffer
  @param[in] reuse      empty buffer
  @param[in] key_length key length
*/

void reuse_freed_buff(QUEUE *queue, BUFFPEK *reuse, uint key_length)
{
  uchar *reuse_end= reuse->base + reuse->max_keys * key_length;
  for (uint i= queue_first_element(queue);
       i <= queue_last_element(queue);
       i++)
  {
    BUFFPEK *bp= (BUFFPEK *) queue_element(queue, i);
    if (bp->base + bp->max_keys * key_length == reuse->base)
    {
      bp->max_keys+= reuse->max_keys;
      return;
    }
    else if (bp->base == reuse_end)
    {
      bp->base= reuse->base;
      bp->max_keys+= reuse->max_keys;
      return;
    }
  }
  DBUG_ASSERT(0);
}


/**
  Merge buffers to one buffer.

  @param param        Sort parameter
  @param from_file    File with source data (BUFFPEKs point to this file)
  @param to_file      File to write the sorted result data.
  @param sort_buffer  Buffer for data to store up to MERGEBUFF2 sort keys.
  @param lastbuff     OUT Store here BUFFPEK describing data written to to_file
  @param Fb           First element in source BUFFPEKs array
  @param Tb           Last element in source BUFFPEKs array
  @param flag

  @retval
    0      OK
  @retval
    other  error
*/

int merge_buffers(SORTPARAM *param, IO_CACHE *from_file,
                  IO_CACHE *to_file, uchar *sort_buffer,
                  BUFFPEK *lastbuff, BUFFPEK *Fb, BUFFPEK *Tb,
                  int flag)
{
  int error;
  uint rec_length,res_length,offset;
  size_t sort_length;
  ulong maxcount;
  ha_rows max_rows,org_max_rows;
  my_off_t to_start_filepos;
  uchar *strpos;
  BUFFPEK *buffpek;
  QUEUE queue;
  qsort2_cmp cmp;
  void *first_cmp_arg;
  element_count dupl_count= 0;
  uchar *src;
  killed_state not_killable;
  uchar *unique_buff= param->unique_buff;
  volatile killed_state *killed= &current_thd->killed;
  DBUG_ENTER("merge_buffers");

  status_var_increment(current_thd->status_var.filesort_merge_passes);
  current_thd->query_plan_fsort_passes++;
  if (param->not_killable)
  {
    killed= &not_killable;
    not_killable= NOT_KILLED;
  }

  error=0;
  rec_length= param->rec_length;
  res_length= param->res_length;
  sort_length= param->sort_length;
  uint dupl_count_ofs= rec_length-sizeof(element_count);
  uint min_dupl_count= param->min_dupl_count;
  bool check_dupl_count= flag && min_dupl_count;
  offset= (rec_length-
           (flag && min_dupl_count ? sizeof(dupl_count) : 0)-res_length);
  uint wr_len= flag ? res_length : rec_length;
  uint wr_offset= flag ? offset : 0;
  maxcount= (ulong) (param->keys/((uint) (Tb-Fb) +1));
  to_start_filepos= my_b_tell(to_file);
  strpos= sort_buffer;
  org_max_rows=max_rows= param->max_rows;
  
  set_if_bigger(maxcount, 1);
  
  if (unique_buff)
  {
    cmp= param->compare;
    first_cmp_arg= (void *) &param->cmp_context;
  }
  else
  {
    cmp= get_ptr_compare(sort_length);
    first_cmp_arg= (void*) &sort_length;
  }
  if (init_queue(&queue, (uint) (Tb-Fb)+1, offsetof(BUFFPEK,key), 0,
                 (queue_compare) cmp, first_cmp_arg, 0, 0))
    DBUG_RETURN(1);                                /* purecov: inspected */
  for (buffpek= Fb ; buffpek <= Tb ; buffpek++)
  {
    buffpek->base= strpos;
    buffpek->max_keys= maxcount;
    strpos+=
      (uint) (error= (int) read_to_buffer(from_file, buffpek, rec_length));

    if (error == -1)
      goto err;					/* purecov: inspected */
    buffpek->max_keys= buffpek->mem_count;	// If less data in buffers than expected
    queue_insert(&queue, (uchar*) buffpek);
  }

  if (unique_buff)
  {
    /* 
       Called by Unique::get()
       Copy the first argument to unique_buff for unique removal.
       Store it also in 'to_file'.
    */
    buffpek= (BUFFPEK*) queue_top(&queue);
    memcpy(unique_buff, buffpek->key, rec_length);
    if (min_dupl_count)
      memcpy(&dupl_count, unique_buff+dupl_count_ofs, 
             sizeof(dupl_count));
    buffpek->key+= rec_length;
    if (! --buffpek->mem_count)
    {
      if (!(error= (int) read_to_buffer(from_file, buffpek,
                                        rec_length)))
      {
        queue_remove(&queue,0);
        reuse_freed_buff(&queue, buffpek, rec_length);
      }
      else if (error == -1)
        goto err;                        /* purecov: inspected */ 
    }
    queue_replace_top(&queue);            // Top element has been used
  }
  else
    cmp= 0;                                        // Not unique

  while (queue.elements > 1)
  {
    if (*killed)
    {
      error= 1; goto err;                        /* purecov: inspected */
    }
    for (;;)
    {
      buffpek= (BUFFPEK*) queue_top(&queue);
      src= buffpek->key;
      if (cmp)                                        // Remove duplicates
      {
        if (!(*cmp)(first_cmp_arg, &unique_buff,
                    (uchar**) &buffpek->key))
	{
          if (min_dupl_count)
	  {
            element_count cnt;
            memcpy(&cnt, (uchar *) buffpek->key+dupl_count_ofs, sizeof(cnt));
            dupl_count+= cnt;
          }
          goto skip_duplicate;
        }
        if (min_dupl_count)
	{
          memcpy(unique_buff+dupl_count_ofs, &dupl_count,
                 sizeof(dupl_count));
        }
	src= unique_buff;
      }
        
      /* 
        Do not write into the output file if this is the final merge called
        for a Unique object used for intersection and dupl_count is less
        than min_dupl_count.
        If the Unique object is used to intersect N sets of unique elements
        then for any element:
        dupl_count >= N <=> the element is occurred in each of these N sets.
      */          
      if (!check_dupl_count || dupl_count >= min_dupl_count)
      {
        if (my_b_write(to_file, src+wr_offset, wr_len))
        {
          error=1; goto err;                        /* purecov: inspected */
        }
      }
      if (cmp)
      {   
        memcpy(unique_buff, (uchar*) buffpek->key, rec_length);
        if (min_dupl_count)
          memcpy(&dupl_count, unique_buff+dupl_count_ofs, 
                 sizeof(dupl_count));
      }
      if (!--max_rows)
      {
        error= 0;                               /* purecov: inspected */
        goto end;                               /* purecov: inspected */
      }

    skip_duplicate:
      buffpek->key+= rec_length;
      if (! --buffpek->mem_count)
      {
        if (!(error= (int) read_to_buffer(from_file, buffpek,
                                          rec_length)))
        {
          (void) queue_remove_top(&queue);
          reuse_freed_buff(&queue, buffpek, rec_length);
          break;                        /* One buffer have been removed */
        }
        else if (error == -1)
          goto err;                        /* purecov: inspected */
      }
      queue_replace_top(&queue);   	/* Top element has been replaced */
    }
  }
  buffpek= (BUFFPEK*) queue_top(&queue);
  buffpek->base= (uchar*) sort_buffer;
  buffpek->max_keys= param->keys;

  /*
    As we know all entries in the buffer are unique, we only have to
    check if the first one is the same as the last one we wrote
  */
  if (cmp)
  {
    if (!(*cmp)(first_cmp_arg, &unique_buff, (uchar**) &buffpek->key))
    {
      if (min_dupl_count)
      {
        element_count cnt;
        memcpy(&cnt, (uchar *) buffpek->key+dupl_count_ofs, sizeof(cnt));
        dupl_count+= cnt;
      }
      buffpek->key+= rec_length;         
      --buffpek->mem_count;
    }

    if (min_dupl_count)
      memcpy(unique_buff+dupl_count_ofs, &dupl_count,
             sizeof(dupl_count));

    if (!check_dupl_count || dupl_count >= min_dupl_count)
    {
      src= unique_buff;
      if (my_b_write(to_file, src+wr_offset, wr_len))
      {
        error=1; goto err;                        /* purecov: inspected */
      }
      if (!--max_rows)
      {
        error= 0;                               
        goto end;                             
      }
    }   
  }

  do
  {
    if ((ha_rows) buffpek->mem_count > max_rows)
    {                                        /* Don't write too many records */
      buffpek->mem_count= (uint) max_rows;
      buffpek->count= 0;                        /* Don't read more */
    }
    max_rows-= buffpek->mem_count;
    if (flag == 0)
    {
      if (my_b_write(to_file, (uchar*) buffpek->key,
                     (rec_length*buffpek->mem_count)))
      {
        error= 1; goto err;                        /* purecov: inspected */
      }
    }
    else
    {
      register uchar *end;
      src= buffpek->key+offset;
      for (end= src+buffpek->mem_count*rec_length ;
           src != end ;
           src+= rec_length)
      {
        if (check_dupl_count)
        {
          memcpy((uchar *) &dupl_count, src+dupl_count_ofs, sizeof(dupl_count)); 
          if (dupl_count < min_dupl_count)
	    continue;
        }
        if (my_b_write(to_file, src, wr_len))
        {
          error=1; goto err;                        
        }
      }
    }
  }
  while ((error=(int) read_to_buffer(from_file, buffpek, rec_length))
         != -1 && error != 0);

end:
  lastbuff->count= min(org_max_rows-max_rows, param->max_rows);
  lastbuff->file_pos= to_start_filepos;
err:
  delete_queue(&queue);
  DBUG_RETURN(error);
} /* merge_buffers */


	/* Do a merge to output-file (save only positions) */

int merge_index(SORTPARAM *param, uchar *sort_buffer,
		       BUFFPEK *buffpek, uint maxbuffer,
		       IO_CACHE *tempfile, IO_CACHE *outfile)
{
  DBUG_ENTER("merge_index");
  if (merge_buffers(param,tempfile,outfile,sort_buffer,buffpek,buffpek,
		    buffpek+maxbuffer,1))
    DBUG_RETURN(1);				/* purecov: inspected */
  DBUG_RETURN(0);
} /* merge_index */


static uint suffix_length(ulong string_length)
{
  if (string_length < 256)
    return 1;
  if (string_length < 256L*256L)
    return 2;
  if (string_length < 256L*256L*256L)
    return 3;
  return 4;                                     // Can't sort longer than 4G
}



/**
  Calculate length of sort key.

  @param thd			  Thread handler
  @param sortorder		  Order of items to sort
  @param s_length	          Number of items to sort
  @param[out] multi_byte_charset Set to 1 if we are using multi-byte charset
                                 (In which case we have to use strxnfrm())

  @note
    sortorder->length is updated for each sort item.
  @n
    sortorder->need_strxnfrm is set 1 if we have to use strxnfrm

  @return
    Total length of sort buffer in bytes
*/

static uint
sortlength(THD *thd, SORT_FIELD *sortorder, uint s_length,
           bool *multi_byte_charset)
{
  reg2 uint length;
  CHARSET_INFO *cs;
  *multi_byte_charset= 0;

  length=0;
  for (; s_length-- ; sortorder++)
  {
    sortorder->need_strxnfrm= 0;
    sortorder->suffix_length= 0;
    if (sortorder->field)
    {
      cs= sortorder->field->sort_charset();
      sortorder->length= sortorder->field->sort_length();

      if (use_strnxfrm((cs=sortorder->field->sort_charset())))
      {
        sortorder->need_strxnfrm= 1;
        *multi_byte_charset= 1;
        sortorder->length= cs->coll->strnxfrmlen(cs, sortorder->length);
      }
      if (sortorder->field->maybe_null())
	length++;				// Place for NULL marker
    }
    else
    {
      sortorder->result_type= sortorder->item->cmp_type();
      switch (sortorder->result_type) {
      case STRING_RESULT:
	sortorder->length=sortorder->item->max_length;
        set_if_smaller(sortorder->length, thd->variables.max_sort_length);
	if (use_strnxfrm((cs=sortorder->item->collation.collation)))
	{ 
          sortorder->length= cs->coll->strnxfrmlen(cs, sortorder->length);
	  sortorder->need_strxnfrm= 1;
	  *multi_byte_charset= 1;
	}
        else if (cs == &my_charset_bin)
        {
          /* Store length last to be able to sort blob/varbinary */
          sortorder->suffix_length= suffix_length(sortorder->length);
          sortorder->length+= sortorder->suffix_length;
        }
	break;
      case TIME_RESULT:
      case INT_RESULT:
	sortorder->length=8;			// Size of intern longlong
	break;
      case DECIMAL_RESULT:
        sortorder->length=
          my_decimal_get_binary_size(sortorder->item->max_length - 
                                     (sortorder->item->decimals ? 1 : 0),
                                     sortorder->item->decimals);
        break;
      case REAL_RESULT:
	sortorder->length=sizeof(double);
	break;
      case ROW_RESULT:
      default: 
	// This case should never be choosen
	DBUG_ASSERT(0);
	break;
      }
      if (sortorder->item->maybe_null)
	length++;				// Place for NULL marker
    }
    set_if_smaller(sortorder->length, thd->variables.max_sort_length);
    length+=sortorder->length;
  }
  sortorder->field= (Field*) 0;			// end marker
  DBUG_PRINT("info",("sort_length: %d",length));
  return length;
}


/**
  Get descriptors of fields appended to sorted fields and
  calculate its total length.

  The function first finds out what fields are used in the result set.
  Then it calculates the length of the buffer to store the values of
  these fields together with the value of sort values. 
  If the calculated length is not greater than max_length_for_sort_data
  the function allocates memory for an array of descriptors containing
  layouts for the values of the non-sorted fields in the buffer and
  fills them.

  @param thd                 Current thread
  @param ptabfield           Array of references to the table fields
  @param sortlength          Total length of sorted fields
  @param[out] plength        Total length of appended fields

  @note
    The null bits for the appended values are supposed to be put together
    and stored the buffer just ahead of the value of the first field.

  @return
    Pointer to the layout descriptors for the appended fields, if any
  @retval
    NULL   if we do not store field values with sort data.
*/

static SORT_ADDON_FIELD *
get_addon_fields(THD *thd, Field **ptabfield, uint sortlength, uint *plength)
{
  Field **pfield;
  Field *field;
  SORT_ADDON_FIELD *addonf;
  uint length= 0;
  uint fields= 0;
  uint null_fields= 0;
  MY_BITMAP *read_set= (*ptabfield)->table->read_set;

  /*
    If there is a reference to a field in the query add it
    to the the set of appended fields.
    Note for future refinement:
    This this a too strong condition.
    Actually we need only the fields referred in the
    result set. And for some of them it makes sense to use 
    the values directly from sorted fields.
    But beware the case when item->cmp_type() != item->result_type()
  */
  *plength= 0;

  for (pfield= ptabfield; (field= *pfield) ; pfield++)
  {
    if (!bitmap_is_set(read_set, field->field_index))
      continue;
    if (field->flags & BLOB_FLAG)
      return 0;
    length+= field->max_packed_col_length(field->pack_length());
    if (field->maybe_null())
      null_fields++;
    fields++;
  } 
  if (!fields)
    return 0;
  length+= (null_fields+7)/8;

  if (length+sortlength > thd->variables.max_length_for_sort_data ||
      !(addonf= (SORT_ADDON_FIELD *) my_malloc(sizeof(SORT_ADDON_FIELD)*
                                               (fields+1), MYF(MY_WME))))
    return 0;

  *plength= length;
  length= (null_fields+7)/8;
  null_fields= 0;
  for (pfield= ptabfield; (field= *pfield) ; pfield++)
  {
    if (!bitmap_is_set(read_set, field->field_index))
      continue;
    addonf->field= field;
    addonf->offset= length;
    if (field->maybe_null())
    {
      addonf->null_offset= null_fields/8;
      addonf->null_bit= 1<<(null_fields & 7);
      null_fields++;
    }
    else
    {
      addonf->null_offset= 0;
      addonf->null_bit= 0;
    }
    addonf->length= field->max_packed_col_length(field->pack_length());
    length+= addonf->length;
    addonf++;
  }
  addonf->field= 0;     // Put end marker
  
  DBUG_PRINT("info",("addon_length: %d",length));
  return (addonf-fields);
}


/**
  Copy (unpack) values appended to sorted fields from a buffer back to
  their regular positions specified by the Field::ptr pointers.

  @param addon_field     Array of descriptors for appended fields
  @param buff            Buffer which to unpack the value from

  @note
    The function is supposed to be used only as a callback function
    when getting field values for the sorted result set.

  @return
    void.
*/

static void 
unpack_addon_fields(struct st_sort_addon_field *addon_field, uchar *buff,
                    uchar *buff_end)
{
  Field *field;
  SORT_ADDON_FIELD *addonf= addon_field;

  for ( ; (field= addonf->field) ; addonf++)
  {
    if (addonf->null_bit && (addonf->null_bit & buff[addonf->null_offset]))
    {
      field->set_null();
      continue;
    }
    field->set_notnull();
    field->unpack(field->ptr, buff + addonf->offset, buff_end, 0);
  }
}

/*
** functions to change a double or float to a sortable string
** The following should work for IEEE
*/

#define DBL_EXP_DIG (sizeof(double)*8-DBL_MANT_DIG)

void change_double_for_sort(double nr,uchar *to)
{
  uchar *tmp=(uchar*) to;
  if (nr == 0.0)
  {						/* Change to zero string */
    tmp[0]=(uchar) 128;
    bzero((char*) tmp+1,sizeof(nr)-1);
  }
  else
  {
#ifdef WORDS_BIGENDIAN
    memcpy(tmp, &nr, sizeof(nr));
#else
    {
      uchar *ptr= (uchar*) &nr;
#if defined(__FLOAT_WORD_ORDER) && (__FLOAT_WORD_ORDER == __BIG_ENDIAN)
      tmp[0]= ptr[3]; tmp[1]=ptr[2]; tmp[2]= ptr[1]; tmp[3]=ptr[0];
      tmp[4]= ptr[7]; tmp[5]=ptr[6]; tmp[6]= ptr[5]; tmp[7]=ptr[4];
#else
      tmp[0]= ptr[7]; tmp[1]=ptr[6]; tmp[2]= ptr[5]; tmp[3]=ptr[4];
      tmp[4]= ptr[3]; tmp[5]=ptr[2]; tmp[6]= ptr[1]; tmp[7]=ptr[0];
#endif
    }
#endif
    if (tmp[0] & 128)				/* Negative */
    {						/* make complement */
      uint i;
      for (i=0 ; i < sizeof(nr); i++)
	tmp[i]=tmp[i] ^ (uchar) 255;
    }
    else
    {					/* Set high and move exponent one up */
      ushort exp_part=(((ushort) tmp[0] << 8) | (ushort) tmp[1] |
		       (ushort) 32768);
      exp_part+= (ushort) 1 << (16-1-DBL_EXP_DIG);
      tmp[0]= (uchar) (exp_part >> 8);
      tmp[1]= (uchar) exp_part;
    }
  }
}
<|MERGE_RESOLUTION|>--- conflicted
+++ resolved
@@ -101,13 +101,9 @@
                  bool sort_positions, ha_rows *examined_rows)
 {
   int error;
-<<<<<<< HEAD
   ulong memory_available= thd->variables.sortbuff_size;
   ulong min_sort_memory;
-=======
-  ulong memavl, min_sort_memory;
   ulong sort_buff_sz;
->>>>>>> 686de5f1
   uint maxbuffer;
   BUFFPEK *buffpek;
   ha_rows num_rows= HA_POS_ERROR;
@@ -197,31 +193,20 @@
       !(param.tmp_buffer= (char*) my_malloc(param.sort_length,MYF(MY_WME))))
     goto err;
 
-<<<<<<< HEAD
   min_sort_memory= max(MIN_SORT_MEMORY, param.sort_length * MERGEBUFF2);
-=======
-  memavl= thd->variables.sortbuff_size;
-  min_sort_memory= max(MIN_SORT_MEMORY, param.sort_length*MERGEBUFF2);
   set_if_bigger(min_sort_memory, sizeof(BUFFPEK*)*MERGEBUFF2);
->>>>>>> 686de5f1
   if (!table_sort.sort_keys)
   {
     while (memory_available >= min_sort_memory)
     {
-<<<<<<< HEAD
       ulong keys= memory_available / (param.rec_length + sizeof(char*));
       table_sort.keys= (uint) min(num_rows, keys);
+      sort_buff_sz= table_sort.keys*(param.rec_length+sizeof(char*));
+      set_if_bigger(sort_buff_sz, param.rec_length * MERGEBUFF2);   
 
       DBUG_EXECUTE_IF("make_sort_keys_alloc_fail",
                       DBUG_SET("+d,simulate_out_of_memory"););
 
-=======
-      ulong old_memavl;
-      ulong keys= memavl/(param.rec_length+sizeof(char*));
-      table_sort.keys= (uint) min(records+1, keys);
-      sort_buff_sz= table_sort.keys*(param.rec_length+sizeof(char*));
-      set_if_bigger(sort_buff_sz, param.rec_length * MERGEBUFF2);   
->>>>>>> 686de5f1
       if ((table_sort.sort_keys=
            (uchar**) my_malloc(sort_buff_sz, MYF(0))))
         break;
