/*
   Copyright (c) 2001-2003, 2005-2007 MySQL AB, 2009 Sun Microsystems, Inc.
   Use is subject to license terms.

   This program is free software; you can redistribute it and/or modify
   it under the terms of the GNU General Public License as published by
   the Free Software Foundation; version 2 of the License.

   This program is distributed in the hope that it will be useful,
   but WITHOUT ANY WARRANTY; without even the implied warranty of
   MERCHANTABILITY or FITNESS FOR A PARTICULAR PURPOSE.  See the
   GNU General Public License for more details.

   You should have received a copy of the GNU General Public License
   along with this program; if not, write to the Free Software
   Foundation, Inc., 51 Franklin St, Fifth Floor, Boston, MA 02110-1301  USA
*/

/*
  Function to handle quick removal of duplicates
  This code is used when doing multi-table deletes to find the rows in
  reference tables that needs to be deleted.

  The basic idea is as follows:

  Store first all strings in a binary tree, ignoring duplicates.
  When the tree uses more memory than 'max_heap_table_size',
  write the tree (in sorted order) out to disk and start with a new tree.
  When all data has been generated, merge the trees (removing any found
  duplicates).

  The unique entries will be returned in sort order, to ensure that we do the
  deletes in disk order.
*/

#include "mysql_priv.h"
#include "sql_sort.h"

int unique_write_to_file(uchar* key, element_count count, Unique *unique)
{
  /*
    Use unique->size (size of element stored in the tree) and not
    unique->tree.size_of_element. The latter is different from unique->size
    when tree implementation chooses to store pointer to key in TREE_ELEMENT
    (instead of storing the element itself there)
  */
  return my_b_write(&unique->file, key, unique->size) ? 1 : 0;
}

int unique_write_to_file_with_count(uchar* key, element_count count, Unique *unique)
{
  return my_b_write(&unique->file, key, unique->size) ||
         my_b_write(&unique->file, &count, sizeof(element_count)) ? 1 : 0;
}

int unique_write_to_ptrs(uchar* key, element_count count, Unique *unique)
{
  memcpy(unique->record_pointers, key, unique->size);
  unique->record_pointers+=unique->size;
  return 0;
}

int unique_intersect_write_to_ptrs(uchar* key, element_count count, Unique *unique)
{
  if (count >= unique->min_dupl_count)
  {
    memcpy(unique->record_pointers, key, unique->size);
    unique->record_pointers+=unique->size;
  }
  else
    unique->filtered_out_elems++;
  return 0;
}


Unique::Unique(qsort_cmp2 comp_func, void * comp_func_fixed_arg,
	       uint size_arg, ulonglong max_in_memory_size_arg,
               uint min_dupl_count_arg)
  :max_in_memory_size(max_in_memory_size_arg), size(size_arg), elements(0)
{
  min_dupl_count= min_dupl_count_arg;
  full_size= size;
  if (min_dupl_count_arg)
    full_size+= sizeof(element_count);
  my_b_clear(&file);
  init_tree(&tree, (ulong) (max_in_memory_size / 16), 0, size, comp_func, 0,
            NULL, comp_func_fixed_arg);
  /* If the following fail's the next add will also fail */
  my_init_dynamic_array(&file_ptrs, sizeof(BUFFPEK), 16, 16);
  /*
    If you change the following, change it in get_max_elements function, too.
  */
  max_elements= (ulong) (max_in_memory_size /
                         ALIGN_SIZE(sizeof(TREE_ELEMENT)+size));
  VOID(open_cached_file(&file, mysql_tmpdir,TEMP_PREFIX, DISK_BUFFER_SIZE,
		   MYF(MY_WME)));
}


/*
  Calculate log2(n!)

  NOTES
    Stirling's approximate formula is used:

      n! ~= sqrt(2*M_PI*n) * (n/M_E)^n

    Derivation of formula used for calculations is as follows:

    log2(n!) = log(n!)/log(2) = log(sqrt(2*M_PI*n)*(n/M_E)^n) / log(2) =

      = (log(2*M_PI*n)/2 + n*log(n/M_E)) / log(2).
*/

inline double log2_n_fact(double x)
{
  return (log(2*M_PI*x)/2 + x*log(x/M_E)) / M_LN2;
}


/*
  Calculate cost of merge_buffers function call for given sequence of
  input stream lengths and store the number of rows in result stream in *last.

  SYNOPSIS
    get_merge_buffers_cost()
      buff_elems  Array of #s of elements in buffers
      elem_size   Size of element stored in buffer
      first       Pointer to first merged element size
      last        Pointer to last merged element size

  RETURN
    Cost of merge_buffers operation in disk seeks.

  NOTES
    It is assumed that no rows are eliminated during merge.
    The cost is calculated as

      cost(read_and_write) + cost(merge_comparisons).

    All bytes in the sequences is read and written back during merge so cost
    of disk io is 2*elem_size*total_buf_elems/IO_SIZE (2 is for read + write)

    For comparisons cost calculations we assume that all merged sequences have
    the same length, so each of total_buf_size elements will be added to a sort
    heap with (n_buffers-1) elements. This gives the comparison cost:

      total_buf_elems* log2(n_buffers) / TIME_FOR_COMPARE_ROWID;
*/

static double get_merge_buffers_cost(uint *buff_elems, uint elem_size,
                                     uint *first, uint *last,
                                     uint compare_factor)
{
  uint total_buf_elems= 0;
  for (uint *pbuf= first; pbuf <= last; pbuf++)
    total_buf_elems+= *pbuf;
  *last= total_buf_elems;

  size_t n_buffers= last - first + 1;

  /* Using log2(n)=log(n)/log(2) formula */
  return 2*((double)total_buf_elems*elem_size) / IO_SIZE +
     total_buf_elems*log((double) n_buffers) / (compare_factor * M_LN2);
}


/*
  Calculate cost of merging buffers into one in Unique::get, i.e. calculate
  how long (in terms of disk seeks) the two calls
    merge_many_buffs(...);
    merge_buffers(...);
  will take.

  SYNOPSIS
    get_merge_many_buffs_cost()
      buffer        buffer space for temporary data, at least
                    Unique::get_cost_calc_buff_size bytes
      maxbuffer     # of full buffers
      max_n_elems   # of elements in first maxbuffer buffers
      last_n_elems  # of elements in last buffer
      elem_size     size of buffer element

  NOTES
    maxbuffer+1 buffers are merged, where first maxbuffer buffers contain
    max_n_elems elements each and last buffer contains last_n_elems elements.

    The current implementation does a dumb simulation of merge_many_buffs
    function actions.

  RETURN
    Cost of merge in disk seeks.
*/

static double get_merge_many_buffs_cost(uint *buffer,
                                        uint maxbuffer, uint max_n_elems,
                                        uint last_n_elems, int elem_size,
                                        uint compare_factor)
{
  register int i;
  double total_cost= 0.0;
  uint *buff_elems= buffer; /* #s of elements in each of merged sequences */

  /*
    Set initial state: first maxbuffer sequences contain max_n_elems elements
    each, last sequence contains last_n_elems elements.
  */
  for (i = 0; i < (int)maxbuffer; i++)
    buff_elems[i]= max_n_elems;
  buff_elems[maxbuffer]= last_n_elems;

  /*
    Do it exactly as merge_many_buff function does, calling
    get_merge_buffers_cost to get cost of merge_buffers.
  */
  if (maxbuffer >= MERGEBUFF2)
  {
    while (maxbuffer >= MERGEBUFF2)
    {
      uint lastbuff= 0;
      for (i = 0; i <= (int) maxbuffer - MERGEBUFF*3/2; i += MERGEBUFF)
      {
        total_cost+=get_merge_buffers_cost(buff_elems, elem_size,
                                           buff_elems + i,
                                           buff_elems + i + MERGEBUFF-1,
                                           compare_factor);
	lastbuff++;
      }
      total_cost+=get_merge_buffers_cost(buff_elems, elem_size,
                                         buff_elems + i,
                                         buff_elems + maxbuffer,
                                         compare_factor);
      maxbuffer= lastbuff;
    }
  }

  /* Simulate final merge_buff call. */
  total_cost += get_merge_buffers_cost(buff_elems, elem_size,
                                       buff_elems, buff_elems + maxbuffer,
                                       compare_factor);
  return total_cost;
}


/*
  Calculate cost of using Unique for processing nkeys elements of size
  key_size using max_in_memory_size memory.

  SYNOPSIS
    Unique::get_use_cost()
      buffer    space for temporary data, use Unique::get_cost_calc_buff_size
                to get # bytes needed.
      nkeys     #of elements in Unique
      key_size  size of each elements in bytes
      max_in_memory_size   amount of memory Unique will be allowed to use
      compare_factor   used to calculate cost of one comparison
      write_fl  if the result must be saved written to disk
      in_memory_elems  OUT estimate of the number of elements in memory
                           if disk is not used  

  RETURN
    Cost in disk seeks.

  NOTES
    cost(using_unqiue) =
      cost(create_trees) +  (see #1)
      cost(merge) +         (see #2)
      cost(read_result)     (see #3)

    1. Cost of trees creation
      For each Unique::put operation there will be 2*log2(n+1) elements
      comparisons, where n runs from 1 tree_size (we assume that all added
      elements are different). Together this gives:

      n_compares = 2*(log2(2) + log2(3) + ... + log2(N+1)) = 2*log2((N+1)!)

      then cost(tree_creation) = n_compares*ROWID_COMPARE_COST;

      Total cost of creating trees:
      (n_trees - 1)*max_size_tree_cost + non_max_size_tree_cost.

      Approximate value of log2(N!) is calculated by log2_n_fact function.

    2. Cost of merging.
      If only one tree is created by Unique no merging will be necessary.
      Otherwise, we model execution of merge_many_buff function and count
      #of merges. (The reason behind this is that number of buffers is small,
      while size of buffers is big and we don't want to loose precision with
      O(x)-style formula)

    3. If only one tree is created by Unique no disk io will happen.
      Otherwise, ceil(key_len*n_keys) disk seeks are necessary. We assume
      these will be random seeks.
*/

double Unique::get_use_cost(uint *buffer, size_t nkeys, uint key_size,
                            ulonglong max_in_memory_size,
                            uint compare_factor,
                            bool intersect_fl, bool *in_memory)
{
  size_t max_elements_in_tree;
  size_t last_tree_elems;
  int   n_full_trees; /* number of trees in unique - 1 */
  double result;

  max_elements_in_tree= ((size_t) max_in_memory_size /
                         ALIGN_SIZE(sizeof(TREE_ELEMENT)+key_size));

  n_full_trees=    nkeys / max_elements_in_tree;
  last_tree_elems= nkeys % max_elements_in_tree;

  /* Calculate cost of creating trees */
  result= 2*log2_n_fact(last_tree_elems + 1.0);
  if (n_full_trees)
    result+= n_full_trees * log2_n_fact(max_elements_in_tree + 1.0);
  result /= compare_factor;

  DBUG_PRINT("info",("unique trees sizes: %u=%u*%u + %u", (uint)nkeys,
                     (uint)n_full_trees, 
                     (uint)(n_full_trees?max_elements_in_tree:0),
                     (uint)last_tree_elems));

  if (in_memory)
    *in_memory= !n_full_trees;

  if (!n_full_trees)
    return result;

  /*
    There is more then one tree and merging is necessary.
    First, add cost of writing all trees to disk, assuming that all disk
    writes are sequential.
  */
  result += DISK_SEEK_BASE_COST * n_full_trees *
              ceil(((double) key_size)*max_elements_in_tree / IO_SIZE);
  result += DISK_SEEK_BASE_COST * ceil(((double) key_size)*last_tree_elems / IO_SIZE);

  /* Cost of merge */
  if (intersect_fl)
    key_size+= sizeof(element_count);
  double merge_cost= get_merge_many_buffs_cost(buffer, n_full_trees,
                                               max_elements_in_tree,
                                               last_tree_elems, key_size,
                                               compare_factor);
  result += merge_cost;
  /*
    Add cost of reading the resulting sequence, assuming there were no
    duplicate elements.
  */
  result += ceil((double)key_size*nkeys/IO_SIZE);

  return result;
}

Unique::~Unique()
{
  close_cached_file(&file);
  delete_tree(&tree);
  delete_dynamic(&file_ptrs);
}


    /* Write tree to disk; clear tree */
bool Unique::flush()
{
  BUFFPEK file_ptr;
  elements+= tree.elements_in_tree;
  file_ptr.count=tree.elements_in_tree;
  file_ptr.file_pos=my_b_tell(&file);

  tree_walk_action action= min_dupl_count ?
		           (tree_walk_action) unique_write_to_file_with_count :
		           (tree_walk_action) unique_write_to_file;
  if (tree_walk(&tree, action,
		(void*) this, left_root_right) ||
      insert_dynamic(&file_ptrs, (uchar*) &file_ptr))
    return 1;
  delete_tree(&tree);
  return 0;
}


/*
  Clear the tree and the file.
  You must call reset() if you want to reuse Unique after walk().
*/

void
Unique::reset()
{
  reset_tree(&tree);
  /*
    If elements != 0, some trees were stored in the file (see how
    flush() works). Note, that we can not count on my_b_tell(&file) == 0
    here, because it can return 0 right after walk(), and walk() does not
    reset any Unique member.
  */
  if (elements)
  {
    reset_dynamic(&file_ptrs);
    reinit_io_cache(&file, WRITE_CACHE, 0L, 0, 1);
  }
  elements= 0;
  tree.flag= 0;
}

/*
  The comparison function, passed to queue_init() in merge_walk() and in
  merge_buffers() when the latter is called from Uniques::get() must
  use comparison function of Uniques::tree, but compare members of struct
  BUFFPEK.
*/

C_MODE_START

static int buffpek_compare(void *arg, uchar *key_ptr1, uchar *key_ptr2)
{
  BUFFPEK_COMPARE_CONTEXT *ctx= (BUFFPEK_COMPARE_CONTEXT *) arg;
  return ctx->key_compare(ctx->key_compare_arg,
                          *((uchar **) key_ptr1), *((uchar **)key_ptr2));
}

C_MODE_END


/*
  DESCRIPTION

    Function is very similar to merge_buffers, but instead of writing sorted
    unique keys to the output file, it invokes walk_action for each key.
    This saves I/O if you need to pass through all unique keys only once.

  SYNOPSIS
    merge_walk()
  All params are 'IN' (but see comment for begin, end):
    merge_buffer       buffer to perform cached piece-by-piece loading
                       of trees; initially the buffer is empty
    merge_buffer_size  size of merge_buffer. Must be aligned with
                       key_length
    key_length         size of tree element; key_length * (end - begin)
                       must be less or equal than merge_buffer_size.
    begin              pointer to BUFFPEK struct for the first tree.
    end                pointer to BUFFPEK struct for the last tree;
                       end > begin and [begin, end) form a consecutive
                       range. BUFFPEKs structs in that range are used and
                       overwritten in merge_walk().
    walk_action        element visitor. Action is called for each unique
                       key.
    walk_action_arg    argument to walk action. Passed to it on each call.
    compare            elements comparison function
    compare_arg        comparison function argument
    file               file with all trees dumped. Trees in the file
                       must contain sorted unique values. Cache must be
                       initialized in read mode.
  RETURN VALUE
    0     ok
    <> 0  error
*/

static bool merge_walk(uchar *merge_buffer, ulong merge_buffer_size,
                       uint key_length, BUFFPEK *begin, BUFFPEK *end,
                       tree_walk_action walk_action, void *walk_action_arg,
                       qsort_cmp2 compare, void *compare_arg,
                       IO_CACHE *file)
{
  BUFFPEK_COMPARE_CONTEXT compare_context = { compare, compare_arg };
  QUEUE queue;
  if (end <= begin ||
      merge_buffer_size < (ulong) (key_length * (end - begin + 1)) ||
      init_queue(&queue, (uint) (end - begin), offsetof(BUFFPEK, key), 0,
                 buffpek_compare, &compare_context, 0, 0))
    return 1;
  /* we need space for one key when a piece of merge buffer is re-read */
  merge_buffer_size-= key_length;
  uchar *save_key_buff= merge_buffer + merge_buffer_size;
  uint max_key_count_per_piece= (uint) (merge_buffer_size/(end-begin) /
                                        key_length);
  /* if piece_size is aligned reuse_freed_buffer will always hit */
  uint piece_size= max_key_count_per_piece * key_length;
  uint bytes_read;               /* to hold return value of read_to_buffer */
  BUFFPEK *top;
  int res= 1;
  /*
    Invariant: queue must contain top element from each tree, until a tree
    is not completely walked through.
    Here we're forcing the invariant, inserting one element from each tree
    to the queue.
  */
  for (top= begin; top != end; ++top)
  {
    top->base= merge_buffer + (top - begin) * piece_size;
    top->max_keys= max_key_count_per_piece;
    bytes_read= read_to_buffer(file, top, key_length);
    if (bytes_read == (uint) (-1))
      goto end;
    DBUG_ASSERT(bytes_read);
    queue_insert(&queue, (uchar *) top);
  }
  top= (BUFFPEK *) queue_top(&queue);
  while (queue.elements > 1)
  {
    /*
      Every iteration one element is removed from the queue, and one is
      inserted by the rules of the invariant. If two adjacent elements on
      the top of the queue are not equal, biggest one is unique, because all
      elements in each tree are unique. Action is applied only to unique
      elements.
    */
    void *old_key= top->key;
    /*
      read next key from the cache or from the file and push it to the
      queue; this gives new top.
    */
    top->key+= key_length;
    if (--top->mem_count)
      queue_replace_top(&queue);
    else /* next piece should be read */
    {
      /* save old_key not to overwrite it in read_to_buffer */
      memcpy(save_key_buff, old_key, key_length);
      old_key= save_key_buff;
      bytes_read= read_to_buffer(file, top, key_length);
      if (bytes_read == (uint) (-1))
        goto end;
      else if (bytes_read > 0)      /* top->key, top->mem_count are reset */
        queue_replace_top(&queue);             /* in read_to_buffer */
      else
      {
        /*
          Tree for old 'top' element is empty: remove it from the queue and
          give all its memory to the nearest tree.
        */
        queue_remove_top(&queue);
        reuse_freed_buff(&queue, top, key_length);
      }
    }
    top= (BUFFPEK *) queue_top(&queue);
    /* new top has been obtained; if old top is unique, apply the action */
    if (compare(compare_arg, old_key, top->key))
    {
      if (walk_action(old_key, 1, walk_action_arg))
        goto end;
    }
  }
  /*
    Applying walk_action to the tail of the last tree: this is safe because
    either we had only one tree in the beginning, either we work with the
    last tree in the queue.
  */
  do
  {
    do
    {
      if (walk_action(top->key, 1, walk_action_arg))
        goto end;
      top->key+= key_length;
    }
    while (--top->mem_count);
    bytes_read= read_to_buffer(file, top, key_length);
    if (bytes_read == (uint) (-1))
      goto end;
  }
  while (bytes_read);
  res= 0;
end:
  delete_queue(&queue);
  return res;
}


/*
  DESCRIPTION
    Walks consecutively through all unique elements:
    if all elements are in memory, then it simply invokes 'tree_walk', else
    all flushed trees are loaded to memory piece-by-piece, pieces are
    sorted, and action is called for each unique value.
    Note: so as merging resets file_ptrs state, this method can change
    internal Unique state to undefined: if you want to reuse Unique after
    walk() you must call reset() first!
  SYNOPSIS
    Unique:walk()
  All params are 'IN':
    table   parameter for the call of the merge method
    action  function-visitor, typed in include/my_tree.h
            function is called for each unique element
    arg     argument for visitor, which is passed to it on each call
  RETURN VALUE
    0    OK
    <> 0 error
 */

bool Unique::walk(TABLE *table, tree_walk_action action, void *walk_action_arg)
{
  int res= 0;
  uchar *merge_buffer;

  if (elements == 0)                       /* the whole tree is in memory */
    return tree_walk(&tree, action, walk_action_arg, left_root_right);

  table->sort.found_records=elements+tree.elements_in_tree;
  /* flush current tree to the file to have some memory for merge buffer */
  if (flush())
    return 1;
  if (flush_io_cache(&file) || reinit_io_cache(&file, READ_CACHE, 0L, 0, 0))
    return 1;
  ulong buff_sz= (max_in_memory_size / size + 1) * size;
  if (!(merge_buffer= (uchar *) my_malloc((ulong) buff_sz, MYF(0))))
    return 1;
  if (buff_sz < (ulong) (size * (file_ptrs.elements + 1)))
    res= merge(table, merge_buffer, buff_sz >= size * MERGEBUFF2) ;
  
  if (!res)
  {  
    res= merge_walk(merge_buffer, (ulong) max_in_memory_size, size,
                    (BUFFPEK *) file_ptrs.buffer,
                    (BUFFPEK *) file_ptrs.buffer + file_ptrs.elements,
                    action, walk_action_arg,
                    tree.compare, tree.custom_arg, &file);
  }
  my_free((char*) merge_buffer, MYF(0));
  return res;
}


/*
  DESCRIPTION
    Perform multi-pass sort merge of the elements accessed through table->sort,
    using the buffer buff as the merge buffer. The last pass is not performed
    if without_last_merge is TRUE.
  SYNOPSIS
    Unique:merge()
  All params are 'IN':
    table               the parameter to access sort context
    buff                merge buffer
    without_last_merge  TRUE <=> do not perform the last merge
  RETURN VALUE
    0    OK
    <> 0 error
 */

bool Unique::merge(TABLE *table, uchar *buff, bool without_last_merge)
{
  SORTPARAM sort_param;
<<<<<<< HEAD
  table->sort.found_records=elements+tree.elements_in_tree;
  if (my_b_tell(&file) == 0)
  {
    /* Whole tree is in memory;  Don't use disk if you don't need to */
    if ((record_pointers=table->sort.record_pointers= (uchar*)
	 my_malloc(size * tree.elements_in_tree, MYF(0))))
    {
      tree_walk_action action= min_dupl_count ?
		         (tree_walk_action) unique_intersect_write_to_ptrs :
		         (tree_walk_action) unique_write_to_ptrs;
      filtered_out_elems= 0;
      (void) tree_walk(&tree, action,
		       this, left_root_right);
      table->sort.found_records-= filtered_out_elems;
      return 0;
    }
  }
  /* Not enough memory; Save the result to file && free memory used by tree */
  if (flush())
    return 1;

  IO_CACHE *outfile=table->sort.io_cache;
=======
  IO_CACHE *outfile= table->sort.io_cache;
>>>>>>> 2ffdb815
  BUFFPEK *file_ptr= (BUFFPEK*) file_ptrs.buffer;
  uint maxbuffer= file_ptrs.elements - 1;
  my_off_t save_pos;
  bool error= 1;

  /* Open cached file if it isn't open */
  if (!outfile)
    outfile= table->sort.io_cache= (IO_CACHE*) my_malloc(sizeof(IO_CACHE),
                                                         MYF(MY_ZEROFILL));
  if (!outfile ||
      (! my_b_inited(outfile) &&
       open_cached_file(outfile,mysql_tmpdir,TEMP_PREFIX,READ_RECORD_BUFFER,
                        MYF(MY_WME))))
    return 1;
  reinit_io_cache(outfile,WRITE_CACHE,0L,0,0);

  bzero((char*) &sort_param,sizeof(sort_param));
  sort_param.max_rows= elements;
  sort_param.sort_form= table;
  sort_param.rec_length= sort_param.sort_length= sort_param.ref_length=
   full_size;
  sort_param.min_dupl_count= min_dupl_count;
  sort_param.res_length= 0;
  sort_param.keys= (uint) (max_in_memory_size / sort_param.sort_length);
  sort_param.not_killable= 1;

  sort_param.unique_buff= buff + (sort_param.keys * sort_param.sort_length);

  sort_param.compare= (qsort2_cmp) buffpek_compare;
  sort_param.cmp_context.key_compare= tree.compare;
  sort_param.cmp_context.key_compare_arg= tree.custom_arg;

  /* Merge the buffers to one file, removing duplicates */
  if (merge_many_buff(&sort_param,buff,file_ptr,&maxbuffer,&file))
    goto err;
  if (flush_io_cache(&file) ||
      reinit_io_cache(&file,READ_CACHE,0L,0,0))
    goto err;
<<<<<<< HEAD
  sort_param.res_length= sort_param.rec_length-
                         (min_dupl_count ? sizeof(min_dupl_count) : 0);
  if (merge_index(&sort_param, sort_buffer, file_ptr, maxbuffer, &file, outfile))
=======
  if (without_last_merge)
  {
    file_ptrs.elements= maxbuffer+1;
    return 0;
  }
  if (merge_buffers(&sort_param, &file, outfile, buff, file_ptr,
		    file_ptr, file_ptr+maxbuffer,0))
>>>>>>> 2ffdb815
    goto err;
  error= 0;
err:
  if (flush_io_cache(outfile))
    error= 1;

  /* Setup io_cache for reading */
  save_pos= outfile->pos_in_file;
  if (reinit_io_cache(outfile,READ_CACHE,0L,0,0))
    error= 1;
  outfile->end_of_file=save_pos;
  return error;
}

<<<<<<< HEAD
=======

/*
  Modify the TABLE element so that when one calls init_records()
  the rows will be read in priority order.
*/

bool Unique::get(TABLE *table)
{
  bool rc= 1;
  uchar *sort_buffer= NULL;
  table->sort.found_records= elements+tree.elements_in_tree;

  if (my_b_tell(&file) == 0)
  {
    /* Whole tree is in memory;  Don't use disk if you don't need to */
    if ((record_pointers=table->sort.record_pointers= (uchar*)
	 my_malloc(size * tree.elements_in_tree, MYF(0))))
    {
      (void) tree_walk(&tree, (tree_walk_action) unique_write_to_ptrs,
		       this, left_root_right);
      return 0;
    }
  }
  /* Not enough memory; Save the result to file && free memory used by tree */
  if (flush())
    return 1;
  
  ulong buff_sz= (max_in_memory_size / size + 1) * size;
  if (!(sort_buffer= (uchar*) my_malloc(buff_sz, MYF(0))))
    return 1;

  if (merge(table, sort_buffer, FALSE))
    goto err;  
  rc= 0;  

err:  
  x_free(sort_buffer);  
  return rc;
}
>>>>>>> 2ffdb815
<|MERGE_RESOLUTION|>--- conflicted
+++ resolved
@@ -603,15 +603,15 @@
     return 1;
   if (flush_io_cache(&file) || reinit_io_cache(&file, READ_CACHE, 0L, 0, 0))
     return 1;
-  ulong buff_sz= (max_in_memory_size / size + 1) * size;
+  ulong buff_sz= (max_in_memory_size / full_size + 1) * full_size;
   if (!(merge_buffer= (uchar *) my_malloc((ulong) buff_sz, MYF(0))))
     return 1;
-  if (buff_sz < (ulong) (size * (file_ptrs.elements + 1)))
-    res= merge(table, merge_buffer, buff_sz >= size * MERGEBUFF2) ;
+  if (buff_sz < (ulong) (full_size * (file_ptrs.elements + 1)))
+    res= merge(table, merge_buffer, buff_sz >= full_size * MERGEBUFF2) ;
   
   if (!res)
   {  
-    res= merge_walk(merge_buffer, (ulong) max_in_memory_size, size,
+    res= merge_walk(merge_buffer, (ulong) max_in_memory_size, full_size,
                     (BUFFPEK *) file_ptrs.buffer,
                     (BUFFPEK *) file_ptrs.buffer + file_ptrs.elements,
                     action, walk_action_arg,
@@ -641,8 +641,79 @@
 bool Unique::merge(TABLE *table, uchar *buff, bool without_last_merge)
 {
   SORTPARAM sort_param;
-<<<<<<< HEAD
-  table->sort.found_records=elements+tree.elements_in_tree;
+  IO_CACHE *outfile= table->sort.io_cache;
+  BUFFPEK *file_ptr= (BUFFPEK*) file_ptrs.buffer;
+  uint maxbuffer= file_ptrs.elements - 1;
+  my_off_t save_pos;
+  bool error= 1;
+
+  /* Open cached file if it isn't open */
+  if (!outfile)
+    outfile= table->sort.io_cache= (IO_CACHE*) my_malloc(sizeof(IO_CACHE),
+                                                         MYF(MY_ZEROFILL));
+  if (!outfile ||
+      (! my_b_inited(outfile) &&
+       open_cached_file(outfile,mysql_tmpdir,TEMP_PREFIX,READ_RECORD_BUFFER,
+                        MYF(MY_WME))))
+    return 1;
+  reinit_io_cache(outfile,WRITE_CACHE,0L,0,0);
+
+  bzero((char*) &sort_param,sizeof(sort_param));
+  sort_param.max_rows= elements;
+  sort_param.sort_form= table;
+  sort_param.rec_length= sort_param.sort_length= sort_param.ref_length=
+   full_size;
+  sort_param.min_dupl_count= min_dupl_count;
+  sort_param.res_length= 0;
+  sort_param.keys= (uint) (max_in_memory_size / sort_param.sort_length);
+  sort_param.not_killable= 1;
+
+  sort_param.unique_buff= buff + (sort_param.keys * sort_param.sort_length);
+
+  sort_param.compare= (qsort2_cmp) buffpek_compare;
+  sort_param.cmp_context.key_compare= tree.compare;
+  sort_param.cmp_context.key_compare_arg= tree.custom_arg;
+
+  /* Merge the buffers to one file, removing duplicates */
+  if (merge_many_buff(&sort_param,buff,file_ptr,&maxbuffer,&file))
+    goto err;
+  if (flush_io_cache(&file) ||
+      reinit_io_cache(&file,READ_CACHE,0L,0,0))
+    goto err;
+  sort_param.res_length= sort_param.rec_length-
+                         (min_dupl_count ? sizeof(min_dupl_count) : 0);
+  if (without_last_merge)
+  {
+    file_ptrs.elements= maxbuffer+1;
+    return 0;
+  }
+  if (merge_index(&sort_param, buff, file_ptr, maxbuffer, &file, outfile))
+    goto err;
+  error= 0;
+err:
+  if (flush_io_cache(outfile))
+    error= 1;
+
+  /* Setup io_cache for reading */
+  save_pos= outfile->pos_in_file;
+  if (reinit_io_cache(outfile,READ_CACHE,0L,0,0))
+    error= 1;
+  outfile->end_of_file=save_pos;
+  return error;
+}
+
+
+/*
+  Modify the TABLE element so that when one calls init_records()
+  the rows will be read in priority order.
+*/
+
+bool Unique::get(TABLE *table)
+{
+  bool rc= 1;
+  uchar *sort_buffer= NULL;
+  table->sort.found_records= elements+tree.elements_in_tree;
+
   if (my_b_tell(&file) == 0)
   {
     /* Whole tree is in memory;  Don't use disk if you don't need to */
@@ -662,106 +733,8 @@
   /* Not enough memory; Save the result to file && free memory used by tree */
   if (flush())
     return 1;
-
-  IO_CACHE *outfile=table->sort.io_cache;
-=======
-  IO_CACHE *outfile= table->sort.io_cache;
->>>>>>> 2ffdb815
-  BUFFPEK *file_ptr= (BUFFPEK*) file_ptrs.buffer;
-  uint maxbuffer= file_ptrs.elements - 1;
-  my_off_t save_pos;
-  bool error= 1;
-
-  /* Open cached file if it isn't open */
-  if (!outfile)
-    outfile= table->sort.io_cache= (IO_CACHE*) my_malloc(sizeof(IO_CACHE),
-                                                         MYF(MY_ZEROFILL));
-  if (!outfile ||
-      (! my_b_inited(outfile) &&
-       open_cached_file(outfile,mysql_tmpdir,TEMP_PREFIX,READ_RECORD_BUFFER,
-                        MYF(MY_WME))))
-    return 1;
-  reinit_io_cache(outfile,WRITE_CACHE,0L,0,0);
-
-  bzero((char*) &sort_param,sizeof(sort_param));
-  sort_param.max_rows= elements;
-  sort_param.sort_form= table;
-  sort_param.rec_length= sort_param.sort_length= sort_param.ref_length=
-   full_size;
-  sort_param.min_dupl_count= min_dupl_count;
-  sort_param.res_length= 0;
-  sort_param.keys= (uint) (max_in_memory_size / sort_param.sort_length);
-  sort_param.not_killable= 1;
-
-  sort_param.unique_buff= buff + (sort_param.keys * sort_param.sort_length);
-
-  sort_param.compare= (qsort2_cmp) buffpek_compare;
-  sort_param.cmp_context.key_compare= tree.compare;
-  sort_param.cmp_context.key_compare_arg= tree.custom_arg;
-
-  /* Merge the buffers to one file, removing duplicates */
-  if (merge_many_buff(&sort_param,buff,file_ptr,&maxbuffer,&file))
-    goto err;
-  if (flush_io_cache(&file) ||
-      reinit_io_cache(&file,READ_CACHE,0L,0,0))
-    goto err;
-<<<<<<< HEAD
-  sort_param.res_length= sort_param.rec_length-
-                         (min_dupl_count ? sizeof(min_dupl_count) : 0);
-  if (merge_index(&sort_param, sort_buffer, file_ptr, maxbuffer, &file, outfile))
-=======
-  if (without_last_merge)
-  {
-    file_ptrs.elements= maxbuffer+1;
-    return 0;
-  }
-  if (merge_buffers(&sort_param, &file, outfile, buff, file_ptr,
-		    file_ptr, file_ptr+maxbuffer,0))
->>>>>>> 2ffdb815
-    goto err;
-  error= 0;
-err:
-  if (flush_io_cache(outfile))
-    error= 1;
-
-  /* Setup io_cache for reading */
-  save_pos= outfile->pos_in_file;
-  if (reinit_io_cache(outfile,READ_CACHE,0L,0,0))
-    error= 1;
-  outfile->end_of_file=save_pos;
-  return error;
-}
-
-<<<<<<< HEAD
-=======
-
-/*
-  Modify the TABLE element so that when one calls init_records()
-  the rows will be read in priority order.
-*/
-
-bool Unique::get(TABLE *table)
-{
-  bool rc= 1;
-  uchar *sort_buffer= NULL;
-  table->sort.found_records= elements+tree.elements_in_tree;
-
-  if (my_b_tell(&file) == 0)
-  {
-    /* Whole tree is in memory;  Don't use disk if you don't need to */
-    if ((record_pointers=table->sort.record_pointers= (uchar*)
-	 my_malloc(size * tree.elements_in_tree, MYF(0))))
-    {
-      (void) tree_walk(&tree, (tree_walk_action) unique_write_to_ptrs,
-		       this, left_root_right);
-      return 0;
-    }
-  }
-  /* Not enough memory; Save the result to file && free memory used by tree */
-  if (flush())
-    return 1;
   
-  ulong buff_sz= (max_in_memory_size / size + 1) * size;
+  ulong buff_sz= (max_in_memory_size / full_size + 1) * full_size;
   if (!(sort_buffer= (uchar*) my_malloc(buff_sz, MYF(0))))
     return 1;
 
@@ -772,5 +745,4 @@
 err:  
   x_free(sort_buffer);  
   return rc;
-}
->>>>>>> 2ffdb815
+}