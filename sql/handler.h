/* Copyright (C) 2000,2004 MySQL AB & MySQL Finland AB & TCX DataKonsult AB

   This program is free software; you can redistribute it and/or modify
   it under the terms of the GNU General Public License as published by
   the Free Software Foundation; either version 2 of the License, or
   (at your option) any later version.

   This program is distributed in the hope that it will be useful,
   but WITHOUT ANY WARRANTY; without even the implied warranty of
   MERCHANTABILITY or FITNESS FOR A PARTICULAR PURPOSE.  See the
   GNU General Public License for more details.

   You should have received a copy of the GNU General Public License
   along with this program; if not, write to the Free Software
   Foundation, Inc., 59 Temple Place, Suite 330, Boston, MA  02111-1307  USA */


/* Definitions for parameters to do with handler-routines */

#ifdef USE_PRAGMA_INTERFACE
#pragma interface			/* gcc class implementation */
#endif

#include <ft_global.h>
#include <keycache.h>

#ifndef NO_HASH
#define NO_HASH				/* Not yet implemented */
#endif

#define USING_TRANSACTIONS

// the following is for checking tables

#define HA_ADMIN_ALREADY_DONE	  1
#define HA_ADMIN_OK               0
#define HA_ADMIN_NOT_IMPLEMENTED -1
#define HA_ADMIN_FAILED		 -2
#define HA_ADMIN_CORRUPT         -3
#define HA_ADMIN_INTERNAL_ERROR  -4
#define HA_ADMIN_INVALID         -5
#define HA_ADMIN_REJECT          -6
#define HA_ADMIN_TRY_ALTER       -7
#define HA_ADMIN_WRONG_CHECKSUM  -8
#define HA_ADMIN_NOT_BASE_TABLE  -9
#define HA_ADMIN_NEEDS_UPGRADE  -10
#define HA_ADMIN_NEEDS_ALTER    -11
#define HA_ADMIN_NEEDS_CHECK    -12

/* Bits in table_flags() to show what database can do */

#define HA_NO_TRANSACTIONS     (1 << 0) /* Doesn't support transactions */
#define HA_PARTIAL_COLUMN_READ (1 << 1) /* read may not return all columns */
#define HA_TABLE_SCAN_ON_INDEX (1 << 2) /* No separate data/index file */
/*
  The following should be set if the following is not true when scanning
  a table with rnd_next()
  - We will see all rows (including deleted ones)
  - Row positions are 'table->s->db_record_offset' apart
  If this flag is not set, filesort will do a postion() call for each matched
  row to be able to find the row later.
*/
#define HA_REC_NOT_IN_SEQ      (1 << 3)
#define HA_CAN_GEOMETRY        (1 << 4)
/*
  Reading keys in random order is as fast as reading keys in sort order
  (Used in records.cc to decide if we should use a record cache and by
  filesort to decide if we should sort key + data or key + pointer-to-row
*/
#define HA_FAST_KEY_READ       (1 << 5)
/*
  Set the following flag if we on delete should force all key to be read
  and on update read all keys that changes
*/
#define HA_REQUIRES_KEY_COLUMNS_FOR_DELETE (1 << 6)
#define HA_NULL_IN_KEY         (1 << 7) /* One can have keys with NULL */
#define HA_DUPLICATE_POS       (1 << 8)    /* ha_position() gives dup row */
#define HA_NO_BLOBS            (1 << 9) /* Doesn't support blobs */
#define HA_CAN_INDEX_BLOBS     (1 << 10)
#define HA_AUTO_PART_KEY       (1 << 11) /* auto-increment in multi-part key */
#define HA_REQUIRE_PRIMARY_KEY (1 << 12) /* .. and can't create a hidden one */
#define HA_STATS_RECORDS_IS_EXACT (1 << 13) /* stats.records is exact */
/*
  INSERT_DELAYED only works with handlers that uses MySQL internal table
  level locks
*/
#define HA_CAN_INSERT_DELAYED  (1 << 14)
/*
  If we get the primary key columns for free when we do an index read
  It also implies that we have to retrive the primary key when using
  position() and rnd_pos().
*/
#define HA_PRIMARY_KEY_IN_READ_INDEX (1 << 15)
/*
  If HA_PRIMARY_KEY_REQUIRED_FOR_POSITION is set, it means that to position()
  uses a primary key. Without primary key, we can't call position().
*/ 
#define HA_PRIMARY_KEY_REQUIRED_FOR_POSITION (1 << 16) 
#define HA_CAN_RTREEKEYS       (1 << 17)
#define HA_NOT_DELETE_WITH_CACHE (1 << 18)
/*
  The following is we need to a primary key to delete (and update) a row.
  If there is no primary key, all columns needs to be read on update and delete
*/
#define HA_PRIMARY_KEY_REQUIRED_FOR_DELETE (1 << 19)
#define HA_NO_PREFIX_CHAR_KEYS (1 << 20)
#define HA_CAN_FULLTEXT        (1 << 21)
#define HA_CAN_SQL_HANDLER     (1 << 22)
#define HA_NO_AUTO_INCREMENT   (1 << 23)
#define HA_HAS_CHECKSUM        (1 << 24)
/* Table data are stored in separate files (for lower_case_table_names) */
#define HA_FILE_BASED	       (1 << 26)
#define HA_NO_VARCHAR	       (1 << 27)
#define HA_CAN_BIT_FIELD       (1 << 28) /* supports bit fields */
#define HA_NEED_READ_RANGE_BUFFER (1 << 29) /* for read_multi_range */
#define HA_ANY_INDEX_MAY_BE_UNIQUE (1 << 30)
#define HA_NO_COPY_ON_ALTER    (LL(1) << 31)
#define HA_HAS_RECORDS	       (LL(1) << 32) /* records() gives exact count*/
/* Has it's own method of binlog logging */
#define HA_HAS_OWN_BINLOGGING  (LL(1) << 33)

/* bits in index_flags(index_number) for what you can do with index */
#define HA_READ_NEXT            1       /* TODO really use this flag */
#define HA_READ_PREV            2       /* supports ::index_prev */
#define HA_READ_ORDER           4       /* index_next/prev follow sort order */
#define HA_READ_RANGE           8       /* can find all records in a range */
#define HA_ONLY_WHOLE_INDEX	16	/* Can't use part key searches */
#define HA_KEYREAD_ONLY         64	/* Support HA_EXTRA_KEYREAD */

/*
  bits in alter_table_flags:
*/
/*
  These bits are set if different kinds of indexes can be created
  off-line without re-create of the table (but with a table lock).
*/
#define HA_ONLINE_ADD_INDEX_NO_WRITES           (1L << 0) /*add index w/lock*/
#define HA_ONLINE_DROP_INDEX_NO_WRITES          (1L << 1) /*drop index w/lock*/
#define HA_ONLINE_ADD_UNIQUE_INDEX_NO_WRITES    (1L << 2) /*add unique w/lock*/
#define HA_ONLINE_DROP_UNIQUE_INDEX_NO_WRITES   (1L << 3) /*drop uniq. w/lock*/
#define HA_ONLINE_ADD_PK_INDEX_NO_WRITES        (1L << 4) /*add prim. w/lock*/
#define HA_ONLINE_DROP_PK_INDEX_NO_WRITES       (1L << 5) /*drop prim. w/lock*/
/*
  These are set if different kinds of indexes can be created on-line
  (without a table lock). If a handler is capable of one or more of
  these, it should also set the corresponding *_NO_WRITES bit(s).
*/
#define HA_ONLINE_ADD_INDEX                     (1L << 6) /*add index online*/
#define HA_ONLINE_DROP_INDEX                    (1L << 7) /*drop index online*/
#define HA_ONLINE_ADD_UNIQUE_INDEX              (1L << 8) /*add unique online*/
#define HA_ONLINE_DROP_UNIQUE_INDEX             (1L << 9) /*drop uniq. online*/
#define HA_ONLINE_ADD_PK_INDEX                  (1L << 10)/*add prim. online*/
#define HA_ONLINE_DROP_PK_INDEX                 (1L << 11)/*drop prim. online*/
/*
  HA_PARTITION_FUNCTION_SUPPORTED indicates that the function is
  supported at all.
  HA_FAST_CHANGE_PARTITION means that optimised variants of the changes
  exists but they are not necessarily done online.

  HA_ONLINE_DOUBLE_WRITE means that the handler supports writing to both
  the new partition and to the old partitions when updating through the
  old partitioning schema while performing a change of the partitioning.
  This means that we can support updating of the table while performing
  the copy phase of the change. For no lock at all also a double write
  from new to old must exist and this is not required when this flag is
  set.
  This is actually removed even before it was introduced the first time.
  The new idea is that handlers will handle the lock level already in
  store_lock for ALTER TABLE partitions.

  HA_PARTITION_ONE_PHASE is a flag that can be set by handlers that take
  care of changing the partitions online and in one phase. Thus all phases
  needed to handle the change are implemented inside the storage engine.
  The storage engine must also support auto-discovery since the frm file
  is changed as part of the change and this change must be controlled by
  the storage engine. A typical engine to support this is NDB (through
  WL #2498).
*/
#define HA_PARTITION_FUNCTION_SUPPORTED         (1L << 12)
#define HA_FAST_CHANGE_PARTITION                (1L << 13)
#define HA_PARTITION_ONE_PHASE                  (1L << 14)

/*
  Index scan will not return records in rowid order. Not guaranteed to be
  set for unordered (e.g. HASH) indexes.
*/
#define HA_KEY_SCAN_NOT_ROR     128 

/* operations for disable/enable indexes */
#define HA_KEY_SWITCH_NONUNIQ      0
#define HA_KEY_SWITCH_ALL          1
#define HA_KEY_SWITCH_NONUNIQ_SAVE 2
#define HA_KEY_SWITCH_ALL_SAVE     3

/*
  Note: the following includes binlog and closing 0.
  so: innodb + bdb + ndb + binlog + myisam + myisammrg + archive +
      example + csv + heap + blackhole + federated + 0
  (yes, the sum is deliberately inaccurate)
  TODO remove the limit, use dynarrays
*/
#define MAX_HA 15

/*
  Parameters for open() (in register form->filestat)
  HA_GET_INFO does an implicit HA_ABORT_IF_LOCKED
*/

#define HA_OPEN_KEYFILE		1
#define HA_OPEN_RNDFILE		2
#define HA_GET_INDEX		4
#define HA_GET_INFO		8	/* do a ha_info() after open */
#define HA_READ_ONLY		16	/* File opened as readonly */
/* Try readonly if can't open with read and write */
#define HA_TRY_READ_ONLY	32
#define HA_WAIT_IF_LOCKED	64	/* Wait if locked on open */
#define HA_ABORT_IF_LOCKED	128	/* skip if locked on open.*/
#define HA_BLOCK_LOCK		256	/* unlock when reading some records */
#define HA_OPEN_TEMPORARY	512

	/* Some key definitions */
#define HA_KEY_NULL_LENGTH	1
#define HA_KEY_BLOB_LENGTH	2

#define HA_LEX_CREATE_TMP_TABLE	1
#define HA_LEX_CREATE_IF_NOT_EXISTS 2
#define HA_OPTION_NO_CHECKSUM	(1L << 17)
#define HA_OPTION_NO_DELAY_KEY_WRITE (1L << 18)
#define HA_MAX_REC_LENGTH	65535

/* Table caching type */
#define HA_CACHE_TBL_NONTRANSACT 0
#define HA_CACHE_TBL_NOCACHE     1
#define HA_CACHE_TBL_ASKTRANSACT 2
#define HA_CACHE_TBL_TRANSACT    4

/* Options of START TRANSACTION statement (and later of SET TRANSACTION stmt) */
#define MYSQL_START_TRANS_OPT_WITH_CONS_SNAPSHOT 1

/* Flags for method is_fatal_error */
#define HA_CHECK_DUP_KEY 1
#define HA_CHECK_DUP_UNIQUE 2
#define HA_CHECK_DUP (HA_CHECK_DUP_KEY + HA_CHECK_DUP_UNIQUE)

enum legacy_db_type
{
  DB_TYPE_UNKNOWN=0,DB_TYPE_DIAB_ISAM=1,
  DB_TYPE_HASH,DB_TYPE_MISAM,DB_TYPE_PISAM,
  DB_TYPE_RMS_ISAM, DB_TYPE_HEAP, DB_TYPE_ISAM,
  DB_TYPE_MRG_ISAM, DB_TYPE_MYISAM, DB_TYPE_MRG_MYISAM,
  DB_TYPE_BERKELEY_DB, DB_TYPE_INNODB,
  DB_TYPE_GEMINI, DB_TYPE_NDBCLUSTER,
  DB_TYPE_EXAMPLE_DB, DB_TYPE_ARCHIVE_DB, DB_TYPE_CSV_DB,
  DB_TYPE_FEDERATED_DB,
  DB_TYPE_BLACKHOLE_DB,
  DB_TYPE_PARTITION_DB,
  DB_TYPE_BINLOG,
  DB_TYPE_FIRST_DYNAMIC=32,
  DB_TYPE_DEFAULT=127 // Must be last
};

enum row_type { ROW_TYPE_NOT_USED=-1, ROW_TYPE_DEFAULT, ROW_TYPE_FIXED,
		ROW_TYPE_DYNAMIC, ROW_TYPE_COMPRESSED,
		ROW_TYPE_REDUNDANT, ROW_TYPE_COMPACT, ROW_TYPE_PAGES };

enum enum_binlog_func {
  BFN_RESET_LOGS=        1,
  BFN_RESET_SLAVE=       2,
  BFN_BINLOG_WAIT=       3,
  BFN_BINLOG_END=        4,
  BFN_BINLOG_PURGE_FILE= 5
};

enum enum_binlog_command {
  LOGCOM_CREATE_TABLE,
  LOGCOM_ALTER_TABLE,
  LOGCOM_RENAME_TABLE,
  LOGCOM_DROP_TABLE,
  LOGCOM_CREATE_DB,
  LOGCOM_ALTER_DB,
  LOGCOM_DROP_DB
};

/* struct to hold information about the table that should be created */

/* Bits in used_fields */
#define HA_CREATE_USED_AUTO             (1L << 0)
#define HA_CREATE_USED_RAID             (1L << 1) //RAID is no longer availble
#define HA_CREATE_USED_UNION            (1L << 2)
#define HA_CREATE_USED_INSERT_METHOD    (1L << 3)
#define HA_CREATE_USED_MIN_ROWS         (1L << 4)
#define HA_CREATE_USED_MAX_ROWS         (1L << 5)
#define HA_CREATE_USED_AVG_ROW_LENGTH   (1L << 6)
#define HA_CREATE_USED_PACK_KEYS        (1L << 7)
#define HA_CREATE_USED_CHARSET          (1L << 8)
#define HA_CREATE_USED_DEFAULT_CHARSET  (1L << 9)
#define HA_CREATE_USED_DATADIR          (1L << 10)
#define HA_CREATE_USED_INDEXDIR         (1L << 11)
#define HA_CREATE_USED_ENGINE           (1L << 12)
#define HA_CREATE_USED_CHECKSUM         (1L << 13)
#define HA_CREATE_USED_DELAY_KEY_WRITE  (1L << 14)
#define HA_CREATE_USED_ROW_FORMAT       (1L << 15)
#define HA_CREATE_USED_COMMENT          (1L << 16)
#define HA_CREATE_USED_PASSWORD         (1L << 17)
#define HA_CREATE_USED_CONNECTION       (1L << 18)
#define HA_CREATE_USED_KEY_BLOCK_SIZE   (1L << 19)

typedef ulonglong my_xid; // this line is the same as in log_event.h
#define MYSQL_XID_PREFIX "MySQLXid"
#define MYSQL_XID_PREFIX_LEN 8 // must be a multiple of 8
#define MYSQL_XID_OFFSET (MYSQL_XID_PREFIX_LEN+sizeof(server_id))
#define MYSQL_XID_GTRID_LEN (MYSQL_XID_OFFSET+sizeof(my_xid))

#define XIDDATASIZE 128
#define MAXGTRIDSIZE 64
#define MAXBQUALSIZE 64

#define COMPATIBLE_DATA_YES 0
#define COMPATIBLE_DATA_NO  1

struct xid_t {
  long formatID;
  long gtrid_length;
  long bqual_length;
  char data[XIDDATASIZE];  // not \0-terminated !

  xid_t() {}                                /* Remove gcc warning */  
  bool eq(struct xid_t *xid)
  { return eq(xid->gtrid_length, xid->bqual_length, xid->data); }
  bool eq(long g, long b, const char *d)
  { return g == gtrid_length && b == bqual_length && !memcmp(d, data, g+b); }
  void set(struct xid_t *xid)
  { memcpy(this, xid, xid->length()); }
  void set(long f, const char *g, long gl, const char *b, long bl)
  {
    formatID= f;
    memcpy(data, g, gtrid_length= gl);
    memcpy(data+gl, b, bqual_length= bl);
  }
  void set(ulonglong xid)
  {
    my_xid tmp;
    formatID= 1;
    set(MYSQL_XID_PREFIX_LEN, 0, MYSQL_XID_PREFIX);
    memcpy(data+MYSQL_XID_PREFIX_LEN, &server_id, sizeof(server_id));
    tmp= xid;
    memcpy(data+MYSQL_XID_OFFSET, &tmp, sizeof(tmp));
    gtrid_length=MYSQL_XID_GTRID_LEN;
  }
  void set(long g, long b, const char *d)
  {
    formatID= 1;
    gtrid_length= g;
    bqual_length= b;
    memcpy(data, d, g+b);
  }
  bool is_null() { return formatID == -1; }
  void null() { formatID= -1; }
  my_xid quick_get_my_xid()
  {
    my_xid tmp;
    memcpy(&tmp, data+MYSQL_XID_OFFSET, sizeof(tmp));
    return tmp;
  }
  my_xid get_my_xid()
  {
    return gtrid_length == MYSQL_XID_GTRID_LEN && bqual_length == 0 &&
           !memcmp(data+MYSQL_XID_PREFIX_LEN, &server_id, sizeof(server_id)) &&
           !memcmp(data, MYSQL_XID_PREFIX, MYSQL_XID_PREFIX_LEN) ?
           quick_get_my_xid() : 0;
  }
  uint length()
  {
    return sizeof(formatID)+sizeof(gtrid_length)+sizeof(bqual_length)+
           gtrid_length+bqual_length;
  }
  byte *key()
  {
    return (byte *)&gtrid_length;
  }
  uint key_length()
  {
    return sizeof(gtrid_length)+sizeof(bqual_length)+gtrid_length+bqual_length;
  }
};
typedef struct xid_t XID;

/* for recover() handlerton call */
#define MIN_XID_LIST_SIZE  128
#ifdef SAFEMALLOC
#define MAX_XID_LIST_SIZE  256
#else
#define MAX_XID_LIST_SIZE  (1024*128)
#endif

/*
  These structures are used to pass information from a set of SQL commands
  on add/drop/change tablespace definitions to the proper hton.
*/
#define UNDEF_NODEGROUP 65535
enum ts_command_type
{
  TS_CMD_NOT_DEFINED = -1,
  CREATE_TABLESPACE = 0,
  ALTER_TABLESPACE = 1,
  CREATE_LOGFILE_GROUP = 2,
  ALTER_LOGFILE_GROUP = 3,
  DROP_TABLESPACE = 4,
  DROP_LOGFILE_GROUP = 5,
  CHANGE_FILE_TABLESPACE = 6,
  ALTER_ACCESS_MODE_TABLESPACE = 7
};

enum ts_alter_tablespace_type
{
  TS_ALTER_TABLESPACE_TYPE_NOT_DEFINED = -1,
  ALTER_TABLESPACE_ADD_FILE = 1,
  ALTER_TABLESPACE_DROP_FILE = 2
};

enum tablespace_access_mode
{
  TS_NOT_DEFINED= -1,
  TS_READ_ONLY = 0,
  TS_READ_WRITE = 1,
  TS_NOT_ACCESSIBLE = 2
};

struct handlerton;
class st_alter_tablespace : public Sql_alloc
{
  public:
  const char *tablespace_name;
  const char *logfile_group_name;
  enum ts_command_type ts_cmd_type;
  enum ts_alter_tablespace_type ts_alter_tablespace_type;
  const char *data_file_name;
  const char *undo_file_name;
  const char *redo_file_name;
  ulonglong extent_size;
  ulonglong undo_buffer_size;
  ulonglong redo_buffer_size;
  ulonglong initial_size;
  ulonglong autoextend_size;
  ulonglong max_size;
  uint nodegroup_id;
  const handlerton *storage_engine;
  bool wait_until_completed;
  const char *ts_comment;
  enum tablespace_access_mode ts_access_mode;
  st_alter_tablespace()
  {
    tablespace_name= NULL;
    logfile_group_name= "DEFAULT_LG"; //Default log file group
    ts_cmd_type= TS_CMD_NOT_DEFINED;
    data_file_name= NULL;
    undo_file_name= NULL;
    redo_file_name= NULL;
    extent_size= 1024*1024;        //Default 1 MByte
    undo_buffer_size= 8*1024*1024; //Default 8 MByte
    redo_buffer_size= 8*1024*1024; //Default 8 MByte
    initial_size= 128*1024*1024;   //Default 128 MByte
    autoextend_size= 0;            //No autoextension as default
    max_size= 0;                   //Max size == initial size => no extension
    storage_engine= NULL;
    nodegroup_id= UNDEF_NODEGROUP;
    wait_until_completed= TRUE;
    ts_comment= NULL;
    ts_access_mode= TS_NOT_DEFINED;
  }
};

/* The handler for a table type.  Will be included in the TABLE structure */

struct st_table;
typedef struct st_table TABLE;
typedef struct st_table_share TABLE_SHARE;
struct st_foreign_key_info;
typedef struct st_foreign_key_info FOREIGN_KEY_INFO;
typedef bool (stat_print_fn)(THD *thd, const char *type, uint type_len,
                             const char *file, uint file_len,
                             const char *status, uint status_len);
enum ha_stat_type { HA_ENGINE_STATUS, HA_ENGINE_LOGS, HA_ENGINE_MUTEX };
extern st_plugin_int *hton2plugin[MAX_HA];

/* Transaction log maintains type definitions */
enum log_status
{
  HA_LOG_STATUS_FREE= 0,      /* log is free and can be deleted */
  HA_LOG_STATUS_INUSE= 1,     /* log can't be deleted because it is in use */
  HA_LOG_STATUS_NOSUCHLOG= 2  /* no such log (can't be returned by
                                the log iterator status) */
};
/*
  Function for signaling that the log file changed its state from
  LOG_STATUS_INUSE to LOG_STATUS_FREE

  Now it do nothing, will be implemented as part of new transaction
  log management for engines.
  TODO: implement the function.
*/
void signal_log_not_needed(struct handlerton, char *log_file);
/*
  Data of transaction log iterator.
*/
struct handler_log_file_data {
  LEX_STRING filename;
  enum log_status status;
};


enum handler_iterator_type
{
  /* request of transaction log iterator */
  HA_TRANSACTLOG_ITERATOR= 1
};
enum handler_create_iterator_result
{
  HA_ITERATOR_OK,          /* iterator created */
  HA_ITERATOR_UNSUPPORTED, /* such type of iterator is not supported */
  HA_ITERATOR_ERROR        /* error during iterator creation */
};

/*
  Iterator structure. Can be used by handler/handlerton for different purposes.

  Iterator should be created in the way to point "before" the first object
  it iterate, so next() call move it to the first object or return !=0 if
  there is nothing to iterate through.
*/
struct handler_iterator {
  /*
    Moves iterator to next record and return 0 or return !=0
    if there is no records.
    iterator_object will be filled by this function if next() returns 0.
    Content of the iterator_object depend on iterator type.
  */
  int (*next)(struct handler_iterator *, void *iterator_object);
  /*
    Free resources allocated by iterator, after this call iterator
    is not usable.
  */
  void (*destroy)(struct handler_iterator *);
  /*
    Pointer to buffer for the iterator to use.
    Should be allocated by function which created the iterator and
    destroied by freed by above "destroy" call
  */
  void *buffer;
};

/*
  handlerton is a singleton structure - one instance per storage engine -
  to provide access to storage engine functionality that works on the
  "global" level (unlike handler class that works on a per-table basis)

  usually handlerton instance is defined statically in ha_xxx.cc as

  static handlerton { ... } xxx_hton;

  savepoint_*, prepare, recover, and *_by_xid pointers can be 0.
*/
struct handlerton
{
  /*
    Historical marker for if the engine is available of not
  */
  SHOW_COMP_OPTION state;

  /*
    Historical number used for frm file to determine the correct storage engine.
    This is going away and new engines will just use "name" for this.
  */
  enum legacy_db_type db_type;
  /*
    each storage engine has it's own memory area (actually a pointer)
    in the thd, for storing per-connection information.
    It is accessed as

      thd->ha_data[xxx_hton.slot]

   slot number is initialized by MySQL after xxx_init() is called.
   */
   uint slot;
   /*
     to store per-savepoint data storage engine is provided with an area
     of a requested size (0 is ok here).
     savepoint_offset must be initialized statically to the size of
     the needed memory to store per-savepoint information.
     After xxx_init it is changed to be an offset to savepoint storage
     area and need not be used by storage engine.
     see binlog_hton and binlog_savepoint_set/rollback for an example.
   */
   uint savepoint_offset;
   /*
     handlerton methods:

     close_connection is only called if
     thd->ha_data[xxx_hton.slot] is non-zero, so even if you don't need
     this storage area - set it to something, so that MySQL would know
     this storage engine was accessed in this connection
   */
   int  (*close_connection)(THD *thd);
   /*
     sv points to an uninitialized storage area of requested size
     (see savepoint_offset description)
   */
   int  (*savepoint_set)(THD *thd, void *sv);
   /*
     sv points to a storage area, that was earlier passed
     to the savepoint_set call
   */
   int  (*savepoint_rollback)(THD *thd, void *sv);
   int  (*savepoint_release)(THD *thd, void *sv);
   /*
     'all' is true if it's a real commit, that makes persistent changes
     'all' is false if it's not in fact a commit but an end of the
     statement that is part of the transaction.
     NOTE 'all' is also false in auto-commit mode where 'end of statement'
     and 'real commit' mean the same event.
   */
   int  (*commit)(THD *thd, bool all);
   int  (*rollback)(THD *thd, bool all);
   int  (*prepare)(THD *thd, bool all);
   int  (*recover)(XID *xid_list, uint len);
   int  (*commit_by_xid)(XID *xid);
   int  (*rollback_by_xid)(XID *xid);
   void *(*create_cursor_read_view)();
   void (*set_cursor_read_view)(void *);
   void (*close_cursor_read_view)(void *);
   handler *(*create)(TABLE_SHARE *table, MEM_ROOT *mem_root);
   void (*drop_database)(char* path);
   int (*panic)(enum ha_panic_function flag);
   int (*start_consistent_snapshot)(THD *thd);
   bool (*flush_logs)();
   bool (*show_status)(THD *thd, stat_print_fn *print, enum ha_stat_type stat);
   uint (*partition_flags)();
   uint (*alter_table_flags)(uint flags);
   int (*alter_tablespace)(THD *thd, st_alter_tablespace *ts_info);
   int (*fill_files_table)(THD *thd,
                           struct st_table_list *tables,
                           class Item *cond);
   uint32 flags;                                /* global handler flags */
   /*
      Those handlerton functions below are properly initialized at handler
      init.
   */
   int (*binlog_func)(THD *thd, enum_binlog_func fn, void *arg);
   void (*binlog_log_query)(THD *thd, enum_binlog_command binlog_command,
                            const char *query, uint query_length,
                            const char *db, const char *table_name);
   int (*release_temporary_latches)(THD *thd);

   /*
     Get log status.
     If log_status is null then the handler do not support transaction
     log information (i.e. log iterator can't be created).
     (see example of implementation in handler.cc, TRANS_LOG_MGM_EXAMPLE_CODE)

   */
   enum log_status (*get_log_status)(char *log);

   /*
     Iterators creator.
     Presence of the pointer should be checked before using
   */
   enum handler_create_iterator_result
     (*create_iterator)(enum handler_iterator_type type,
                        struct handler_iterator *fill_this_in);
};


/* Possible flags of a handlerton */
#define HTON_NO_FLAGS                 0
#define HTON_CLOSE_CURSORS_AT_COMMIT (1 << 0)
#define HTON_ALTER_NOT_SUPPORTED     (1 << 1) //Engine does not support alter
#define HTON_CAN_RECREATE            (1 << 2) //Delete all is used fro truncate
#define HTON_HIDDEN                  (1 << 3) //Engine does not appear in lists
#define HTON_FLUSH_AFTER_RENAME      (1 << 4)
#define HTON_NOT_USER_SELECTABLE     (1 << 5)
#define HTON_TEMPORARY_NOT_SUPPORTED (1 << 6) //Having temporary tables not supported

typedef struct st_thd_trans
{
  /* number of entries in the ht[] */
  uint        nht;
  /* true is not all entries in the ht[] support 2pc */
  bool        no_2pc;
  /* storage engines that registered themselves for this transaction */
  handlerton *ht[MAX_HA];
} THD_TRANS;

enum enum_tx_isolation { ISO_READ_UNCOMMITTED, ISO_READ_COMMITTED,
			 ISO_REPEATABLE_READ, ISO_SERIALIZABLE};


enum ndb_distribution { ND_KEYHASH= 0, ND_LINHASH= 1 };


typedef struct {
  ulonglong data_file_length;
  ulonglong max_data_file_length;
  ulonglong index_file_length;
  ulonglong delete_length;
  ha_rows records;
  ulong mean_rec_length;
  time_t create_time;
  time_t check_time;
  time_t update_time;
  ulonglong check_sum;
} PARTITION_INFO;

#define UNDEF_NODEGROUP 65535
class Item;
struct st_table_log_memory_entry;

class partition_info;

struct st_partition_iter;
#define NOT_A_PARTITION_ID ((uint32)-1)


typedef struct st_ha_create_information
{
  CHARSET_INFO *table_charset, *default_table_charset;
  LEX_STRING connect_string;
  const char *password, *tablespace;
  LEX_STRING comment;
  const char *data_file_name, *index_file_name;
  const char *alias;
  ulonglong max_rows,min_rows;
  ulonglong auto_increment_value;
  ulong table_options;
  ulong avg_row_length;
  ulong used_fields;
  ulong key_block_size;
  SQL_LIST merge_list;
  handlerton *db_type;
  enum row_type row_type;
  uint null_bits;                       /* NULL bits at start of record */
  uint options;				/* OR of HA_CREATE_ options */
  uint merge_insert_method;
  uint extra_size;                      /* length of extra data segment */
  bool table_existed;			/* 1 in create if table existed */
  bool frm_only;                        /* 1 if no ha_create_table() */
  bool varchar;                         /* 1 if table has a VARCHAR */
  bool store_on_disk;                   /* 1 if table stored on disk */
} HA_CREATE_INFO;


typedef struct st_key_create_information
{
  enum ha_key_alg algorithm;
  ulong block_size;
  LEX_STRING parser_name;
} KEY_CREATE_INFO;


/*
  Class for maintaining hooks used inside operations on tables such
  as: create table functions, delete table functions, and alter table
  functions.

  Class is using the Template Method pattern to separate the public
  usage interface from the private inheritance interface.  This
  imposes no overhead, since the public non-virtual function is small
  enough to be inlined.

  The hooks are usually used for functions that does several things,
  e.g., create_table_from_items(), which both create a table and lock
  it.
 */
class TABLEOP_HOOKS
{
public:
  inline void prelock(TABLE **tables, uint count)
  {
    do_prelock(tables, count);
  }
  virtual ~TABLEOP_HOOKS() {}
  TABLEOP_HOOKS() {}

private:
  /* Function primitive that is called prior to locking tables */
  virtual void do_prelock(TABLE **tables, uint count)
  {
    /* Default is to do nothing */
  }
};

typedef struct st_savepoint SAVEPOINT;
extern ulong savepoint_alloc_size;
extern KEY_CREATE_INFO default_key_create_info;

/* Forward declaration for condition pushdown to storage engine */
typedef class Item COND;

typedef struct st_ha_check_opt
{
  st_ha_check_opt() {}                        /* Remove gcc warning */
  ulong sort_buffer_size;
  uint flags;       /* isam layer flags (e.g. for myisamchk) */
  uint sql_flags;   /* sql layer flags - for something myisamchk cannot do */
  KEY_CACHE *key_cache;	/* new key cache when changing key cache */
  void init();
} HA_CHECK_OPT;



/*
  This is a buffer area that the handler can use to store rows.
  'end_of_used_area' should be kept updated after calls to
  read-functions so that other parts of the code can use the
  remaining area (until next read calls is issued).
*/

typedef struct st_handler_buffer
{
  const byte *buffer;         /* Buffer one can start using */
  const byte *buffer_end;     /* End of buffer */
  byte *end_of_used_area;     /* End of area that was used by handler */
} HANDLER_BUFFER;

typedef struct system_status_var SSV;

class ha_statistics
{
public:
  ulonglong data_file_length;		/* Length off data file */
  ulonglong max_data_file_length;	/* Length off data file */
  ulonglong index_file_length;
  ulonglong max_index_file_length;
  ulonglong delete_length;		/* Free bytes */
  ulonglong auto_increment_value;
  ha_rows records;			/* Estimated records in table */
  ha_rows deleted;			/* Deleted records */
  ulong mean_rec_length;		/* physical reclength */
  time_t create_time;			/* When table was created */
  time_t check_time;
  time_t update_time;
  uint block_size;			/* index block size */

  ha_statistics():
    data_file_length(0), max_data_file_length(0),
    index_file_length(0), delete_length(0), auto_increment_value(0),
    records(0), deleted(0), mean_rec_length(0), create_time(0),
    check_time(0), update_time(0), block_size(0)
  {}
};

/*
  The handler class is the interface for dynamically loadable
  storage engines. Do not add ifdefs and take care when adding or
  changing virtual functions to avoid vtable confusion
 */

class handler :public Sql_alloc
{
  friend class ha_partition;

 protected:
  struct st_table_share *table_share;   /* The table definition */
  struct st_table *table;               /* The current open table */
  ulonglong cached_table_flags;         /* Set on init() and open() */

  virtual int index_init(uint idx, bool sorted) { active_index=idx; return 0; }
  virtual int index_end() { active_index=MAX_KEY; return 0; }
  /*
    rnd_init() can be called two times without rnd_end() in between
    (it only makes sense if scan=1).
    then the second call should prepare for the new table scan (e.g
    if rnd_init allocates the cursor, second call should position it
    to the start of the table, no need to deallocate and allocate it again
  */
  virtual int rnd_init(bool scan) =0;
  virtual int rnd_end() { return 0; }
  virtual ulonglong table_flags(void) const =0;
  void ha_statistic_increment(ulong SSV::*offset) const;

  ha_rows estimation_rows_to_insert;
  virtual void start_bulk_insert(ha_rows rows) {}
  virtual int end_bulk_insert() {return 0; }
public:
  const handlerton *ht;                 /* storage engine of this handler */
  byte *ref;				/* Pointer to current row */
  byte *dup_ref;			/* Pointer to duplicate row */

  ha_statistics stats;

  /* The following are for read_multi_range */
  bool multi_range_sorted;
  KEY_MULTI_RANGE *multi_range_curr;
  KEY_MULTI_RANGE *multi_range_end;
  HANDLER_BUFFER *multi_range_buffer;

  /* The following are for read_range() */
  key_range save_end_range, *end_range;
  KEY_PART_INFO *range_key_part;
  int key_compare_result_on_equal;
  bool eq_range;

  uint errkey;				/* Last dup key */
  uint key_used_on_scan;
  uint active_index;
  /* Length of ref (1-8 or the clustered key length) */
  uint ref_length;
  FT_INFO *ft_handler;
  enum {NONE=0, INDEX, RND} inited;
  bool implicit_emptied;                /* Can be !=0 only if HEAP */
  const COND *pushed_cond;
  /*
    next_insert_id is the next value which should be inserted into the
    auto_increment column: in a inserting-multi-row statement (like INSERT
    SELECT), for the first row where the autoinc value is not specified by the
    statement, get_auto_increment() called and asked to generate a value,
    next_insert_id is set to the next value, then for all other rows
    next_insert_id is used (and increased each time) without calling
    get_auto_increment().
  */
  ulonglong next_insert_id;
  /*
    insert id for the current row (*autogenerated*; if not
    autogenerated, it's 0).
    At first successful insertion, this variable is stored into
    THD::first_successful_insert_id_in_cur_stmt.
  */
  ulonglong insert_id_for_cur_row;
  /*
    Interval returned by get_auto_increment() and being consumed by the
    inserter.
  */
  Discrete_interval auto_inc_interval_for_cur_row;

  handler(const handlerton *ht_arg, TABLE_SHARE *share_arg)
    :table_share(share_arg), estimation_rows_to_insert(0), ht(ht_arg),
    ref(0), key_used_on_scan(MAX_KEY), active_index(MAX_KEY),
    ref_length(sizeof(my_off_t)),
    ft_handler(0), inited(NONE), implicit_emptied(0),
    pushed_cond(NULL), next_insert_id(0), insert_id_for_cur_row(0)
    {}
<<<<<<< HEAD
  virtual ~handler(void)
  {
    /* TODO: DBUG_ASSERT(inited == NONE); */
  }
  /* This is called after create to allow us to set up cached variables */
  void init()
  {
    cached_table_flags= table_flags();
  }
  /*
    Check whether a handler allows to lock the table.

    SYNOPSIS
      check_if_locking_is_allowed()
        thd     Handler of the thread, trying to lock the table
        table   Table handler to check
        count   Number of locks already granted to the table

    DESCRIPTION
      Check whether a handler allows to lock the table. For instance,
      MyISAM does not allow to lock mysql.proc along with other tables.
      This limitation stems from the fact that MyISAM does not support
      row-level locking and we have to add this limitation to avoid
      deadlocks.

    RETURN
      TRUE      Locking is allowed
      FALSE     Locking is not allowed. The error was thrown.
  */
  virtual bool check_if_locking_is_allowed(uint sql_command,
                                           ulong type, TABLE *table,
                                           uint count,
                                           bool called_by_logger_thread)
  {
    return TRUE;
  }
  bool check_if_log_table_locking_is_allowed(uint sql_command,
                                             ulong type, TABLE *table);
  int ha_open(TABLE *table, const char *name, int mode, int test_if_locked);
=======
  virtual ~handler(void) { /* TODO: DBUG_ASSERT(inited == NONE); */ }
  virtual handler *clone(MEM_ROOT *mem_root);
  int ha_open(const char *name, int mode, int test_if_locked);
>>>>>>> fa1436bf
  void adjust_next_insert_id_after_explicit_value(ulonglong nr);
  bool update_auto_increment();
  void print_keydup_error(uint key_nr, const char *msg);
  virtual void print_error(int error, myf errflag);
  virtual bool get_error_message(int error, String *buf);
  uint get_dup_key(int error);
  void change_table_ptr(TABLE *table_arg, TABLE_SHARE *share)
  {
    table= table_arg;
    table_share= share;
  }
  virtual double scan_time()
  { return ulonglong2double(stats.data_file_length) / IO_SIZE + 2; }
  virtual double read_time(uint index, uint ranges, ha_rows rows)
  { return rows2double(ranges+rows); }
  virtual const key_map *keys_to_use_for_scanning() { return &key_map_empty; }
  bool has_transactions()
  { return (ha_table_flags() & HA_NO_TRANSACTIONS) == 0; }
  virtual uint extra_rec_buf_length() const { return 0; }

  /*
    This method is used to analyse the error to see whether the error
    is ignorable or not, certain handlers can have more error that are
    ignorable than others. E.g. the partition handler can get inserts
    into a range where there is no partition and this is an ignorable
    error.
    HA_ERR_FOUND_DUP_UNIQUE is a special case in MyISAM that means the
    same thing as HA_ERR_FOUND_DUP_KEY but can in some cases lead to
    a slightly different error message.
  */
  virtual bool is_fatal_error(int error, uint flags)
  {
    if (!error ||
        ((flags & HA_CHECK_DUP_KEY) &&
         (error == HA_ERR_FOUND_DUPP_KEY ||
          error == HA_ERR_FOUND_DUPP_UNIQUE)))
      return FALSE;
    return TRUE;
  }

  /*
    Number of rows in table. It will only be called if
    (table_flags() & (HA_HAS_RECORDS | HA_STATS_RECORDS_IS_EXACT)) != 0
  */
  virtual ha_rows records() { return stats.records; }
  /*
    Return upper bound of current number of records in the table
    (max. of how many records one will retrieve when doing a full table scan)
    If upper bound is not known, HA_POS_ERROR should be returned as a max
    possible upper bound.
  */
  virtual ha_rows estimate_rows_upper_bound()
  { return stats.records+EXTRA_RECORDS; }

  /*
    Get the row type from the storage engine.  If this method returns
    ROW_TYPE_NOT_USED, the information in HA_CREATE_INFO should be used.
  */
  virtual enum row_type get_row_type() const { return ROW_TYPE_NOT_USED; }

  virtual const char *index_type(uint key_number) { DBUG_ASSERT(0); return "";}

  int ha_index_init(uint idx, bool sorted)
  {
    DBUG_ENTER("ha_index_init");
    DBUG_ASSERT(inited==NONE);
    inited=INDEX;
    DBUG_RETURN(index_init(idx, sorted));
  }
  int ha_index_end()
  {
    DBUG_ENTER("ha_index_end");
    DBUG_ASSERT(inited==INDEX);
    inited=NONE;
    DBUG_RETURN(index_end());
  }
  int ha_rnd_init(bool scan)
  {
    DBUG_ENTER("ha_rnd_init");
    DBUG_ASSERT(inited==NONE || (inited==RND && scan));
    inited=RND;
    DBUG_RETURN(rnd_init(scan));
  }
  int ha_rnd_end()
  {
    DBUG_ENTER("ha_rnd_end");
    DBUG_ASSERT(inited==RND);
    inited=NONE;
    DBUG_RETURN(rnd_end());
  }
  int ha_reset();

  /* this is necessary in many places, e.g. in HANDLER command */
  int ha_index_or_rnd_end()
  {
    return inited == INDEX ? ha_index_end() : inited == RND ? ha_rnd_end() : 0;
  }
  longlong ha_table_flags() { return cached_table_flags; }

  /*
    Signal that the table->read_set and table->write_set table maps changed
    The handler is allowed to set additional bits in the above map in this
    call. Normally the handler should ignore all calls until we have done
    a ha_rnd_init() or ha_index_init(), write_row(), update_row or delete_row()
    as there may be several calls to this routine.
  */
  virtual void column_bitmaps_signal();
  uint get_index(void) const { return active_index; }
  virtual int open(const char *name, int mode, uint test_if_locked)=0;
  virtual int close(void)=0;

  /*
    These functions represent the public interface to *users* of the
    handler class, hence they are *not* virtual. For the inheritance
    interface, see the (private) functions write_row(), update_row(),
    and delete_row() below.
   */
  int ha_external_lock(THD *thd, int lock_type);
  int ha_write_row(byte * buf);
  int ha_update_row(const byte * old_data, byte * new_data);
  int ha_delete_row(const byte * buf);

  /*
    SYNOPSIS
      start_bulk_update()
    RETURN
      0   Bulk update used by handler
      1   Bulk update not used, normal operation used
  */
  virtual bool start_bulk_update() { return 1; }
  /*
    SYNOPSIS
      start_bulk_delete()
    RETURN
      0   Bulk delete used by handler
      1   Bulk delete not used, normal operation used
  */
  virtual bool start_bulk_delete() { return 1; }
  /*
    SYNOPSIS
    This method is similar to update_row, however the handler doesn't need
    to execute the updates at this point in time. The handler can be certain
    that another call to bulk_update_row will occur OR a call to
    exec_bulk_update before the set of updates in this query is concluded.

      bulk_update_row()
        old_data       Old record
        new_data       New record
        dup_key_found  Number of duplicate keys found
    RETURN
      0   Bulk delete used by handler
      1   Bulk delete not used, normal operation used
  */
  virtual int bulk_update_row(const byte *old_data, byte *new_data,
                              uint *dup_key_found)
  {
    DBUG_ASSERT(FALSE);
    return HA_ERR_WRONG_COMMAND;
  }
  /*
    SYNOPSIS
    After this call all outstanding updates must be performed. The number
    of duplicate key errors are reported in the duplicate key parameter.
    It is allowed to continue to the batched update after this call, the
    handler has to wait until end_bulk_update with changing state.

      exec_bulk_update()
        dup_key_found       Number of duplicate keys found
    RETURN
      0           Success
      >0          Error code
  */
  virtual int exec_bulk_update(uint *dup_key_found)
  {
    DBUG_ASSERT(FALSE);
    return HA_ERR_WRONG_COMMAND;
  }
  /*
    SYNOPSIS
    Perform any needed clean-up, no outstanding updates are there at the
    moment.

      end_bulk_update()
    RETURN
      Nothing
  */
  virtual void end_bulk_update() { return; }
  /*
    SYNOPSIS
    Execute all outstanding deletes and close down the bulk delete.

      end_bulk_delete()
    RETURN
    0             Success
    >0            Error code
  */
  virtual int end_bulk_delete()
  {
    DBUG_ASSERT(FALSE);
    return HA_ERR_WRONG_COMMAND;
  }
  virtual int index_read(byte * buf, const byte * key,
			 uint key_len, enum ha_rkey_function find_flag)
   { return  HA_ERR_WRONG_COMMAND; }
  virtual int index_read_idx(byte * buf, uint index, const byte * key,
			     uint key_len, enum ha_rkey_function find_flag);
  virtual int index_next(byte * buf)
   { return  HA_ERR_WRONG_COMMAND; }
  virtual int index_prev(byte * buf)
   { return  HA_ERR_WRONG_COMMAND; }
  virtual int index_first(byte * buf)
   { return  HA_ERR_WRONG_COMMAND; }
  virtual int index_last(byte * buf)
   { return  HA_ERR_WRONG_COMMAND; }
  virtual int index_next_same(byte *buf, const byte *key, uint keylen);
  virtual int index_read_last(byte * buf, const byte * key, uint key_len)
   { return (my_errno=HA_ERR_WRONG_COMMAND); }
  virtual int read_multi_range_first(KEY_MULTI_RANGE **found_range_p,
                                     KEY_MULTI_RANGE *ranges, uint range_count,
                                     bool sorted, HANDLER_BUFFER *buffer);
  virtual int read_multi_range_next(KEY_MULTI_RANGE **found_range_p);
  virtual int read_range_first(const key_range *start_key,
                               const key_range *end_key,
                               bool eq_range, bool sorted);
  virtual int read_range_next();
  int compare_key(key_range *range);
  virtual int ft_init() { return HA_ERR_WRONG_COMMAND; }
  void ft_end() { ft_handler=NULL; }
  virtual FT_INFO *ft_init_ext(uint flags, uint inx,String *key)
    { return NULL; }
  virtual int ft_read(byte *buf) { return HA_ERR_WRONG_COMMAND; }
  virtual int rnd_next(byte *buf)=0;
  virtual int rnd_pos(byte * buf, byte *pos)=0;
  virtual int read_first_row(byte *buf, uint primary_key);
  /*
    The following function is only needed for tables that may be temporary
    tables during joins
  */
  virtual int restart_rnd_next(byte *buf, byte *pos)
    { return HA_ERR_WRONG_COMMAND; }
  virtual int rnd_same(byte *buf, uint inx)
    { return HA_ERR_WRONG_COMMAND; }
  virtual ha_rows records_in_range(uint inx, key_range *min_key,
                                   key_range *max_key)
    { return (ha_rows) 10; }
  virtual void position(const byte *record)=0;
  virtual void info(uint)=0; // see my_base.h for full description
  virtual void get_dynamic_partition_info(PARTITION_INFO *stat_info,
                                          uint part_id);
  virtual int extra(enum ha_extra_function operation)
  { return 0; }
  virtual int extra_opt(enum ha_extra_function operation, ulong cache_size)
  { return extra(operation); }

  /*
    Reset state of file to after 'open'
    This function is called after every statement for all tables used
    by that statement.
  */
  virtual int reset() { return 0; }
  /*
    In an UPDATE or DELETE, if the row under the cursor was locked by another
    transaction, and the engine used an optimistic read of the last
    committed row value under the cursor, then the engine returns 1 from this
    function. MySQL must NOT try to update this optimistic value. If the
    optimistic value does not match the WHERE condition, MySQL can decide to
    skip over this row. Currently only works for InnoDB. This can be used to
    avoid unnecessary lock waits.

    If this method returns nonzero, it will also signal the storage
    engine that the next read will be a locking re-read of the row.
  */
  virtual bool was_semi_consistent_read() { return 0; }
  /*
    Tell the engine whether it should avoid unnecessary lock waits.
    If yes, in an UPDATE or DELETE, if the row under the cursor was locked
    by another transaction, the engine may try an optimistic read of
    the last committed row value under the cursor.
  */
  virtual void try_semi_consistent_read(bool) {}
  virtual void unlock_row() {}
  virtual int start_stmt(THD *thd, thr_lock_type lock_type) {return 0;}
  /*
    This is called to delete all rows in a table
    If the handler don't support this, then this function will
    return HA_ERR_WRONG_COMMAND and MySQL will delete the rows one
    by one.
  */
  virtual int delete_all_rows()
  { return (my_errno=HA_ERR_WRONG_COMMAND); }
  virtual void get_auto_increment(ulonglong offset, ulonglong increment,
                                  ulonglong nb_desired_values,
                                  ulonglong *first_value,
                                  ulonglong *nb_reserved_values);
private:
  virtual void release_auto_increment() { return; };
public:
  void ha_release_auto_increment();
  void set_next_insert_id(ulonglong id)
  {
    DBUG_PRINT("info",("auto_increment: next value %lu", (ulong)id));
    next_insert_id= id;
  }
  void restore_auto_increment(ulonglong prev_insert_id)
  {
    /*
      Insertion of a row failed, re-use the lastly generated auto_increment
      id, for the next row. This is achieved by resetting next_insert_id to
      what it was before the failed insertion (that old value is provided by
      the caller). If that value was 0, it was the first row of the INSERT;
      then if insert_id_for_cur_row contains 0 it means no id was generated
      for this first row, so no id was generated since the INSERT started, so
      we should set next_insert_id to 0; if insert_id_for_cur_row is not 0, it
      is the generated id of the first and failed row, so we use it.
    */
    next_insert_id= (prev_insert_id > 0) ? prev_insert_id :
      insert_id_for_cur_row;
  }
  /*
    Reset the auto-increment counter to the given value, i.e. the next row
    inserted will get the given value. This is called e.g. after TRUNCATE
    is emulated by doing a 'DELETE FROM t'. HA_ERR_WRONG_COMMAND is
    returned by storage engines that don't support this operation.
  */
  virtual int reset_auto_increment(ulonglong value)
  { return HA_ERR_WRONG_COMMAND; }

  virtual void update_create_info(HA_CREATE_INFO *create_info) {}
protected:
  /* to be implemented in handlers */

  /* admin commands - called from mysql_admin_table */
  virtual int check(THD* thd, HA_CHECK_OPT* check_opt)
  { return HA_ADMIN_NOT_IMPLEMENTED; }

  /*
     in these two methods check_opt can be modified
     to specify CHECK option to use to call check()
     upon the table
  */
  virtual int check_for_upgrade(HA_CHECK_OPT *check_opt)
  { return 0; }
public:
  int ha_check_for_upgrade(HA_CHECK_OPT *check_opt);
  int check_old_types();
  /* to be actually called to get 'check()' functionality*/
  int ha_check(THD *thd, HA_CHECK_OPT *check_opt);
   
  virtual int backup(THD* thd, HA_CHECK_OPT* check_opt)
  { return HA_ADMIN_NOT_IMPLEMENTED; }
  /*
    restore assumes .frm file must exist, and that generate_table() has been
    called; It will just copy the data file and run repair.
  */
  virtual int restore(THD* thd, HA_CHECK_OPT* check_opt)
  { return HA_ADMIN_NOT_IMPLEMENTED; }
protected:
  virtual int repair(THD* thd, HA_CHECK_OPT* check_opt)
  { return HA_ADMIN_NOT_IMPLEMENTED; }
public:
  int ha_repair(THD* thd, HA_CHECK_OPT* check_opt);
  virtual int optimize(THD* thd, HA_CHECK_OPT* check_opt)
  { return HA_ADMIN_NOT_IMPLEMENTED; }
  virtual int analyze(THD* thd, HA_CHECK_OPT* check_opt)
  { return HA_ADMIN_NOT_IMPLEMENTED; }
  virtual int assign_to_keycache(THD* thd, HA_CHECK_OPT* check_opt)
  { return HA_ADMIN_NOT_IMPLEMENTED; }
  virtual int preload_keys(THD* thd, HA_CHECK_OPT* check_opt)
  { return HA_ADMIN_NOT_IMPLEMENTED; }
  /* end of the list of admin commands */

  virtual bool check_and_repair(THD *thd) { return HA_ERR_WRONG_COMMAND; }
  virtual int dump(THD* thd, int fd = -1) { return HA_ERR_WRONG_COMMAND; }
  virtual int disable_indexes(uint mode) { return HA_ERR_WRONG_COMMAND; }
  virtual int enable_indexes(uint mode) { return HA_ERR_WRONG_COMMAND; }
  virtual int indexes_are_disabled(void) {return 0;}
  void ha_start_bulk_insert(ha_rows rows)
  {
    estimation_rows_to_insert= rows;
    start_bulk_insert(rows);
  }
  int ha_end_bulk_insert()
  {
    estimation_rows_to_insert= 0;
    return end_bulk_insert();
  }
  virtual int discard_or_import_tablespace(my_bool discard)
  {return HA_ERR_WRONG_COMMAND;}
  virtual int net_read_dump(NET* net) { return HA_ERR_WRONG_COMMAND; }
  virtual char *update_table_comment(const char * comment)
  { return (char*) comment;}
  virtual void append_create_info(String *packet) {}
  /*
    SYNOPSIS
      is_fk_defined_on_table_or_index()
      index            Index to check if foreign key uses it
    RETURN VALUE
       TRUE            Foreign key defined on table or index
       FALSE           No foreign key defined
    DESCRIPTION
      If index == MAX_KEY then a check for table is made and if index <
      MAX_KEY then a check is made if the table has foreign keys and if
      a foreign key uses this index (and thus the index cannot be dropped).
  */
  virtual bool is_fk_defined_on_table_or_index(uint index)
  { return FALSE; }
  virtual char* get_foreign_key_create_info()
  { return(NULL);}  /* gets foreign key create string from InnoDB */
  virtual char* get_tablespace_name(THD *thd)
  { return(NULL);}  /* gets tablespace name from handler */
  /* used in ALTER TABLE; 1 if changing storage engine is allowed */
  virtual bool can_switch_engines() { return 1; }
  /* used in REPLACE; is > 0 if table is referred by a FOREIGN KEY */
  virtual int get_foreign_key_list(THD *thd, List<FOREIGN_KEY_INFO> *f_key_list)
  { return 0; }
  virtual uint referenced_by_foreign_key() { return 0;}
  virtual void init_table_handle_for_HANDLER()
  { return; }       /* prepare InnoDB for HANDLER */
  virtual void free_foreign_key_create_info(char* str) {}
  /* The following can be called without an open handler */
  virtual const char *table_type() const =0;
  virtual const char **bas_ext() const =0;

  virtual int get_default_no_partitions(HA_CREATE_INFO *info) { return 1;}
  virtual void set_auto_partitions(partition_info *part_info) { return; }
  virtual bool get_no_parts(const char *name,
                            uint *no_parts)
  {
    *no_parts= 0;
    return 0;
  }
  virtual void set_part_info(partition_info *part_info) {return;}

  virtual ulong index_flags(uint idx, uint part, bool all_parts) const =0;

  virtual void prepare_for_alter() { return; }
  virtual int add_index(TABLE *table_arg, KEY *key_info, uint num_of_keys)
  { return (HA_ERR_WRONG_COMMAND); }
  virtual int prepare_drop_index(TABLE *table_arg, uint *key_num,
                                 uint num_of_keys)
  { return (HA_ERR_WRONG_COMMAND); }
  virtual int final_drop_index(TABLE *table_arg)
  { return (HA_ERR_WRONG_COMMAND); }

  uint max_record_length() const
  { return min(HA_MAX_REC_LENGTH, max_supported_record_length()); }
  uint max_keys() const
  { return min(MAX_KEY, max_supported_keys()); }
  uint max_key_parts() const
  { return min(MAX_REF_PARTS, max_supported_key_parts()); }
  uint max_key_length() const
  { return min(MAX_KEY_LENGTH, max_supported_key_length()); }
  uint max_key_part_length() const
  { return min(MAX_KEY_LENGTH, max_supported_key_part_length()); }

  virtual uint max_supported_record_length() const { return HA_MAX_REC_LENGTH; }
  virtual uint max_supported_keys() const { return 0; }
  virtual uint max_supported_key_parts() const { return MAX_REF_PARTS; }
  virtual uint max_supported_key_length() const { return MAX_KEY_LENGTH; }
  virtual uint max_supported_key_part_length() const { return 255; }
  virtual uint min_record_length(uint options) const { return 1; }

  virtual bool low_byte_first() const { return 1; }
  virtual uint checksum() const { return 0; }
  virtual bool is_crashed() const  { return 0; }
  virtual bool auto_repair() const { return 0; }

  /*
    default rename_table() and delete_table() rename/delete files with a
    given name and extensions from bas_ext()
  */
  virtual int rename_table(const char *from, const char *to);
  virtual int delete_table(const char *name);
  virtual void drop_table(const char *name);
  
  virtual int create(const char *name, TABLE *form, HA_CREATE_INFO *info)=0;

#define CHF_CREATE_FLAG 0
#define CHF_DELETE_FLAG 1
#define CHF_RENAME_FLAG 2
#define CHF_INDEX_FLAG  3

  virtual int create_handler_files(const char *name, const char *old_name,
                                   int action_flag, HA_CREATE_INFO *info)
  { return FALSE; }

  virtual int change_partitions(HA_CREATE_INFO *create_info,
                                const char *path,
                                ulonglong *copied,
                                ulonglong *deleted,
                                const void *pack_frm_data,
                                uint pack_frm_len)
  { return HA_ERR_WRONG_COMMAND; }
  virtual int drop_partitions(const char *path)
  { return HA_ERR_WRONG_COMMAND; }
  virtual int rename_partitions(const char *path)
  { return HA_ERR_WRONG_COMMAND; }
  virtual int optimize_partitions(THD *thd)
  { return HA_ERR_WRONG_COMMAND; }
  virtual int analyze_partitions(THD *thd)
  { return HA_ERR_WRONG_COMMAND; }
  virtual int check_partitions(THD *thd)
  { return HA_ERR_WRONG_COMMAND; }
  virtual int repair_partitions(THD *thd)
  { return HA_ERR_WRONG_COMMAND; }

  /* lock_count() can be more than one if the table is a MERGE */
  virtual uint lock_count(void) const { return 1; }
  virtual THR_LOCK_DATA **store_lock(THD *thd,
				     THR_LOCK_DATA **to,
				     enum thr_lock_type lock_type)=0;

  /* Type of table for caching query */
  virtual uint8 table_cache_type() { return HA_CACHE_TBL_NONTRANSACT; }
  /* ask handler about permission to cache table when query is to be cached */
  virtual my_bool register_query_cache_table(THD *thd, char *table_key,
					     uint key_length,
					     qc_engine_callback 
					     *engine_callback,
					     ulonglong *engine_data)
  {
    *engine_callback= 0;
    return 1;
  }
 /*
  RETURN
    true  Primary key (if there is one) is clustered key covering all fields
    false otherwise
 */
 virtual bool primary_key_is_clustered() { return FALSE; }
 virtual int cmp_ref(const byte *ref1, const byte *ref2)
 {
   return memcmp(ref1, ref2, ref_length);
 }
 
 /*
   Condition pushdown to storage engines
 */

 /*
   Push condition down to the table handler.
   SYNOPSIS
     cond_push()
     cond   Condition to be pushed. The condition tree must not be            
     modified by the by the caller.

   RETURN
     The 'remainder' condition that caller must use to filter out records.
     NULL means the handler will not return rows that do not match the
     passed condition.

   NOTES
   The pushed conditions form a stack (from which one can remove the
   last pushed condition using cond_pop).
   The table handler filters out rows using (pushed_cond1 AND pushed_cond2 
   AND ... AND pushed_condN)
   or less restrictive condition, depending on handler's capabilities.
   
   handler->ha_reset() call empties the condition stack.
   Calls to rnd_init/rnd_end, index_init/index_end etc do not affect the
   condition stack.
 */ 
 virtual const COND *cond_push(const COND *cond) { return cond; };
 /*
   Pop the top condition from the condition stack of the handler instance.
   SYNOPSIS
     cond_pop()
     Pops the top if condition stack, if stack is not empty
 */
 virtual void cond_pop() { return; };
 virtual bool check_if_incompatible_data(HA_CREATE_INFO *create_info,
					 uint table_changes)
 { return COMPATIBLE_DATA_NO; }

 /* These are only called from sql_select for internal temporary tables */
  virtual int write_row(byte *buf __attribute__((unused)))
  {
    return HA_ERR_WRONG_COMMAND;
  }

  virtual int update_row(const byte *old_data __attribute__((unused)),
                         byte *new_data __attribute__((unused)))
  {
    return HA_ERR_WRONG_COMMAND;
  }

  virtual int delete_row(const byte *buf __attribute__((unused)))
  {
    return HA_ERR_WRONG_COMMAND;
  }
  /*
    use_hidden_primary_key() is called in case of an update/delete when
    (table_flags() and HA_PRIMARY_KEY_REQUIRED_FOR_DELETE) is defined
    but we don't have a primary key
  */
  virtual void use_hidden_primary_key();

private:
  /*
    Row-level primitives for storage engines.  These should be
    overridden by the storage engine class. To call these methods, use
    the corresponding 'ha_*' method above.
  */
  virtual int external_lock(THD *thd __attribute__((unused)),
                            int lock_type __attribute__((unused)))
  {
    return 0;
  }
};

	/* Some extern variables used with handlers */

extern handlerton *sys_table_types[];
extern const char *ha_row_type[];
extern TYPELIB tx_isolation_typelib;
extern TYPELIB myisam_stats_method_typelib;
extern ulong total_ha, total_ha_2pc;

	/* Wrapper functions */
#define ha_commit_stmt(thd) (ha_commit_trans((thd), FALSE))
#define ha_rollback_stmt(thd) (ha_rollback_trans((thd), FALSE))
#define ha_commit(thd) (ha_commit_trans((thd), TRUE))
#define ha_rollback(thd) (ha_rollback_trans((thd), TRUE))

/* lookups */
handlerton *ha_default_handlerton(THD *thd);
handlerton *ha_resolve_by_name(THD *thd, const LEX_STRING *name);
handlerton *ha_resolve_by_legacy_type(THD *thd, enum legacy_db_type db_type);
const char *ha_get_storage_engine(enum legacy_db_type db_type);
handler *get_new_handler(TABLE_SHARE *share, MEM_ROOT *alloc,
                         handlerton *db_type);
handlerton *ha_checktype(THD *thd, enum legacy_db_type database_type,
                          bool no_substitute, bool report_error);


static inline enum legacy_db_type ha_legacy_type(const handlerton *db_type)
{
  return (db_type == NULL) ? DB_TYPE_UNKNOWN : db_type->db_type;
}

static inline const char *ha_resolve_storage_engine_name(const handlerton *db_type)
{
  return db_type == NULL ? "UNKNOWN" : hton2plugin[db_type->slot]->name.str;
}

static inline bool ha_check_storage_engine_flag(const handlerton *db_type, uint32 flag)
{
  return db_type == NULL ? FALSE : test(db_type->flags & flag);
}

static inline bool ha_storage_engine_is_enabled(const handlerton *db_type)
{
  return (db_type && db_type->create) ?
         (db_type->state == SHOW_OPTION_YES) : FALSE;
}

/* basic stuff */
int ha_init(void);
int ha_initialize_handlerton(st_plugin_int *plugin);
int ha_finalize_handlerton(st_plugin_int *plugin);

TYPELIB *ha_known_exts(void);
int ha_panic(enum ha_panic_function flag);
void ha_close_connection(THD* thd);
bool ha_flush_logs(handlerton *db_type);
void ha_drop_database(char* path);
int ha_create_table(THD *thd, const char *path,
                    const char *db, const char *table_name,
                    HA_CREATE_INFO *create_info,
		    bool update_create_info);
int ha_delete_table(THD *thd, handlerton *db_type, const char *path,
                    const char *db, const char *alias, bool generate_warning);

/* statistics and info */
bool ha_show_status(THD *thd, handlerton *db_type, enum ha_stat_type stat);

/* discovery */
int ha_create_table_from_engine(THD* thd, const char *db, const char *name);
int ha_discover(THD* thd, const char* dbname, const char* name,
                const void** frmblob, uint* frmlen);
int ha_find_files(THD *thd,const char *db,const char *path,
                  const char *wild, bool dir,List<char>* files);
int ha_table_exists_in_engine(THD* thd, const char* db, const char* name);

/* key cache */
int ha_init_key_cache(const char *name, KEY_CACHE *key_cache);
int ha_resize_key_cache(KEY_CACHE *key_cache);
int ha_change_key_cache_param(KEY_CACHE *key_cache);
int ha_change_key_cache(KEY_CACHE *old_key_cache, KEY_CACHE *new_key_cache);
int ha_end_key_cache(KEY_CACHE *key_cache);

/* report to InnoDB that control passes to the client */
int ha_release_temporary_latches(THD *thd);

/* transactions: interface to handlerton functions */
int ha_start_consistent_snapshot(THD *thd);
int ha_commit_or_rollback_by_xid(XID *xid, bool commit);
int ha_commit_one_phase(THD *thd, bool all);
int ha_rollback_trans(THD *thd, bool all);
int ha_prepare(THD *thd);
int ha_recover(HASH *commit_list);

/* transactions: these functions never call handlerton functions directly */
int ha_commit_trans(THD *thd, bool all);
int ha_autocommit_or_rollback(THD *thd, int error);
int ha_enable_transaction(THD *thd, bool on);

/* savepoints */
int ha_rollback_to_savepoint(THD *thd, SAVEPOINT *sv);
int ha_savepoint(THD *thd, SAVEPOINT *sv);
int ha_release_savepoint(THD *thd, SAVEPOINT *sv);

/* these are called by storage engines */
void trans_register_ha(THD *thd, bool all, handlerton *ht);

/*
  Storage engine has to assume the transaction will end up with 2pc if
   - there is more than one 2pc-capable storage engine available
   - in the current transaction 2pc was not disabled yet
*/
#define trans_need_2pc(thd, all)                   ((total_ha_2pc > 1) && \
        !((all ? &thd->transaction.all : &thd->transaction.stmt)->no_2pc))

#ifdef HAVE_NDB_BINLOG
int ha_reset_logs(THD *thd);
int ha_binlog_index_purge_file(THD *thd, const char *file);
void ha_reset_slave(THD *thd);
void ha_binlog_log_query(THD *thd, const handlerton *db_type,
                         enum_binlog_command binlog_command,
                         const char *query, uint query_length,
                         const char *db, const char *table_name);
void ha_binlog_wait(THD *thd);
int ha_binlog_end(THD *thd);
#else
#define ha_reset_logs(a) do {} while (0)
#define ha_binlog_index_purge_file(a,b) do {} while (0)
#define ha_reset_slave(a) do {} while (0)
#define ha_binlog_log_query(a,b,c,d,e,f,g) do {} while (0)
#define ha_binlog_wait(a) do {} while (0)
#define ha_binlog_end(a)  do {} while (0)
#endif<|MERGE_RESOLUTION|>--- conflicted
+++ resolved
@@ -938,11 +938,11 @@
     ft_handler(0), inited(NONE), implicit_emptied(0),
     pushed_cond(NULL), next_insert_id(0), insert_id_for_cur_row(0)
     {}
-<<<<<<< HEAD
   virtual ~handler(void)
   {
     /* TODO: DBUG_ASSERT(inited == NONE); */
   }
+  virtual handler *clone(MEM_ROOT *mem_root);
   /* This is called after create to allow us to set up cached variables */
   void init()
   {
@@ -978,11 +978,6 @@
   bool check_if_log_table_locking_is_allowed(uint sql_command,
                                              ulong type, TABLE *table);
   int ha_open(TABLE *table, const char *name, int mode, int test_if_locked);
-=======
-  virtual ~handler(void) { /* TODO: DBUG_ASSERT(inited == NONE); */ }
-  virtual handler *clone(MEM_ROOT *mem_root);
-  int ha_open(const char *name, int mode, int test_if_locked);
->>>>>>> fa1436bf
   void adjust_next_insert_id_after_explicit_value(ulonglong nr);
   bool update_auto_increment();
   void print_keydup_error(uint key_nr, const char *msg);
