--- conflicted
+++ resolved
@@ -600,13 +600,10 @@
 #define HTON_ALTER_NOT_SUPPORTED     (1 << 1) //Engine does not support alter
 #define HTON_CAN_RECREATE            (1 << 2) //Delete all is used fro truncate
 #define HTON_HIDDEN                  (1 << 3) //Engine does not appear in lists
-<<<<<<< HEAD
 #define HTON_FLUSH_AFTER_RENAME      (1 << 4)
 #define HTON_NOT_USER_SELECTABLE     (1 << 5)
 #define HTON_TEMPORARY_NOT_SUPPORTED (1 << 6) //Having temporary tables not supported
-=======
-#define HTON_ALTER_CANNOT_CREATE     (1 << 4) //Cannot use alter to create
->>>>>>> dac69dd4
+#define HTON_ALTER_CANNOT_CREATE     (1 << 7) //Cannot use alter to create
 
 typedef struct st_thd_trans
 {
