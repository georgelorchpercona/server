--- conflicted
+++ resolved
@@ -267,9 +267,6 @@
 typedef struct st_table TABLE;
 struct st_foreign_key_info;
 typedef struct st_foreign_key_info FOREIGN_KEY_INFO;
-
-/* Forward declaration for Condition Pushdown to Handler (CPDH) */
-typedef struct Item COND;
 
 typedef struct st_ha_check_opt
 {
@@ -594,9 +591,6 @@
 
   /* Type of table for caching query */
   virtual uint8 table_cache_type() { return HA_CACHE_TBL_NONTRANSACT; }
-<<<<<<< HEAD
-
-=======
   /* ask handler about permission to cache table when query is to be cached */
   virtual my_bool register_query_cache_table(THD *thd, char *table_key,
 					     uint key_length,
@@ -608,7 +602,6 @@
     return 1;
   }
  
->>>>>>> d3932879
  /*
   RETURN
     true  Primary key (if there is one) is clustered key covering all fields
@@ -620,12 +613,6 @@
  {
    return memcmp(ref1, ref2, ref_length);
  }
- 
- /*
-   Condition pushdown to storage engines
- */
- virtual const COND *cond_push(const COND *cond) { return cond; };
- virtual void cond_pop() { return; };
 };
 
 	/* Some extern variables used with handlers */
