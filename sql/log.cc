/* Copyright (C) 2000-2003 MySQL AB

   This program is free software; you can redistribute it and/or modify
   it under the terms of the GNU General Public License as published by
   the Free Software Foundation; either version 2 of the License, or
   (at your option) any later version.

   This program is distributed in the hope that it will be useful,
   but WITHOUT ANY WARRANTY; without even the implied warranty of
   MERCHANTABILITY or FITNESS FOR A PARTICULAR PURPOSE.  See the
   GNU General Public License for more details.

   You should have received a copy of the GNU General Public License
   along with this program; if not, write to the Free Software
   Foundation, Inc., 59 Temple Place, Suite 330, Boston, MA  02111-1307  USA */


/* logging of commands */
/* TODO: Abort logging when we get an error in reading or writing log files */

#ifdef __EMX__
#include <io.h>
#endif

#include "mysql_priv.h"
#include "sql_repl.h"
#include "rpl_filter.h"

#include <my_dir.h>
#include <stdarg.h>
#include <m_ctype.h>				// For test_if_number

#ifdef __NT__
#include "message.h"
#endif

/* max size of the log message */
#define MAX_LOG_BUFFER_SIZE 1024
#define MAX_USER_HOST_SIZE 512
#define MAX_TIME_SIZE 32

/* we need this for log files intialization */
extern char *opt_logname, *opt_slow_logname;

LOGGER logger;

MYSQL_LOG mysql_bin_log;
ulong sync_binlog_counter= 0;

static bool test_if_number(const char *str,
			   long *res, bool allow_wildcards);
static bool binlog_init();
static int binlog_close_connection(THD *thd);
static int binlog_savepoint_set(THD *thd, void *sv);
static int binlog_savepoint_rollback(THD *thd, void *sv);
static int binlog_commit(THD *thd, bool all);
static int binlog_rollback(THD *thd, bool all);
static int binlog_prepare(THD *thd, bool all);

/*
  This is a POD. Please keep it that way!

  Don't add constructors, destructors, or virtual functions.
*/
struct binlog_trx_data {
  bool empty() const {
    return pending == NULL && my_b_tell(&trans_log) == 0;
  }
  IO_CACHE trans_log;                         // The transaction cache
  Rows_log_event *pending;                // The pending binrows event
};

handlerton binlog_hton = {
  MYSQL_HANDLERTON_INTERFACE_VERSION,
  "binlog",
  SHOW_OPTION_YES,
  "This is a meta storage engine to represent the binlog in a transaction",
  DB_TYPE_BINLOG,               /* IGNORE  for now */
  binlog_init,
  0,
  sizeof(my_off_t),             /* savepoint size = binlog offset */
  binlog_close_connection,
  binlog_savepoint_set,
  binlog_savepoint_rollback,
  NULL,                         /* savepoint_release */
  binlog_commit,
  binlog_rollback,
  binlog_prepare,
  NULL,                         /* recover */
  NULL,                         /* commit_by_xid */
  NULL,                         /* rollback_by_xid */
  NULL,                         /* create_cursor_read_view */
  NULL,                         /* set_cursor_read_view */
  NULL,                         /* close_cursor_read_view */
  NULL,                         /* Create a new handler */
  NULL,                         /* Drop a database */
  NULL,                         /* Panic call */
  NULL,                         /* Start Consistent Snapshot */
  NULL,                         /* Flush logs */
  NULL,                         /* Show status */
  NULL,                         /* Partition flags */
  NULL,                         /* Alter table flags */
  NULL,                         /* Alter Tablespace */
  NULL,                         /* Fill FILES table */
  HTON_NOT_USER_SELECTABLE | HTON_HIDDEN
};



/*
  Open log table of a given type (general or slow log)

  SYNOPSIS
    open_log_table()

    log_type   type of the log table to open: QUERY_LOG_GENERAL
               or QUERY_LOG_SLOW

  DESCRIPTION

    The function opens a log table and marks it as such. Log tables are open
    during the whole time, while server is running. Except for the moments
    when they have to be reopened: during FLUSH LOGS and TRUNCATE. This
    function is invoked directly only once during startup. All subsequent
    calls happen through reopen_log_table(), which performs additional check.

  RETURN
    FALSE - OK
    TRUE - error occured
*/

bool Log_to_csv_event_handler::open_log_table(uint log_type)
{
  THD *log_thd, *curr= current_thd;
  TABLE_LIST *table;
  bool error= FALSE;
  DBUG_ENTER("open_log_table");

  switch (log_type) {
  case QUERY_LOG_GENERAL:
    log_thd= general_log_thd;
    table= &general_log;
    /* clean up table before reuse/initial usage */
    bzero((char*) table, sizeof(TABLE_LIST));
    table->alias= table->table_name= (char*) "general_log";
    table->table_name_length= 11;
    break;
  case QUERY_LOG_SLOW:
    log_thd= slow_log_thd;
    table= &slow_log;
    bzero((char*) table, sizeof(TABLE_LIST));
    table->alias= table->table_name= (char*) "slow_log";
    table->table_name_length= 8;
    break;
  default:
    DBUG_ASSERT(0);
  }

  /*
    This way we check that appropriate log thd was created ok during
    initialization. We cannot check "is_log_tables_initialized" var, as
    the very initialization is not finished until this function is
    completed in the very first time.
  */
  if (!log_thd)
  {
    DBUG_PRINT("error",("Cannot initialize log tables"));
    DBUG_RETURN(TRUE);
  }

  /*
    Set THD's thread_stack. This is needed to perform stack overrun
    check, which is done by some routines (e.g. open_table()).
    In the case we are called by thread, which already has this parameter
    set, we use this value. Otherwise we do a wild guess. This won't help
    to correctly track the stack overrun in these exceptional cases (which
    could probably happen only during startup and shutdown) but at least
    lets us to pass asserts.
    The problem stems from the fact that logger THDs are not real threads.
  */
  if (curr)
    log_thd->thread_stack= curr->thread_stack;
  else
    log_thd->thread_stack= (char*) &log_thd;

  log_thd->store_globals();

  table->lock_type= TL_WRITE_CONCURRENT_INSERT;
  table->db= log_thd->db;
  table->db_length= log_thd->db_length;

  if (simple_open_n_lock_tables(log_thd, table) ||
      table->table->file->extra(HA_EXTRA_MARK_AS_LOG_TABLE) ||
      table->table->file->ha_rnd_init(0))
    error= TRUE;
  else
    table->table->locked_by_logger= TRUE;

  /* restore thread settings */
  if (curr)
    curr->store_globals();
  else
  {
    my_pthread_setspecific_ptr(THR_THD,  0);
    my_pthread_setspecific_ptr(THR_MALLOC, 0);
  }

  DBUG_RETURN(error);
}


Log_to_csv_event_handler::Log_to_csv_event_handler()
{
  /* init artificial THD's */
  general_log_thd= new THD;
  /* logger thread always works with mysql database */
  general_log_thd->db= my_strdup("mysql", MYF(0));
  general_log_thd->db_length= 5;

  slow_log_thd= new THD;
  /* logger thread always works with mysql database */
  slow_log_thd->db= my_strdup("mysql", MYF(0));;
  slow_log_thd->db_length= 5;
}


Log_to_csv_event_handler::~Log_to_csv_event_handler()
{
  /* now cleanup the tables */
  if (general_log_thd)
  {
    delete general_log_thd;
    general_log_thd= NULL;
  }

  if (slow_log_thd)
  {
    delete slow_log_thd;
    slow_log_thd= NULL;
  }
}


/*
  Reopen log table of a given type

  SYNOPSIS
    reopen_log_table()

    log_type   type of the log table to open: QUERY_LOG_GENERAL
               or QUERY_LOG_SLOW

  DESCRIPTION

    The function is a wrapper around open_log_table(). It is used during
    FLUSH LOGS and TRUNCATE of the log tables (i.e. when we need to close
    and reopen them). The difference is in the check of the
    logger.is_log_tables_initialized var, which can't be done in
    open_log_table(), as it makes no sense during startup.

    NOTE: this code assumes that we have logger mutex locked

  RETURN
    FALSE - ok
    TRUE - open_log_table() returned an error
*/

bool Log_to_csv_event_handler::reopen_log_table(uint log_type)
{
  /* don't open the log table, if it wasn't enabled during startup */
  if (!logger.is_log_tables_initialized)
    return FALSE;
  return open_log_table(log_type);
}

void Log_to_csv_event_handler::cleanup()
{
  close_log_table(QUERY_LOG_GENERAL, FALSE);
  close_log_table(QUERY_LOG_SLOW, FALSE);
  logger.is_log_tables_initialized= FALSE;
}

/* log event handlers */

/*
  Log command to the general log table

  SYNOPSIS
    log_general_to_csv()

    event_time        command start timestamp
    user_host         the pointer to the string with user@host info
    user_host_len     length of the user_host string. this is computed once
                      and passed to all general log event handlers
    thread_id         Id of the thread, issued a query
    command_type      the type of the command being logged
    command_type_len  the length of the string above
    sql_text          the very text of the query being executed
    sql_text_len      the length of sql_text string

  DESCRIPTION

   Log given command to the general log table

  RETURN
    FALSE - OK
    TRUE - error occured
*/

bool Log_to_csv_event_handler::
  log_general(time_t event_time, const char *user_host,
              uint user_host_len, int thread_id,
              const char *command_type, uint command_type_len,
              const char *sql_text, uint sql_text_len,
              CHARSET_INFO *client_cs)
{
  TABLE *table= general_log.table;

  /* below should never happen */
  if (unlikely(!logger.is_log_tables_initialized))
    return FALSE;

  /* log table entries are not replicated at the moment */
  tmp_disable_binlog(current_thd);

  general_log_thd->start_time= event_time;
  /* set default value (which is CURRENT_TIMESTAMP) */
  table->field[0]->set_null();

  table->field[1]->store(user_host, user_host_len, client_cs);
  table->field[2]->store((longlong) thread_id);
  table->field[3]->store((longlong) server_id);
  table->field[4]->store(command_type, command_type_len, client_cs);
  table->field[5]->store(sql_text, sql_text_len, client_cs);
  table->file->ha_write_row(table->record[0]);

  reenable_binlog(current_thd);

  return FALSE;
}


/*
  Log a query to the slow log table

  SYNOPSIS
    log_slow_to_csv()
    thd               THD of the query
    current_time      current timestamp
    query_start_arg   command start timestamp
    user_host         the pointer to the string with user@host info
    user_host_len     length of the user_host string. this is computed once
                      and passed to all general log event handlers
    query_time        Amount of time the query took to execute (in seconds)
    lock_time         Amount of time the query was locked (in seconds)
    is_command        The flag, which determines, whether the sql_text is a
                      query or an administrator command (these are treated
                      differently by the old logging routines)
    sql_text          the very text of the query or administrator command
                      processed
    sql_text_len      the length of sql_text string

  DESCRIPTION

   Log a query to the slow log table

  RETURN
    FALSE - OK
    TRUE - error occured
*/

bool Log_to_csv_event_handler::
  log_slow(THD *thd, time_t current_time, time_t query_start_arg,
           const char *user_host, uint user_host_len,
           longlong query_time, longlong lock_time, bool is_command,
           const char *sql_text, uint sql_text_len)
{
  /* table variables */
  TABLE *table= slow_log.table;
  CHARSET_INFO *client_cs= thd->variables.character_set_client;

  DBUG_ENTER("log_slow_to_csv");

  /* below should never happen */
  if (unlikely(!logger.is_log_tables_initialized))
    return FALSE;

  /* log table entries are not replicated at the moment */
  tmp_disable_binlog(current_thd);

  /*
     Set start time for CURRENT_TIMESTAMP to the start of the query.
     This will be default value for the field
  */
  slow_log_thd->start_time= query_start_arg;

  /* set default value (which is CURRENT_TIMESTAMP) */
  table->field[0]->set_null();

  /* store the value */
  table->field[1]->store(user_host, user_host_len, client_cs);

  if (query_start_arg)
  {
    /* fill in query_time field */
    table->field[2]->store(query_time);
    /* lock_time */
    table->field[3]->store(lock_time);
    /* rows_sent */
    table->field[4]->store((longlong) thd->sent_row_count);
    /* rows_examined */
    table->field[5]->store((longlong) thd->examined_row_count);
  }
  else
  {
    table->field[2]->set_null();
    table->field[3]->set_null();
    table->field[4]->set_null();
    table->field[5]->set_null();
  }

  if (thd->db)
    /* fill database field */
    table->field[6]->store(thd->db, thd->db_length, client_cs);
  else
    table->field[6]->set_null();

  if (thd->last_insert_id_used)
    table->field[7]->store((longlong) thd->current_insert_id);
  else
    table->field[7]->set_null();

  /* set value if we do an insert on autoincrement column */
  if (thd->insert_id_used)
    table->field[8]->store((longlong) thd->last_insert_id);
  else
    table->field[8]->set_null();

  table->field[9]->store((longlong) server_id);

  /* sql_text */
  table->field[10]->store(sql_text,sql_text_len, client_cs);

  /* write the row */
  table->file->ha_write_row(table->record[0]);

  reenable_binlog(current_thd);

  DBUG_RETURN(0);
}

bool Log_to_csv_event_handler::
  log_error(enum loglevel level, const char *format, va_list args)
{
  /* No log table is implemented */
  DBUG_ASSERT(0);
  return FALSE;
}

bool Log_to_file_event_handler::
  log_error(enum loglevel level, const char *format,
            va_list args)
{
  return vprint_msg_to_log(level, format, args);
}

void Log_to_file_event_handler::init_pthread_objects()
{
  mysql_log.init_pthread_objects();
  mysql_slow_log.init_pthread_objects();
}


/* Wrapper around MYSQL_LOG::write() for slow log */

bool Log_to_file_event_handler::
  log_slow(THD *thd, time_t current_time, time_t query_start_arg,
           const char *user_host, uint user_host_len,
           longlong query_time, longlong lock_time, bool is_command,
           const char *sql_text, uint sql_text_len)
{
  return mysql_slow_log.write(thd, current_time, query_start_arg,
                              user_host, user_host_len,
                              query_time, lock_time, is_command,
                              sql_text, sql_text_len);
}


/*
   Wrapper around MYSQL_LOG::write() for general log. We need it since we
   want all log event handlers to have the same signature.
*/

bool Log_to_file_event_handler::
  log_general(time_t event_time, const char *user_host,
              uint user_host_len, int thread_id,
              const char *command_type, uint command_type_len,
              const char *sql_text, uint sql_text_len,
              CHARSET_INFO *client_cs)
{
  return mysql_log.write(event_time, user_host, user_host_len,
                         thread_id, command_type, command_type_len,
                         sql_text, sql_text_len);
}


bool Log_to_file_event_handler::init()
{
  if (!is_initialized)
  {
    if (opt_slow_log)
      mysql_slow_log.open_slow_log(opt_slow_logname);

    if (opt_log)
      mysql_log.open_query_log(opt_logname);

    is_initialized= TRUE;
  }

  return FALSE;
}


void Log_to_file_event_handler::cleanup()
{
  mysql_log.cleanup();
  mysql_slow_log.cleanup();
}

void Log_to_file_event_handler::flush()
{
  /* reopen log files */
  mysql_log.new_file(1);
  mysql_slow_log.new_file(1);
}

/*
  Log error with all enabled log event handlers

  SYNOPSIS
    error_log_print()

    level             The level of the error significance: NOTE,
                      WARNING or ERROR.
    format            format string for the error message
    args              list of arguments for the format string

  RETURN
    FALSE - OK
    TRUE - error occured
*/

bool LOGGER::error_log_print(enum loglevel level, const char *format,
                             va_list args)
{
  bool error= FALSE;
  Log_event_handler **current_handler= error_log_handler_list;

  /* currently we don't need locking here as there is no error_log table */
  while (*current_handler)
    error= (*current_handler++)->log_error(level, format, args) || error;

  return error;
}


void LOGGER::cleanup_base()
{
  DBUG_ASSERT(inited == 1);
  (void) pthread_mutex_destroy(&LOCK_logger);
  if (table_log_handler)
  {
    table_log_handler->cleanup();
    delete table_log_handler;
  }
  if (file_log_handler)
    file_log_handler->cleanup();
}


void LOGGER::cleanup_end()
{
  DBUG_ASSERT(inited == 1);
  if (file_log_handler)
    delete file_log_handler;
}


void LOGGER::close_log_table(uint log_type, bool lock_in_use)
{
  table_log_handler->close_log_table(log_type, lock_in_use);
}


/*
  Perform basic log initialization: create file-based log handler and
  init error log.
*/
void LOGGER::init_base()
{
  DBUG_ASSERT(inited == 0);
  inited= 1;

  /*
    Here we create file log handler. We don't do it for the table log handler
    here as it cannot be created so early. The reason is THD initialization,
    which depends on the system variables (parsed later).
  */
  if (!file_log_handler)
    file_log_handler= new Log_to_file_event_handler;

  /* by default we use traditional error log */
  init_error_log(LOG_FILE);

  file_log_handler->init_pthread_objects();
  (void) pthread_mutex_init(&LOCK_logger, MY_MUTEX_INIT_SLOW);
}


void LOGGER::init_log_tables()
{
  if (!table_log_handler)
    table_log_handler= new Log_to_csv_event_handler;

  if (!is_log_tables_initialized &&
      !table_log_handler->init() && !file_log_handler->init())
    is_log_tables_initialized= TRUE;
}


bool LOGGER::reopen_log_table(uint log_type)
{
  return table_log_handler->reopen_log_table(log_type);
}


bool LOGGER::flush_logs(THD *thd)
{
  TABLE_LIST close_slow_log, close_general_log;

  /* reopen log tables */
  bzero((char*) &close_slow_log, sizeof(TABLE_LIST));
  close_slow_log.alias= close_slow_log.table_name=(char*) "slow_log";
  close_slow_log.table_name_length= 8;
  close_slow_log.db= (char*) "mysql";
  close_slow_log.db_length= 5;

  bzero((char*) &close_general_log, sizeof(TABLE_LIST));
  close_general_log.alias= close_general_log.table_name=(char*) "general_log";
  close_general_log.table_name_length= 11;
  close_general_log.db= (char*) "mysql";
  close_general_log.db_length= 5;

  /* reopen log files */
  file_log_handler->flush();

  /*
    this will lock and wait for all but the logger thread to release the
    tables. Then we could reopen log tables. Then release the name locks.
  */
  lock_and_wait_for_table_name(thd, &close_slow_log);
  lock_and_wait_for_table_name(thd, &close_general_log);

  /* deny others from logging to general and slow log, while reopening tables */
  logger.lock();

  table_log_handler->flush(thd, &close_slow_log, &close_general_log);

  /* end of log tables flush */
  logger.unlock();
  return FALSE;
}


/*
  Log slow query with all enabled log event handlers

  SYNOPSIS
    slow_log_print()

    thd               THD of the query being logged
    query             The query being logged
    query_length      The length of the query string
    query_start_arg   Query start timestamp

  RETURN
    FALSE - OK
    TRUE - error occured
*/

bool LOGGER::slow_log_print(THD *thd, const char *query, uint query_length,
                            time_t query_start_arg)
{
  bool error= FALSE;
  Log_event_handler **current_handler= slow_log_handler_list;
  bool is_command= FALSE;

  char message_buff[MAX_LOG_BUFFER_SIZE];
  char user_host_buff[MAX_USER_HOST_SIZE];

  my_time_t current_time;
  Security_context *sctx= thd->security_ctx;
  uint message_buff_len= 0, user_host_len= 0;
  longlong query_time= 0, lock_time= 0;
  longlong last_insert_id= 0, insert_id= 0;

  /*
    Print the message to the buffer if we have slow log enabled
  */

  if (*slow_log_handler_list)
  {
    current_time= time(NULL);

    if (!(thd->options & OPTION_UPDATE_LOG))
      return 0;

    lock();

    /* fill in user_host value: the format is "%s[%s] @ %s [%s]" */
    user_host_len= strxnmov(user_host_buff, MAX_USER_HOST_SIZE,
                            sctx->priv_user ? sctx->priv_user : "", "[",
                            sctx->user ? sctx->user : "", "] @ ",
                            sctx->host ? sctx->host : "", " [",
                            sctx->ip ? sctx->ip : "", "]", NullS) -
      user_host_buff;

    if (query_start_arg)
    {
      query_time= (longlong) (current_time - query_start_arg);
      lock_time= (longlong) (thd->time_after_lock - query_start_arg);
    }

    if (thd->last_insert_id_used)
      last_insert_id= (longlong) thd->current_insert_id;

    /* set value if we do an insert on autoincrement column */
    if (thd->insert_id_used)
      insert_id= (longlong) thd->last_insert_id;

    if (!query)
    {
      is_command= TRUE;
      query= command_name[thd->command].str;
      query_length= command_name[thd->command].length;
    }

    while (*current_handler)
      error= (*current_handler++)->log_slow(thd, current_time, query_start_arg,
                                            user_host_buff, user_host_len,
                                            query_time, lock_time, is_command,
                                            query, query_length) || error;

    unlock();
  }
  return error;
}

bool LOGGER::general_log_print(THD *thd, enum enum_server_command command,
                               const char *format, va_list args)
{
  bool error= FALSE;
  Log_event_handler **current_handler= general_log_handler_list;

  /*
    Print the message to the buffer if we have at least one log event handler
    enabled and want to log this king of commands
  */
  if (*general_log_handler_list && (what_to_log & (1L << (uint) command)))
  {
    char message_buff[MAX_LOG_BUFFER_SIZE];
    char user_host_buff[MAX_USER_HOST_SIZE];
    Security_context *sctx= thd->security_ctx;
    ulong id;
    uint message_buff_len= 0, user_host_len= 0;

    if (thd)
    {                                           /* Normal thread */
      if ((thd->options & OPTION_LOG_OFF)
#ifndef NO_EMBEDDED_ACCESS_CHECKS
          && (sctx->master_access & SUPER_ACL)
#endif
         )
      {
        return 0;                         /* No logging */
      }
      id= thd->thread_id;
    }
    else
      id=0;                                     /* Log from connect handler */

    lock();
    time_t current_time= time(NULL);

    user_host_len= strxnmov(user_host_buff, MAX_USER_HOST_SIZE,
                            sctx->priv_user ? sctx->priv_user : "", "[",
                            sctx->user ? sctx->user : "", "] @ ",
                            sctx->host ? sctx->host : "", " [",
                            sctx->ip ? sctx->ip : "", "]", NullS) -
                                                            user_host_buff;

    /* prepare message */
    if (format)
      message_buff_len= my_vsnprintf(message_buff,
                   sizeof(message_buff), format, args);
    else
      message_buff[0]= '\0';

    while (*current_handler)
      error+= (*current_handler++)->
        log_general(current_time, user_host_buff,
                   user_host_len, id,
                   command_name[(uint) command].str,
                   command_name[(uint) command].length,
                   message_buff, message_buff_len,
                   thd->variables.character_set_client) || error;
    unlock();
  }
  return error;
}

void LOGGER::init_error_log(uint error_log_printer)
{
  if (error_log_printer & LOG_NONE)
  {
    error_log_handler_list[0]= 0;
    return;
  }

  switch (error_log_printer) {
  case LOG_FILE:
    error_log_handler_list[0]= file_log_handler;
    error_log_handler_list[1]= 0;
    break;
    /* these two are disabled for now */
  case LOG_TABLE:
    DBUG_ASSERT(0);
    break;
  case LOG_TABLE|LOG_FILE:
    DBUG_ASSERT(0);
    break;
  }
}

void LOGGER::init_slow_log(uint slow_log_printer)
{
  if (slow_log_printer & LOG_NONE)
  {
    slow_log_handler_list[0]= 0;
    return;
  }

  switch (slow_log_printer) {
  case LOG_FILE:
    slow_log_handler_list[0]= file_log_handler;
    slow_log_handler_list[1]= 0;
    break;
  case LOG_TABLE:
    slow_log_handler_list[0]= table_log_handler;
    slow_log_handler_list[1]= 0;
    break;
  case LOG_TABLE|LOG_FILE:
    slow_log_handler_list[0]= file_log_handler;
    slow_log_handler_list[1]= table_log_handler;
    slow_log_handler_list[2]= 0;
    break;
  }
}

void LOGGER::init_general_log(uint general_log_printer)
{
  if (general_log_printer & LOG_NONE)
  {
    general_log_handler_list[0]= 0;
    return;
  }

  switch (general_log_printer) {
  case LOG_FILE:
    general_log_handler_list[0]= file_log_handler;
    general_log_handler_list[1]= 0;
    break;
  case LOG_TABLE:
    general_log_handler_list[0]= table_log_handler;
    general_log_handler_list[1]= 0;
    break;
  case LOG_TABLE|LOG_FILE:
    general_log_handler_list[0]= file_log_handler;
    general_log_handler_list[1]= table_log_handler;
    general_log_handler_list[2]= 0;
    break;
  }
}


bool Log_to_csv_event_handler::flush(THD *thd, TABLE_LIST *close_slow_log,
                                     TABLE_LIST *close_general_log)
{
  VOID(pthread_mutex_lock(&LOCK_open));
  close_log_table(QUERY_LOG_GENERAL, TRUE);
  close_log_table(QUERY_LOG_SLOW, TRUE);
  close_general_log->next_local= close_slow_log;
  query_cache_invalidate3(thd, close_general_log, 0);
  unlock_table_name(thd, close_slow_log);
  unlock_table_name(thd, close_general_log);
  VOID(pthread_mutex_unlock(&LOCK_open));
  return reopen_log_table(QUERY_LOG_SLOW) ||
         reopen_log_table(QUERY_LOG_GENERAL);
}

/* the parameters are unused for the log tables */
bool Log_to_csv_event_handler::init()
{
  /* we always open log tables. even if the logging is disabled */
  return (open_log_table(QUERY_LOG_GENERAL) || open_log_table(QUERY_LOG_SLOW));
}

int LOGGER::set_handlers(uint error_log_printer,
                         uint slow_log_printer,
                         uint general_log_printer)
{
  /* error log table is not supported yet */
  DBUG_ASSERT(error_log_printer < LOG_TABLE);

  lock();

  if ((slow_log_printer & LOG_TABLE || general_log_printer & LOG_TABLE) &&
      !is_log_tables_initialized)
  {
    slow_log_printer= (slow_log_printer & ~LOG_TABLE) | LOG_FILE;
    general_log_printer= (general_log_printer & ~LOG_TABLE) | LOG_FILE;

    sql_print_error("Failed to initialize log tables. "
                    "Falling back to the old-fashioned logs");
  }

  init_error_log(error_log_printer);
  init_slow_log(slow_log_printer);
  init_general_log(general_log_printer);

  unlock();

  return 0;
}


/*
  Close log table of a given type (general or slow log)

  SYNOPSIS
    close_log_table()

    log_type       type of the log table to close: QUERY_LOG_GENERAL
                   or QUERY_LOG_SLOW
    lock_in_use    Set to TRUE if the caller owns LOCK_open. FALSE otherwise.

  DESCRIPTION

    The function closes a log table. It is invoked (1) when we need to reopen
    log tables (e.g. FLUSH LOGS or TRUNCATE on the log table is being
    executed) or (2) during shutdown.
*/

void Log_to_csv_event_handler::
  close_log_table(uint log_type, bool lock_in_use)
{
  THD *log_thd, *curr= current_thd;
  TABLE_LIST *table;

  if (!logger.is_log_tables_initialized)
    return;                                     /* do nothing */

  switch (log_type) {
  case QUERY_LOG_GENERAL:
    log_thd= general_log_thd;
    table= &general_log;
    break;
  case QUERY_LOG_SLOW:
    log_thd= slow_log_thd;
    table= &slow_log;
    break;
  default:
    DBUG_ASSERT(0);
  }

  /*
    Set thread stack start for the logger thread. See comment in
    open_log_table() for details.
  */
  if (curr)
    log_thd->thread_stack= curr->thread_stack;
  else
    log_thd->thread_stack= (char*) &log_thd;

  /* close the table */
  log_thd->store_globals();
  table->table->file->ha_rnd_end();
  /* discard logger mark before unlock*/
  table->table->locked_by_logger= FALSE;
  close_thread_tables(log_thd, lock_in_use);

  if (curr)
    curr->store_globals();
  else
  {
    my_pthread_setspecific_ptr(THR_THD,  0);
    my_pthread_setspecific_ptr(THR_MALLOC, 0);
  }
}


/*
  this function is mostly a placeholder.
  conceptually, binlog initialization (now mostly done in MYSQL_LOG::open)
  should be moved here.
*/

bool binlog_init()
{
  return !opt_bin_log;
}

static int binlog_close_connection(THD *thd)
{
  binlog_trx_data *const trx_data=
    (binlog_trx_data*) thd->ha_data[binlog_hton.slot];
  IO_CACHE *trans_log= &trx_data->trans_log;
  DBUG_ASSERT(mysql_bin_log.is_open() && trx_data->empty());
  close_cached_file(trans_log);
  thd->ha_data[binlog_hton.slot]= 0;
  my_free((gptr)trx_data, MYF(0));
  return 0;
}

static int
binlog_end_trans(THD *thd, binlog_trx_data *trx_data, Log_event *end_ev)
{
  DBUG_ENTER("binlog_end_trans");
  int error=0;
  IO_CACHE *trans_log= &trx_data->trans_log;

  if (end_ev)
  {
    thd->binlog_flush_pending_rows_event(true);
    error= mysql_bin_log.write(thd, trans_log, end_ev);
  }
  else
  {
    thd->binlog_delete_pending_rows_event();
  }

  /*
    We need to step the table map version both after writing the
    entire transaction to the log file and after rolling back the
    transaction.

    We need to step the table map version after writing the
    transaction cache to disk.  In addition, we need to step the table
    map version on a rollback to ensure that a new table map event is
    generated instead of the one that was written to the thrown-away
    transaction cache.
  */
  ++mysql_bin_log.m_table_map_version;

  statistic_increment(binlog_cache_use, &LOCK_status);
  if (trans_log->disk_writes != 0)
  {
    statistic_increment(binlog_cache_disk_use, &LOCK_status);
    trans_log->disk_writes= 0;
  }
  reinit_io_cache(trans_log, WRITE_CACHE, (my_off_t) 0, 0, 1); // cannot fail
  trans_log->end_of_file= max_binlog_cache_size;
  DBUG_RETURN(error);
}

static int binlog_prepare(THD *thd, bool all)
{
  /*
    do nothing.
    just pretend we can do 2pc, so that MySQL won't
    switch to 1pc.
    real work will be done in MYSQL_LOG::log()
  */
  return 0;
}

static int binlog_commit(THD *thd, bool all)
{
  DBUG_ENTER("binlog_commit");
  binlog_trx_data *const trx_data=
    (binlog_trx_data*) thd->ha_data[binlog_hton.slot];
  IO_CACHE *trans_log= &trx_data->trans_log;
  DBUG_ASSERT(mysql_bin_log.is_open() &&
     (all || !(thd->options & (OPTION_NOT_AUTOCOMMIT | OPTION_BEGIN))));

  if (trx_data->empty())
  {
    // we're here because trans_log was flushed in MYSQL_LOG::log()
    DBUG_RETURN(0);
  }
  Query_log_event qev(thd, STRING_WITH_LEN("COMMIT"), TRUE, FALSE);
<<<<<<< HEAD
  DBUG_RETURN(binlog_end_trans(thd, trx_data, &qev));
=======
  qev.error_code= 0; // see comment in MYSQL_LOG::write(THD, IO_CACHE)
  DBUG_RETURN(binlog_end_trans(thd, trans_log, &qev));
>>>>>>> 8dc567db
}

static int binlog_rollback(THD *thd, bool all)
{
  DBUG_ENTER("binlog_rollback");
  int error=0;
  binlog_trx_data *const trx_data=
    (binlog_trx_data*) thd->ha_data[binlog_hton.slot];
  IO_CACHE *trans_log= &trx_data->trans_log;
  /*
    First assert is guaranteed - see trans_register_ha() call below.
    The second must be true. If it is not, we're registering
    unnecessary, doing extra work. The cause should be found and eliminated
  */
  DBUG_ASSERT(all || !(thd->options & (OPTION_NOT_AUTOCOMMIT | OPTION_BEGIN)));
  DBUG_ASSERT(mysql_bin_log.is_open() && !trx_data->empty());
  /*
    Update the binary log with a BEGIN/ROLLBACK block if we have
    cached some queries and we updated some non-transactional
    table. Such cases should be rare (updating a
    non-transactional table inside a transaction...)
  */
  if (unlikely(thd->options & OPTION_STATUS_NO_TRANS_UPDATE))
  {
    Query_log_event qev(thd, STRING_WITH_LEN("ROLLBACK"), TRUE, FALSE);
<<<<<<< HEAD
    error= binlog_end_trans(thd, trx_data, &qev);
=======
    qev.error_code= 0; // see comment in MYSQL_LOG::write(THD, IO_CACHE)
    error= binlog_end_trans(thd, trans_log, &qev);
>>>>>>> 8dc567db
  }
  else
    error= binlog_end_trans(thd, trx_data, 0);
  DBUG_RETURN(error);
}

/*
  NOTE: how do we handle this (unlikely but legal) case:
  [transaction] + [update to non-trans table] + [rollback to savepoint] ?
  The problem occurs when a savepoint is before the update to the
  non-transactional table. Then when there's a rollback to the savepoint, if we
  simply truncate the binlog cache, we lose the part of the binlog cache where
  the update is. If we want to not lose it, we need to write the SAVEPOINT
  command and the ROLLBACK TO SAVEPOINT command to the binlog cache. The latter
  is easy: it's just write at the end of the binlog cache, but the former
  should be *inserted* to the place where the user called SAVEPOINT. The
  solution is that when the user calls SAVEPOINT, we write it to the binlog
  cache (so no need to later insert it). As transactions are never intermixed
  in the binary log (i.e. they are serialized), we won't have conflicts with
  savepoint names when using mysqlbinlog or in the slave SQL thread.
  Then when ROLLBACK TO SAVEPOINT is called, if we updated some
  non-transactional table, we don't truncate the binlog cache but instead write
  ROLLBACK TO SAVEPOINT to it; otherwise we truncate the binlog cache (which
  will chop the SAVEPOINT command from the binlog cache, which is good as in
  that case there is no need to have it in the binlog).
*/

static int binlog_savepoint_set(THD *thd, void *sv)
{
  DBUG_ENTER("binlog_savepoint_set");
  binlog_trx_data *const trx_data=
    (binlog_trx_data*) thd->ha_data[binlog_hton.slot];
  DBUG_ASSERT(mysql_bin_log.is_open() && my_b_tell(&trx_data->trans_log));

  *(my_off_t *)sv= my_b_tell(&trx_data->trans_log);
  /* Write it to the binary log */
  
  int const error=
    thd->binlog_query(THD::STMT_QUERY_TYPE,
                      thd->query, thd->query_length, TRUE, FALSE);
  DBUG_RETURN(error);
}

static int binlog_savepoint_rollback(THD *thd, void *sv)
{
  DBUG_ENTER("binlog_savepoint_rollback");
  binlog_trx_data *const trx_data=
    (binlog_trx_data*) thd->ha_data[binlog_hton.slot];
  IO_CACHE *trans_log= &trx_data->trans_log;
  DBUG_ASSERT(mysql_bin_log.is_open() && my_b_tell(trans_log));

  /*
    Write ROLLBACK TO SAVEPOINT to the binlog cache if we have updated some
    non-transactional table. Otherwise, truncate the binlog cache starting
    from the SAVEPOINT command.
  */
  if (unlikely(thd->options & OPTION_STATUS_NO_TRANS_UPDATE))
  {
    int const error=
      thd->binlog_query(THD::STMT_QUERY_TYPE,
                        thd->query, thd->query_length, TRUE, FALSE);
    DBUG_RETURN(error);
  }
  reinit_io_cache(trans_log, WRITE_CACHE, *(my_off_t *)sv, 0, 0);
  DBUG_RETURN(0);
}

int check_binlog_magic(IO_CACHE* log, const char** errmsg)
{
  char magic[4];
  DBUG_ASSERT(my_b_tell(log) == 0);

  if (my_b_read(log, (byte*) magic, sizeof(magic)))
  {
    *errmsg = "I/O error reading the header from the binary log";
    sql_print_error("%s, errno=%d, io cache code=%d", *errmsg, my_errno,
		    log->error);
    return 1;
  }
  if (memcmp(magic, BINLOG_MAGIC, sizeof(magic)))
  {
    *errmsg = "Binlog has bad magic number;  It's not a binary log file that can be used by this version of MySQL";
    return 1;
  }
  return 0;
}

File open_binlog(IO_CACHE *log, const char *log_file_name, const char **errmsg)
{
  File file;
  DBUG_ENTER("open_binlog");

  if ((file = my_open(log_file_name, O_RDONLY | O_BINARY | O_SHARE, 
                      MYF(MY_WME))) < 0)
  {
    sql_print_error("Failed to open log (file '%s', errno %d)",
                    log_file_name, my_errno);
    *errmsg = "Could not open log file";
    goto err;
  }
  if (init_io_cache(log, file, IO_SIZE*2, READ_CACHE, 0, 0,
                    MYF(MY_WME|MY_DONT_CHECK_FILESIZE)))
  {
    sql_print_error("Failed to create a cache on log (file '%s')",
                    log_file_name);
    *errmsg = "Could not open log file";
    goto err;
  }
  if (check_binlog_magic(log,errmsg))
    goto err;
  DBUG_RETURN(file);

err:
  if (file >= 0)
  {
    my_close(file,MYF(0));
    end_io_cache(log);
  }
  DBUG_RETURN(-1);
}

#ifdef __NT__
static int eventSource = 0;

void setup_windows_event_source()
{
  HKEY    hRegKey= NULL;
  DWORD   dwError= 0;
  TCHAR   szPath[MAX_PATH];
  DWORD dwTypes;

  if (eventSource)               // Ensure that we are only called once
    return;
  eventSource= 1;

  // Create the event source registry key
  dwError= RegCreateKey(HKEY_LOCAL_MACHINE,
                          "SYSTEM\\CurrentControlSet\\Services\\EventLog\\Application\\MySQL", 
                          &hRegKey);

  /* Name of the PE module that contains the message resource */
  GetModuleFileName(NULL, szPath, MAX_PATH);

  /* Register EventMessageFile */
  dwError = RegSetValueEx(hRegKey, "EventMessageFile", 0, REG_EXPAND_SZ,
                          (PBYTE) szPath, strlen(szPath)+1);

  /* Register supported event types */
  dwTypes= (EVENTLOG_ERROR_TYPE | EVENTLOG_WARNING_TYPE |
            EVENTLOG_INFORMATION_TYPE);
  dwError= RegSetValueEx(hRegKey, "TypesSupported", 0, REG_DWORD,
                         (LPBYTE) &dwTypes, sizeof dwTypes);

  RegCloseKey(hRegKey);
}

#endif /* __NT__ */


/****************************************************************************
** Find a uniq filename for 'filename.#'.
** Set # to a number as low as possible
** returns != 0 if not possible to get uniq filename
****************************************************************************/

static int find_uniq_filename(char *name)
{
  long                  number;
  uint                  i;
  char                  buff[FN_REFLEN];
  struct st_my_dir     *dir_info;
  reg1 struct fileinfo *file_info;
  ulong                 max_found=0;

  DBUG_ENTER("find_uniq_filename");

  uint  length = dirname_part(buff,name);
  char *start  = name + length;
  char *end    = strend(start);

  *end='.';
  length= (uint) (end-start+1);

  if (!(dir_info = my_dir(buff,MYF(MY_DONT_SORT))))
  {						// This shouldn't happen
    strmov(end,".1");				// use name+1
    DBUG_RETURN(0);
  }
  file_info= dir_info->dir_entry;
  for (i=dir_info->number_off_files ; i-- ; file_info++)
  {
    if (bcmp(file_info->name,start,length) == 0 &&
	test_if_number(file_info->name+length, &number,0))
    {
      set_if_bigger(max_found,(ulong) number);
    }
  }
  my_dirend(dir_info);

  *end++='.';
  sprintf(end,"%06ld",max_found+1);
  DBUG_RETURN(0);
}


MYSQL_LOG::MYSQL_LOG()
  :bytes_written(0), last_time(0), query_start(0), name(0),
   prepared_xids(0), log_type(LOG_CLOSED), file_id(1), open_count(1),
   write_error(FALSE), inited(FALSE), need_start_event(TRUE),
   m_table_map_version(0),
   description_event_for_exec(0), description_event_for_queue(0)
{
  /*
    We don't want to initialize LOCK_Log here as such initialization depends on
    safe_mutex (when using safe_mutex) which depends on MY_INIT(), which is
    called only in main(). Doing initialization here would make it happen
    before main().
  */
  index_file_name[0] = 0;
  bzero((char*) &log_file,sizeof(log_file));
  bzero((char*) &index_file, sizeof(index_file));
}

/* this is called only once */

void MYSQL_LOG::cleanup()
{
  DBUG_ENTER("cleanup");
  if (inited)
  {
    inited= 0;
    close(LOG_CLOSE_INDEX|LOG_CLOSE_STOP_EVENT);
    delete description_event_for_queue;
    delete description_event_for_exec;
    (void) pthread_mutex_destroy(&LOCK_log);
    (void) pthread_mutex_destroy(&LOCK_index);
    (void) pthread_cond_destroy(&update_cond);
  }
  DBUG_VOID_RETURN;
}


int MYSQL_LOG::generate_new_name(char *new_name, const char *log_name)
{
  fn_format(new_name,log_name,mysql_data_home,"",4);
  if (log_type != LOG_NORMAL)
  {
    if (!fn_ext(log_name)[0])
    {
      if (find_uniq_filename(new_name))
      {
	sql_print_error(ER(ER_NO_UNIQUE_LOGFILE), log_name);
	return 1;
      }
    }
  }
  return 0;
}


void MYSQL_LOG::init(enum_log_type log_type_arg,
		     enum cache_type io_cache_type_arg,
		     bool no_auto_events_arg,
                     ulong max_size_arg)
{
  DBUG_ENTER("MYSQL_LOG::init");
  log_type = log_type_arg;
  io_cache_type = io_cache_type_arg;
  no_auto_events = no_auto_events_arg;
  max_size=max_size_arg;
  DBUG_PRINT("info",("log_type: %d max_size: %lu", log_type, max_size));
  DBUG_VOID_RETURN;
}


void MYSQL_LOG::init_pthread_objects()
{
  DBUG_ASSERT(inited == 0);
  inited= 1;
  (void) pthread_mutex_init(&LOCK_log,MY_MUTEX_INIT_SLOW);
  (void) pthread_mutex_init(&LOCK_index, MY_MUTEX_INIT_SLOW);
  (void) pthread_cond_init(&update_cond, 0);
}

const char *MYSQL_LOG::generate_name(const char *log_name,
                                     const char *suffix,
                                     bool strip_ext, char *buff)
{
  if (!log_name || !log_name[0])
  {
    /*
      TODO: The following should be using fn_format();  We just need to
      first change fn_format() to cut the file name if it's too long.
    */
    strmake(buff,glob_hostname,FN_REFLEN-5);
    strmov(fn_ext(buff),suffix);
    return (const char *)buff;
  }
  // get rid of extension if the log is binary to avoid problems
  if (strip_ext)
  {
    char *p = fn_ext(log_name);
    uint length=(uint) (p-log_name);
    strmake(buff,log_name,min(length,FN_REFLEN));
    return (const char*)buff;
  }
  return log_name;
}

bool MYSQL_LOG::open_index_file(const char *index_file_name_arg,
                                const char *log_name)
{
  File index_file_nr= -1;
  DBUG_ASSERT(!my_b_inited(&index_file));

  /*
    First open of this class instance
    Create an index file that will hold all file names uses for logging.
    Add new entries to the end of it.
  */
  myf opt= MY_UNPACK_FILENAME;
  if (!index_file_name_arg)
  {
    index_file_name_arg= log_name;    // Use same basename for index file
    opt= MY_UNPACK_FILENAME | MY_REPLACE_EXT;
  }
  fn_format(index_file_name, index_file_name_arg, mysql_data_home,
            ".index", opt);
  if ((index_file_nr= my_open(index_file_name,
                              O_RDWR | O_CREAT | O_BINARY ,
                              MYF(MY_WME))) < 0 ||
       my_sync(index_file_nr, MYF(MY_WME)) ||
       init_io_cache(&index_file, index_file_nr,
                     IO_SIZE, WRITE_CACHE,
                     my_seek(index_file_nr,0L,MY_SEEK_END,MYF(0)),
			0, MYF(MY_WME | MY_WAIT_IF_FULL)))
  {
    if (index_file_nr >= 0)
      my_close(index_file_nr,MYF(0));
    return TRUE;
  }
  return FALSE;
}


/*
  Open a (new) log file.

  DESCRIPTION
  - If binary logs, also open the index file and register the new
    file name in it
  - When calling this when the file is in use, you must have a locks
    on LOCK_log and LOCK_index.

  RETURN VALUES
    0	ok
    1	error
*/

bool MYSQL_LOG::open(const char *log_name,
                     enum_log_type log_type_arg,
                     const char *new_name,
                     enum cache_type io_cache_type_arg,
                     bool no_auto_events_arg,
                     ulong max_size_arg,
                     bool null_created_arg)
{
  char buff[FN_REFLEN];
  File file= -1;
  int open_flags = O_CREAT | O_BINARY;
  DBUG_ENTER("MYSQL_LOG::open");
  DBUG_PRINT("enter",("log_type: %d",(int) log_type_arg));

  last_time=query_start=0;
  write_error=0;

  init(log_type_arg,io_cache_type_arg,no_auto_events_arg,max_size_arg);

  if (!(name=my_strdup(log_name,MYF(MY_WME))))
  {
    name= (char *)log_name; // for the error message
    goto err;
  }
  if (new_name)
    strmov(log_file_name,new_name);
  else if (generate_new_name(log_file_name, name))
    goto err;

  if (io_cache_type == SEQ_READ_APPEND)
    open_flags |= O_RDWR | O_APPEND;
  else
    open_flags |= O_WRONLY | (log_type == LOG_BIN ? 0 : O_APPEND);

  db[0]=0;
  open_count++;
  if ((file=my_open(log_file_name,open_flags,
		    MYF(MY_WME | ME_WAITTANG))) < 0 ||
      init_io_cache(&log_file, file, IO_SIZE, io_cache_type,
		    my_tell(file,MYF(MY_WME)), 0, 
                    MYF(MY_WME | MY_NABP |
                        ((log_type == LOG_BIN) ? MY_WAIT_IF_FULL : 0))))
    goto err;

  switch (log_type) {
  case LOG_NORMAL:
  {
    char *end;
    int len=my_snprintf(buff, sizeof(buff), "%s, Version: %s. "
#ifdef EMBEDDED_LIBRARY
		        "embedded library\n", my_progname, server_version
#elif __NT__
			"started with:\nTCP Port: %d, Named Pipe: %s\n",
			my_progname, server_version, mysqld_port, mysqld_unix_port
#else
			"started with:\nTcp port: %d  Unix socket: %s\n",
			my_progname,server_version,mysqld_port,mysqld_unix_port
#endif
                       );
    end=strnmov(buff+len,"Time                 Id Command    Argument\n",
                sizeof(buff)-len);
    if (my_b_write(&log_file, (byte*) buff,(uint) (end-buff)) ||
	flush_io_cache(&log_file))
      goto err;
    break;
  }
  case LOG_NEW:
  {
    uint len;
    time_t skr=time(NULL);
    struct tm tm_tmp;

    localtime_r(&skr,&tm_tmp);
    len= my_snprintf(buff,sizeof(buff),
		     "# %s, Version: %s at %02d%02d%02d %2d:%02d:%02d\n",
		     my_progname,server_version,
		     tm_tmp.tm_year % 100,
		     tm_tmp.tm_mon+1,
		     tm_tmp.tm_mday,
		     tm_tmp.tm_hour,
		     tm_tmp.tm_min,
		     tm_tmp.tm_sec);
    if (my_b_write(&log_file, (byte*) buff, len) ||
	flush_io_cache(&log_file))
      goto err;
    break;
  }
  case LOG_BIN:
  {
    bool write_file_name_to_index_file=0;

    if (!my_b_filelength(&log_file))
    {
      /*
	The binary log file was empty (probably newly created)
	This is the normal case and happens when the user doesn't specify
	an extension for the binary log files.
	In this case we write a standard header to it.
      */
      if (my_b_safe_write(&log_file, (byte*) BINLOG_MAGIC,
			  BIN_LOG_HEADER_SIZE))
        goto err;
      bytes_written+= BIN_LOG_HEADER_SIZE;
      write_file_name_to_index_file= 1;
    }

    DBUG_ASSERT(my_b_inited(&index_file) != 0);
    reinit_io_cache(&index_file, WRITE_CACHE,
                    my_b_filelength(&index_file), 0, 0);
    if (need_start_event && !no_auto_events)
    {
      /*
        In 4.x we set need_start_event=0 here, but in 5.0 we want a Start event
        even if this is not the very first binlog.
      */
      Format_description_log_event s(BINLOG_VERSION);
      /*
        don't set LOG_EVENT_BINLOG_IN_USE_F for SEQ_READ_APPEND io_cache
        as we won't be able to reset it later
      */
      if (io_cache_type == WRITE_CACHE)
        s.flags|= LOG_EVENT_BINLOG_IN_USE_F;
      if (!s.is_valid())
        goto err;
      if (null_created_arg)
        s.created= 0;
      if (s.write(&log_file))
        goto err;
      bytes_written+= s.data_written;
    }
    if (description_event_for_queue &&
        description_event_for_queue->binlog_version>=4)
    {
      /*
        This is a relay log written to by the I/O slave thread.
        Write the event so that others can later know the format of this relay
        log.
        Note that this event is very close to the original event from the
        master (it has binlog version of the master, event types of the
        master), so this is suitable to parse the next relay log's event. It
        has been produced by
        Format_description_log_event::Format_description_log_event(char* buf,).
        Why don't we want to write the description_event_for_queue if this
        event is for format<4 (3.23 or 4.x): this is because in that case, the
        description_event_for_queue describes the data received from the
        master, but not the data written to the relay log (*conversion*),
        which is in format 4 (slave's).
      */
      /*
        Set 'created' to 0, so that in next relay logs this event does not
        trigger cleaning actions on the slave in
        Format_description_log_event::exec_event().
      */
      description_event_for_queue->created= 0;
      /* Don't set log_pos in event header */
      description_event_for_queue->artificial_event=1;

      if (description_event_for_queue->write(&log_file))
        goto err;
      bytes_written+= description_event_for_queue->data_written;
    }
    if (flush_io_cache(&log_file) ||
        my_sync(log_file.file, MYF(MY_WME)))
      goto err;

    if (write_file_name_to_index_file)
    {
      /*
        As this is a new log file, we write the file name to the index
        file. As every time we write to the index file, we sync it.
      */
      if (my_b_write(&index_file, (byte*) log_file_name,
		     strlen(log_file_name)) ||
	  my_b_write(&index_file, (byte*) "\n", 1) ||
	  flush_io_cache(&index_file) ||
          my_sync(index_file.file, MYF(MY_WME)))
	goto err;
    }
    break;
  }
  case LOG_CLOSED:				// Impossible
  case LOG_TO_BE_OPENED:
    DBUG_ASSERT(1);
    break;
  }
  DBUG_RETURN(0);

err:
  sql_print_error("Could not use %s for logging (error %d). \
Turning logging off for the whole duration of the MySQL server process. \
To turn it on again: fix the cause, \
shutdown the MySQL server and restart it.", name, errno);
  if (file >= 0)
    my_close(file,MYF(0));
  end_io_cache(&log_file);
  end_io_cache(&index_file);
  safeFree(name);
  log_type= LOG_CLOSED;
  DBUG_RETURN(1);
}


int MYSQL_LOG::get_current_log(LOG_INFO* linfo)
{
  pthread_mutex_lock(&LOCK_log);
  strmake(linfo->log_file_name, log_file_name, sizeof(linfo->log_file_name)-1);
  linfo->pos = my_b_tell(&log_file);
  pthread_mutex_unlock(&LOCK_log);
  return 0;
}


/*
  Move all data up in a file in an filename index file

  SYNOPSIS
    copy_up_file_and_fill()
    index_file			File to move
    offset			Move everything from here to beginning

  NOTE
    File will be truncated to be 'offset' shorter or filled up with
    newlines

  IMPLEMENTATION
    We do the copy outside of the IO_CACHE as the cache buffers would just
    make things slower and more complicated.
    In most cases the copy loop should only do one read.

  RETURN VALUES
    0	ok
*/

static bool copy_up_file_and_fill(IO_CACHE *index_file, my_off_t offset)
{
  int bytes_read;
  my_off_t init_offset= offset;
  File file= index_file->file;
  byte io_buf[IO_SIZE*2];
  DBUG_ENTER("copy_up_file_and_fill");

  for (;; offset+= bytes_read)
  {
    (void) my_seek(file, offset, MY_SEEK_SET, MYF(0));
    if ((bytes_read= (int) my_read(file, io_buf, sizeof(io_buf), MYF(MY_WME)))
	< 0)
      goto err;
    if (!bytes_read)
      break;					// end of file
    (void) my_seek(file, offset-init_offset, MY_SEEK_SET, MYF(0));
    if (my_write(file, (byte*) io_buf, bytes_read, MYF(MY_WME | MY_NABP)))
      goto err;
  }
  /* The following will either truncate the file or fill the end with \n' */
  if (my_chsize(file, offset - init_offset, '\n', MYF(MY_WME)) ||
      my_sync(file, MYF(MY_WME)))
    goto err;

  /* Reset data in old index cache */
  reinit_io_cache(index_file, READ_CACHE, (my_off_t) 0, 0, 1);
  DBUG_RETURN(0);

err:
  DBUG_RETURN(1);
}


/*
  Find the position in the log-index-file for the given log name

  SYNOPSIS
    find_log_pos()
    linfo		Store here the found log file name and position to
			the NEXT log file name in the index file.
    log_name		Filename to find in the index file.
			Is a null pointer if we want to read the first entry
    need_lock		Set this to 1 if the parent doesn't already have a
			lock on LOCK_index

  NOTE
    On systems without the truncate function the file will end with one or
    more empty lines.  These will be ignored when reading the file.

  RETURN VALUES
    0			ok
    LOG_INFO_EOF	End of log-index-file found
    LOG_INFO_IO		Got IO error while reading file
*/

int MYSQL_LOG::find_log_pos(LOG_INFO *linfo, const char *log_name,
			    bool need_lock)
{
  int error= 0;
  char *fname= linfo->log_file_name;
  uint log_name_len= log_name ? (uint) strlen(log_name) : 0;
  DBUG_ENTER("find_log_pos");
  DBUG_PRINT("enter",("log_name: %s", log_name ? log_name : "NULL"));

  /*
    Mutex needed because we need to make sure the file pointer does not
    move from under our feet
  */
  if (need_lock)
    pthread_mutex_lock(&LOCK_index);
  safe_mutex_assert_owner(&LOCK_index);

  /* As the file is flushed, we can't get an error here */
  (void) reinit_io_cache(&index_file, READ_CACHE, (my_off_t) 0, 0, 0);

  for (;;)
  {
    uint length;
    my_off_t offset= my_b_tell(&index_file);
    /* If we get 0 or 1 characters, this is the end of the file */

    if ((length= my_b_gets(&index_file, fname, FN_REFLEN)) <= 1)
    {
      /* Did not find the given entry; Return not found or error */
      error= !index_file.error ? LOG_INFO_EOF : LOG_INFO_IO;
      break;
    }

    // if the log entry matches, null string matching anything
    if (!log_name ||
	(log_name_len == length-1 && fname[log_name_len] == '\n' &&
	 !memcmp(fname, log_name, log_name_len)))
    {
      DBUG_PRINT("info",("Found log file entry"));
      fname[length-1]=0;			// remove last \n
      linfo->index_file_start_offset= offset;
      linfo->index_file_offset = my_b_tell(&index_file);
      break;
    }
  }

  if (need_lock)
    pthread_mutex_unlock(&LOCK_index);
  DBUG_RETURN(error);
}


/*
  Find the position in the log-index-file for the given log name

  SYNOPSIS
    find_next_log()
    linfo		Store here the next log file name and position to
			the file name after that.
    need_lock		Set this to 1 if the parent doesn't already have a
			lock on LOCK_index

  NOTE
    - Before calling this function, one has to call find_log_pos()
      to set up 'linfo'
    - Mutex needed because we need to make sure the file pointer does not move
      from under our feet

  RETURN VALUES
    0			ok
    LOG_INFO_EOF	End of log-index-file found
    LOG_INFO_IO		Got IO error while reading file
*/

int MYSQL_LOG::find_next_log(LOG_INFO* linfo, bool need_lock)
{
  int error= 0;
  uint length;
  char *fname= linfo->log_file_name;

  if (need_lock)
    pthread_mutex_lock(&LOCK_index);
  safe_mutex_assert_owner(&LOCK_index);

  /* As the file is flushed, we can't get an error here */
  (void) reinit_io_cache(&index_file, READ_CACHE, linfo->index_file_offset, 0,
			 0);

  linfo->index_file_start_offset= linfo->index_file_offset;
  if ((length=my_b_gets(&index_file, fname, FN_REFLEN)) <= 1)
  {
    error = !index_file.error ? LOG_INFO_EOF : LOG_INFO_IO;
    goto err;
  }
  fname[length-1]=0;				// kill \n
  linfo->index_file_offset = my_b_tell(&index_file);

err:
  if (need_lock)
    pthread_mutex_unlock(&LOCK_index);
  return error;
}


/*
  Delete all logs refered to in the index file
  Start writing to a new log file.  The new index file will only contain
  this file.

  SYNOPSIS
     reset_logs()
     thd		Thread

  NOTE
    If not called from slave thread, write start event to new log


  RETURN VALUES
    0	ok
    1   error
*/

bool MYSQL_LOG::reset_logs(THD* thd)
{
  LOG_INFO linfo;
  bool error=0;
  const char* save_name;
  enum_log_type save_log_type;
  DBUG_ENTER("reset_logs");

  ha_reset_logs(thd);
  /*
    We need to get both locks to be sure that no one is trying to
    write to the index log file.
  */
  pthread_mutex_lock(&LOCK_log);
  pthread_mutex_lock(&LOCK_index);

  /*
    The following mutex is needed to ensure that no threads call
    'delete thd' as we would then risk missing a 'rollback' from this
    thread. If the transaction involved MyISAM tables, it should go
    into binlog even on rollback.
  */
  (void) pthread_mutex_lock(&LOCK_thread_count);

  /* Save variables so that we can reopen the log */
  save_name=name;
  name=0;					// Protect against free
  save_log_type=log_type;
  close(LOG_CLOSE_TO_BE_OPENED);

  /* First delete all old log files */

  if (find_log_pos(&linfo, NullS, 0))
  {
    error=1;
    goto err;
  }

  for (;;)
  {
    my_delete(linfo.log_file_name, MYF(MY_WME));
    if (find_next_log(&linfo, 0))
      break;
  }

  /* Start logging with a new file */
  close(LOG_CLOSE_INDEX);
  my_delete(index_file_name, MYF(MY_WME));	// Reset (open will update)
  if (!thd->slave_thread)
    need_start_event=1;
  if (!open_index_file(index_file_name, 0))
    open(save_name, save_log_type, 0,
         io_cache_type, no_auto_events, max_size, 0);
  my_free((gptr) save_name, MYF(0));

err:
  (void) pthread_mutex_unlock(&LOCK_thread_count);
  pthread_mutex_unlock(&LOCK_index);
  pthread_mutex_unlock(&LOCK_log);
  DBUG_RETURN(error);
}


/*
  Delete relay log files prior to rli->group_relay_log_name
  (i.e. all logs which are not involved in a non-finished group
  (transaction)), remove them from the index file and start on next relay log.

  SYNOPSIS
    purge_first_log()
    rli		 Relay log information
    included     If false, all relay logs that are strictly before
                 rli->group_relay_log_name are deleted ; if true, the latter is
                 deleted too (i.e. all relay logs
                 read by the SQL slave thread are deleted).

  NOTE
    - This is only called from the slave-execute thread when it has read
      all commands from a relay log and want to switch to a new relay log.
    - When this happens, we can be in an active transaction as
      a transaction can span over two relay logs
      (although it is always written as a single block to the master's binary 
      log, hence cannot span over two master's binary logs).

  IMPLEMENTATION
    - Protects index file with LOCK_index
    - Delete relevant relay log files
    - Copy all file names after these ones to the front of the index file
    - If the OS has truncate, truncate the file, else fill it with \n'
    - Read the next file name from the index file and store in rli->linfo

  RETURN VALUES
    0			ok
    LOG_INFO_EOF	End of log-index-file found
    LOG_INFO_SEEK	Could not allocate IO cache
    LOG_INFO_IO		Got IO error while reading file
*/

#ifdef HAVE_REPLICATION

int MYSQL_LOG::purge_first_log(struct st_relay_log_info* rli, bool included) 
{
  int error;
  DBUG_ENTER("purge_first_log");

  DBUG_ASSERT(is_open());
  DBUG_ASSERT(rli->slave_running == 1);
  DBUG_ASSERT(!strcmp(rli->linfo.log_file_name,rli->event_relay_log_name));

  pthread_mutex_lock(&LOCK_index);
  pthread_mutex_lock(&rli->log_space_lock);
  rli->relay_log.purge_logs(rli->group_relay_log_name, included,
                            0, 0, &rli->log_space_total);
  // Tell the I/O thread to take the relay_log_space_limit into account
  rli->ignore_log_space_limit= 0;
  pthread_mutex_unlock(&rli->log_space_lock);

  /*
    Ok to broadcast after the critical region as there is no risk of
    the mutex being destroyed by this thread later - this helps save
    context switches
  */
  pthread_cond_broadcast(&rli->log_space_cond);
  
  /*
    Read the next log file name from the index file and pass it back to
    the caller
    If included is true, we want the first relay log;
    otherwise we want the one after event_relay_log_name.
  */
  if ((included && (error=find_log_pos(&rli->linfo, NullS, 0))) ||
      (!included &&
       ((error=find_log_pos(&rli->linfo, rli->event_relay_log_name, 0)) ||
        (error=find_next_log(&rli->linfo, 0)))))
  {
    char buff[22];
    sql_print_error("next log error: %d  offset: %s  log: %s included: %d",
                    error,
                    llstr(rli->linfo.index_file_offset,buff),
                    rli->group_relay_log_name,
                    included);
    goto err;
  }

  /*
    Reset rli's coordinates to the current log.
  */
  rli->event_relay_log_pos= BIN_LOG_HEADER_SIZE;
  strmake(rli->event_relay_log_name,rli->linfo.log_file_name,
	  sizeof(rli->event_relay_log_name)-1);

  /*
    If we removed the rli->group_relay_log_name file,
    we must update the rli->group* coordinates, otherwise do not touch it as the
    group's execution is not finished (e.g. COMMIT not executed)
  */
  if (included)
  {
    rli->group_relay_log_pos = BIN_LOG_HEADER_SIZE;
    strmake(rli->group_relay_log_name,rli->linfo.log_file_name,
            sizeof(rli->group_relay_log_name)-1);
    rli->notify_group_relay_log_name_update();
  }

  /* Store where we are in the new file for the execution thread */
  flush_relay_log_info(rli);

err:
  pthread_mutex_unlock(&LOCK_index);
  DBUG_RETURN(error);
}

/*
  Update log index_file
*/

int MYSQL_LOG::update_log_index(LOG_INFO* log_info, bool need_update_threads)
{
  if (copy_up_file_and_fill(&index_file, log_info->index_file_start_offset))
    return LOG_INFO_IO;

  // now update offsets in index file for running threads
  if (need_update_threads)
    adjust_linfo_offsets(log_info->index_file_start_offset);
  return 0;
}

/*
  Remove all logs before the given log from disk and from the index file.

  SYNOPSIS
    purge_logs()
    to_log	        Delete all log file name before this file. 
    included            If true, to_log is deleted too.
    need_mutex
    need_update_threads If we want to update the log coordinates of
                        all threads. False for relay logs, true otherwise.
    freed_log_space     If not null, decrement this variable of
                        the amount of log space freed

  NOTES
    If any of the logs before the deleted one is in use,
    only purge logs up to this one.

  RETURN VALUES
    0				ok
    LOG_INFO_EOF		to_log not found
*/

int MYSQL_LOG::purge_logs(const char *to_log, 
                          bool included,
                          bool need_mutex, 
                          bool need_update_threads, 
                          ulonglong *decrease_log_space)
{
  int error;
  bool exit_loop= 0;
  LOG_INFO log_info;
  DBUG_ENTER("purge_logs");
  DBUG_PRINT("info",("to_log= %s",to_log));

  if (need_mutex)
    pthread_mutex_lock(&LOCK_index);
  if ((error=find_log_pos(&log_info, to_log, 0 /*no mutex*/)))
    goto err;

  /*
    File name exists in index file; delete until we find this file
    or a file that is used.
  */
  if ((error=find_log_pos(&log_info, NullS, 0 /*no mutex*/)))
    goto err;
  while ((strcmp(to_log,log_info.log_file_name) || (exit_loop=included)) &&
         !log_in_use(log_info.log_file_name))
  {
    ulong file_size= 0;
    if (decrease_log_space) //stat the file we want to delete
    {
      MY_STAT s;

      /* 
         If we could not stat, we can't know the amount
         of space that deletion will free. In most cases,
         deletion won't work either, so it's not a problem.
      */
      if (my_stat(log_info.log_file_name,&s,MYF(0)))
        file_size= s.st_size;
      else
	sql_print_information("Failed to execute my_stat on file '%s'",
			      log_info.log_file_name);
    }
    /*
      It's not fatal if we can't delete a log file ;
      if we could delete it, take its size into account
    */
    DBUG_PRINT("info",("purging %s",log_info.log_file_name));
    if (!my_delete(log_info.log_file_name, MYF(0)) && decrease_log_space)
      *decrease_log_space-= file_size;

    ha_binlog_index_purge_file(current_thd, log_info.log_file_name);

    if (find_next_log(&log_info, 0) || exit_loop)
      break;
  }

  /*
    If we get killed -9 here, the sysadmin would have to edit
    the log index file after restart - otherwise, this should be safe
  */
  error= update_log_index(&log_info, need_update_threads);

err:
  if (need_mutex)
    pthread_mutex_unlock(&LOCK_index);
  DBUG_RETURN(error);
}

/*
  Remove all logs before the given file date from disk and from the
  index file.

  SYNOPSIS
    purge_logs_before_date()
    thd		Thread pointer
    before_date	Delete all log files before given date.

  NOTES
    If any of the logs before the deleted one is in use,
    only purge logs up to this one.

  RETURN VALUES
    0				ok
    LOG_INFO_PURGE_NO_ROTATE	Binary file that can't be rotated
*/

int MYSQL_LOG::purge_logs_before_date(time_t purge_time)
{
  int error;
  LOG_INFO log_info;
  MY_STAT stat_area;

  DBUG_ENTER("purge_logs_before_date");

  pthread_mutex_lock(&LOCK_index);

  /*
    Delete until we find curren file
    or a file that is used or a file
    that is older than purge_time.
  */
  if ((error=find_log_pos(&log_info, NullS, 0 /*no mutex*/)))
    goto err;

  while (strcmp(log_file_name, log_info.log_file_name) &&
	 !log_in_use(log_info.log_file_name))
  {
    /* It's not fatal even if we can't delete a log file */
    if (!my_stat(log_info.log_file_name, &stat_area, MYF(0)) ||
	stat_area.st_mtime >= purge_time)
      break;
    my_delete(log_info.log_file_name, MYF(0));

    ha_binlog_index_purge_file(current_thd, log_info.log_file_name);

    if (find_next_log(&log_info, 0))
      break;
  }

  /*
    If we get killed -9 here, the sysadmin would have to edit
    the log index file after restart - otherwise, this should be safe
  */
  error= update_log_index(&log_info, 1);

err:
  pthread_mutex_unlock(&LOCK_index);
  DBUG_RETURN(error);
}


#endif /* HAVE_REPLICATION */


/*
  Create a new log file name

  SYNOPSIS
    make_log_name()
    buf			buf of at least FN_REFLEN where new name is stored

  NOTE
    If file name will be longer then FN_REFLEN it will be truncated
*/

void MYSQL_LOG::make_log_name(char* buf, const char* log_ident)
{
  uint dir_len = dirname_length(log_file_name); 
  if (dir_len > FN_REFLEN)
    dir_len=FN_REFLEN-1;
  strnmov(buf, log_file_name, dir_len);
  strmake(buf+dir_len, log_ident, FN_REFLEN - dir_len);
}


/*
  Check if we are writing/reading to the given log file
*/

bool MYSQL_LOG::is_active(const char *log_file_name_arg)
{
  return !strcmp(log_file_name, log_file_name_arg);
}


/*
  Start writing to a new log file or reopen the old file

  SYNOPSIS
    new_file()
    need_lock		Set to 1 if caller has not locked LOCK_log

  NOTE
    The new file name is stored last in the index file
*/

void MYSQL_LOG::new_file(bool need_lock)
{
  char new_name[FN_REFLEN], *new_name_ptr, *old_name;
  enum_log_type save_log_type;

  DBUG_ENTER("MYSQL_LOG::new_file");
  if (!is_open())
  {
    DBUG_PRINT("info",("log is closed"));
    DBUG_VOID_RETURN;
  }

  if (need_lock)
    pthread_mutex_lock(&LOCK_log);
  pthread_mutex_lock(&LOCK_index);

  safe_mutex_assert_owner(&LOCK_log);
  safe_mutex_assert_owner(&LOCK_index);

  /*
    if binlog is used as tc log, be sure all xids are "unlogged",
    so that on recover we only need to scan one - latest - binlog file
    for prepared xids. As this is expected to be a rare event,
    simple wait strategy is enough. We're locking LOCK_log to be sure no
    new Xid_log_event's are added to the log (and prepared_xids is not
    increased), and waiting on COND_prep_xids for late threads to
    catch up.
  */
  if (prepared_xids)
  {
    tc_log_page_waits++;
    pthread_mutex_lock(&LOCK_prep_xids);
    while (prepared_xids)
      pthread_cond_wait(&COND_prep_xids, &LOCK_prep_xids);
    pthread_mutex_unlock(&LOCK_prep_xids);
  }

  /* Reuse old name if not binlog and not update log */
  new_name_ptr= name;

  /*
    If user hasn't specified an extension, generate a new log name
    We have to do this here and not in open as we want to store the
    new file name in the current binary log file.
  */
  if (generate_new_name(new_name, name))
    goto end;
  new_name_ptr=new_name;

  if (log_type == LOG_BIN)
  {
    if (!no_auto_events)
    {
      /*
        We log the whole file name for log file as the user may decide
        to change base names at some point.
      */
      THD *thd = current_thd; /* may be 0 if we are reacting to SIGHUP */
      Rotate_log_event r(new_name+dirname_length(new_name),
                         0, LOG_EVENT_OFFSET, 0);
      r.write(&log_file);
      bytes_written += r.data_written;
    }
    /*
      Update needs to be signalled even if there is no rotate event
      log rotation should give the waiting thread a signal to
      discover EOF and move on to the next log.
    */
    signal_update();
  }
  old_name=name;
  save_log_type=log_type;
  name=0;				// Don't free name
  close(LOG_CLOSE_TO_BE_OPENED);

  /*
     Note that at this point, log_type != LOG_CLOSED (important for is_open()).
  */

  /*
     new_file() is only used for rotation (in FLUSH LOGS or because size >
     max_binlog_size or max_relay_log_size).
     If this is a binary log, the Format_description_log_event at the beginning of
     the new file should have created=0 (to distinguish with the
     Format_description_log_event written at server startup, which should
     trigger temp tables deletion on slaves.
  */

  open(old_name, save_log_type, new_name_ptr,
       io_cache_type, no_auto_events, max_size, 1);
  my_free(old_name,MYF(0));

end:
  if (need_lock)
    pthread_mutex_unlock(&LOCK_log);
  pthread_mutex_unlock(&LOCK_index);

  DBUG_VOID_RETURN;
}


bool MYSQL_LOG::append(Log_event* ev)
{
  bool error = 0;
  pthread_mutex_lock(&LOCK_log);
  DBUG_ENTER("MYSQL_LOG::append");

  DBUG_ASSERT(log_file.type == SEQ_READ_APPEND);
  /*
    Log_event::write() is smart enough to use my_b_write() or
    my_b_append() depending on the kind of cache we have.
  */
  if (ev->write(&log_file))
  {
    error=1;
    goto err;
  }
  bytes_written+= ev->data_written;
  DBUG_PRINT("info",("max_size: %lu",max_size));
  if ((uint) my_b_append_tell(&log_file) > max_size)
    new_file(0);

err:
  pthread_mutex_unlock(&LOCK_log);
  signal_update();				// Safe as we don't call close
  DBUG_RETURN(error);
}


bool MYSQL_LOG::appendv(const char* buf, uint len,...)
{
  bool error= 0;
  DBUG_ENTER("MYSQL_LOG::appendv");
  va_list(args);
  va_start(args,len);

  DBUG_ASSERT(log_file.type == SEQ_READ_APPEND);

  safe_mutex_assert_owner(&LOCK_log);
  do
  {
    if (my_b_append(&log_file,(byte*) buf,len))
    {
      error= 1;
      goto err;
    }
    bytes_written += len;
  } while ((buf=va_arg(args,const char*)) && (len=va_arg(args,uint)));
  DBUG_PRINT("info",("max_size: %lu",max_size));
  if ((uint) my_b_append_tell(&log_file) > max_size)
    new_file(0);

err:
  if (!error)
    signal_update();
  DBUG_RETURN(error);
}


/*
  Write a command to traditional general log file

  SYNOPSIS
    write()

    event_time        command start timestamp
    user_host         the pointer to the string with user@host info
    user_host_len     length of the user_host string. this is computed once
                      and passed to all general log  event handlers
    thread_id         Id of the thread, issued a query
    command_type      the type of the command being logged
    command_type_len  the length of the string above
    sql_text          the very text of the query being executed
    sql_text_len      the length of sql_text string

  DESCRIPTION

   Log given command to to normal (not rotable) log file

  RETURN
    FASE - OK
    TRUE - error occured
*/

bool MYSQL_LOG::write(time_t event_time, const char *user_host,
                      uint user_host_len, int thread_id,
                      const char *command_type, uint command_type_len,
                      const char *sql_text, uint sql_text_len)
{
  char buff[32];
  uint length= 0;
  char time_buff[MAX_TIME_SIZE];
  struct tm start;
  uint time_buff_len= 0;

  /* Test if someone closed between the is_open test and lock */
  if (is_open())
  {
    /* Note that my_b_write() assumes it knows the length for this */
      if (event_time != last_time)
      {
        last_time= event_time;

        localtime_r(&event_time, &start);

        time_buff_len= my_snprintf(time_buff, MAX_TIME_SIZE,
                                   "%02d%02d%02d %2d:%02d:%02d",
                                   start.tm_year % 100, start.tm_mon + 1,
                                   start.tm_mday, start.tm_hour,
                                   start.tm_min, start.tm_sec);

        if (my_b_write(&log_file, (byte*) &time_buff, time_buff_len))
          goto err;
      }
      else
        if (my_b_write(&log_file, (byte*) "\t\t" ,2) < 0)
          goto err;

    /* command_type, thread_id */
    length= my_snprintf(buff, 32, "%5ld ", thread_id);

    if (my_b_write(&log_file, (byte*) buff, length))
      goto err;

    if (my_b_write(&log_file, (byte*) command_type, command_type_len))
      goto err;

    if (my_b_write(&log_file, (byte*) "\t", 1))
      goto err;

    /* sql_text */
    if (my_b_write(&log_file, (byte*) sql_text, sql_text_len))
      goto err;

    if (my_b_write(&log_file, (byte*) "\n", 1) ||
        flush_io_cache(&log_file))
      goto err;
  }

  return FALSE;
err:

  if (!write_error)
  {
    write_error= 1;
    sql_print_error(ER(ER_ERROR_ON_WRITE), name, errno);
  }
  return TRUE;
}


bool MYSQL_LOG::flush_and_sync()
{
  int err=0, fd=log_file.file;
  safe_mutex_assert_owner(&LOCK_log);
  if (flush_io_cache(&log_file))
    return 1;
  if (++sync_binlog_counter >= sync_binlog_period && sync_binlog_period)
  {
    sync_binlog_counter= 0;
    err=my_sync(fd, MYF(MY_WME));
  }
  return err;
}

void MYSQL_LOG::start_union_events(THD *thd)
{
  DBUG_ASSERT(!thd->binlog_evt_union.do_union);
  thd->binlog_evt_union.do_union= TRUE;
  thd->binlog_evt_union.unioned_events= FALSE;
  thd->binlog_evt_union.unioned_events_trans= FALSE;
  thd->binlog_evt_union.first_query_id= thd->query_id;
}

void MYSQL_LOG::stop_union_events(THD *thd)
{
  DBUG_ASSERT(thd->binlog_evt_union.do_union);
  thd->binlog_evt_union.do_union= FALSE;
}

bool MYSQL_LOG::is_query_in_union(THD *thd, query_id_t query_id_param)
{
  return (thd->binlog_evt_union.do_union && 
          query_id_param >= thd->binlog_evt_union.first_query_id);
}


/*
  These functions are placed in this file since they need access to
  binlog_hton, which has internal linkage.
*/

int THD::binlog_setup_trx_data()
{
  DBUG_ENTER("THD::binlog_setup_trx_data");
  binlog_trx_data *trx_data=
    (binlog_trx_data*) ha_data[binlog_hton.slot];

  if (trx_data)
    DBUG_RETURN(0);                             // Already set up

  ha_data[binlog_hton.slot]= trx_data=
    (binlog_trx_data*) my_malloc(sizeof(binlog_trx_data), MYF(MY_ZEROFILL));
  if (!trx_data ||
      open_cached_file(&trx_data->trans_log, mysql_tmpdir,
                       LOG_PREFIX, binlog_cache_size, MYF(MY_WME)))
  {
    my_free((gptr)trx_data, MYF(MY_ALLOW_ZERO_PTR));
    ha_data[binlog_hton.slot]= 0;
    DBUG_RETURN(1);                      // Didn't manage to set it up
  }
  trx_data->trans_log.end_of_file= max_binlog_cache_size;
  DBUG_RETURN(0);
}

Rows_log_event*
THD::binlog_get_pending_rows_event() const
{
  binlog_trx_data *const trx_data=
    (binlog_trx_data*) ha_data[binlog_hton.slot];
  /*
    This is less than ideal, but here's the story: If there is no
    trx_data, prepare_pending_rows_event() has never been called
    (since the trx_data is set up there). In that case, we just return
    NULL.
   */
  return trx_data ? trx_data->pending : NULL;
}

void
THD::binlog_set_pending_rows_event(Rows_log_event* ev)
{
  binlog_trx_data *const trx_data=
    (binlog_trx_data*) ha_data[binlog_hton.slot];
  DBUG_ASSERT(trx_data);
  trx_data->pending= ev;
}


/*
  Moves the last bunch of rows from the pending Rows event to the binlog
  (either cached binlog if transaction, or disk binlog). Sets a new pending
  event.
*/
int MYSQL_LOG::flush_and_set_pending_rows_event(THD *thd, Rows_log_event* event)
{
  DBUG_ENTER("MYSQL_LOG::flush_and_set_pending_rows_event(event)");
  DBUG_ASSERT(binlog_row_based && mysql_bin_log.is_open());
  DBUG_PRINT("enter", ("event=%p", event));

  int error= 0;

  binlog_trx_data *const trx_data=
    (binlog_trx_data*) thd->ha_data[binlog_hton.slot];

  DBUG_ASSERT(trx_data);

  if (Rows_log_event* pending= trx_data->pending)
  {
    IO_CACHE *file= &log_file;

    /*
      Decide if we should write to the log file directly or to the
      transaction log.
    */
    if (pending->get_cache_stmt() || my_b_tell(&trx_data->trans_log))
      file= &trx_data->trans_log;

    /*
      If we are writing to the log file directly, we could avoid
      locking the log. This does not work since we need to step the
      m_table_map_version below, and that change has to be protected
      by the LOCK_log mutex.
    */
    pthread_mutex_lock(&LOCK_log);

    /*
      Write a table map if necessary
    */
    if (pending->maybe_write_table_map(thd, file, this))
    {
      pthread_mutex_unlock(&LOCK_log);
      DBUG_RETURN(2);
    }

    /*
      Write pending event to log file or transaction cache
    */
    if (pending->write(file))
    {
      pthread_mutex_unlock(&LOCK_log);
      DBUG_RETURN(1);
    }

    /*
      We step the table map version if we are writing an event
      representing the end of a statement.  We do this regardless of
      wheather we write to the transaction cache or to directly to the
      file.

      In an ideal world, we could avoid stepping the table map version
      if we were writing to a transaction cache, since we could then
      reuse the table map that was written earlier in the transaction
      cache.  This does not work since STMT_END_F implies closing all
      table mappings on the slave side.

      TODO: Find a solution so that table maps does not have to be
      written several times within a transaction.
     */
    if (pending->get_flags(Rows_log_event::STMT_END_F))
      ++m_table_map_version;

    delete pending;

    if (file == &log_file)
    {
      error= flush_and_sync();
      if (!error)
      {
        signal_update();
        rotate_and_purge(RP_LOCK_LOG_IS_ALREADY_LOCKED);
      }
    }

    pthread_mutex_unlock(&LOCK_log);
  }
  else if (event && event->get_cache_stmt())  /* && pending == 0 */
  {
    /*
      If we are setting a non-null event for a table that is
      transactional, we start a transaction here as well.
     */
    trans_register_ha(thd,
                      thd->options & (OPTION_NOT_AUTOCOMMIT | OPTION_BEGIN),
                      &binlog_hton);
  }

  trx_data->pending= event;

  DBUG_RETURN(error);
}

/*
  Write an event to the binary log
*/

bool MYSQL_LOG::write(Log_event *event_info)
{
  THD *thd= event_info->thd;
  bool error= 1;
  DBUG_ENTER("MYSQL_LOG::write(Log_event *)");

  if (thd->binlog_evt_union.do_union)
  {
    /*
      In Stored function; Remember that function call caused an update.
      We will log the function call to the binary log on function exit
    */
    thd->binlog_evt_union.unioned_events= TRUE;
    thd->binlog_evt_union.unioned_events_trans |= event_info->cache_stmt;
    DBUG_RETURN(0);
  }

  /*
    Flush the pending rows event to the transaction cache or to the
    log file.  Since this function potentially aquire the LOCK_log
    mutex, we do this before aquiring the LOCK_log mutex in this
    function.

    This is not optimal, but necessary in the current implementation
    since there is code that writes rows to system tables without
    using some way to flush the pending event (e.g., binlog_query()).

    TODO: There shall be no writes to any system table after calling
    binlog_query(), so these writes has to be moved to before the call
    of binlog_query() for correct functioning.

    This is necessesary not only for RBR, but the master might crash
    after binlogging the query but before changing the system tables.
    This means that the slave and the master are not in the same state
    (after the master has restarted), so therefore we have to
    eliminate this problem.
  */
  thd->binlog_flush_pending_rows_event(true);

  pthread_mutex_lock(&LOCK_log);

  /*
     In most cases this is only called if 'is_open()' is true; in fact this is
     mostly called if is_open() *was* true a few instructions before, but it
     could have changed since.
  */
  if (likely(is_open()))
  {
    const char *local_db= event_info->get_db();
    IO_CACHE *file= &log_file;
#ifdef HAVE_REPLICATION
    /*
       In the future we need to add to the following if tests like
       "do the involved tables match (to be implemented)
        binlog_[wild_]{do|ignore}_table?" (WL#1049)"
    */
    if ((thd && !(thd->options & OPTION_BIN_LOG)) ||
	(!binlog_filter->db_ok(local_db)))
    {
      VOID(pthread_mutex_unlock(&LOCK_log));
      DBUG_PRINT("info",("db_ok('%s')==%d", local_db, 
			 binlog_filter->db_ok(local_db)));
      DBUG_RETURN(0);
    }
#endif /* HAVE_REPLICATION */

#ifdef USING_TRANSACTIONS
    /*
      Should we write to the binlog cache or to the binlog on disk?
      Write to the binlog cache if:
      - it is already not empty (meaning we're in a transaction; note that the
     present event could be about a non-transactional table, but still we need
     to write to the binlog cache in that case to handle updates to mixed
     trans/non-trans table types the best possible in binlogging)
      - or if the event asks for it (cache_stmt == TRUE).
    */
    if (opt_using_transactions && thd)
    {
      if (thd->binlog_setup_trx_data())
        goto err;

      binlog_trx_data *const trx_data=
        (binlog_trx_data*) thd->ha_data[binlog_hton.slot];
      IO_CACHE *trans_log= &trx_data->trans_log;

      if (event_info->get_cache_stmt() && !my_b_tell(trans_log))
        trans_register_ha(thd,
                          thd->options & (OPTION_NOT_AUTOCOMMIT | OPTION_BEGIN),
                          &binlog_hton);

      if (event_info->get_cache_stmt() || my_b_tell(trans_log))
        file= trans_log;
      /*
        Note: as Mats suggested, for all the cases above where we write to
        trans_log, it sounds unnecessary to lock LOCK_log. We should rather
        test first if we want to write to trans_log, and if not, lock
        LOCK_log. TODO.
      */
    }
#endif
    DBUG_PRINT("info",("event type=%d",event_info->get_type_code()));

    /*
      No check for auto events flag here - this write method should
      never be called if auto-events are enabled
    */

    /*
      1. Write first log events which describe the 'run environment'
      of the SQL command
    */

    /*
      If row-based binlogging, Insert_id, Rand and other kind of "setting
      context" events are not needed.
    */
    if (thd)
    {
      if (!binlog_row_based)
      {
        if (thd->last_insert_id_used)
        {
          Intvar_log_event e(thd,(uchar) LAST_INSERT_ID_EVENT,
                             thd->current_insert_id);
          if (e.write(file))
            goto err;
        }
        if (thd->insert_id_used)
        {
          Intvar_log_event e(thd,(uchar) INSERT_ID_EVENT,thd->last_insert_id);
          if (e.write(file))
            goto err;
        }
        if (thd->rand_used)
        {
          Rand_log_event e(thd,thd->rand_saved_seed1,thd->rand_saved_seed2);
          if (e.write(file))
            goto err;
        }
        if (thd->user_var_events.elements)
        {
          for (uint i= 0; i < thd->user_var_events.elements; i++)
          {
            BINLOG_USER_VAR_EVENT *user_var_event;
            get_dynamic(&thd->user_var_events,(gptr) &user_var_event, i);
            User_var_log_event e(thd, user_var_event->user_var_event->name.str,
                                 user_var_event->user_var_event->name.length,
                                 user_var_event->value,
                                 user_var_event->length,
                                 user_var_event->type,
                                 user_var_event->charset_number);
            if (e.write(file))
              goto err;
          }
        }
      }
    }

    /*
       Write the SQL command
     */

    if (event_info->write(file))
      goto err;

    if (file == &log_file) // we are writing to the real log (disk)
    {
      if (flush_and_sync())
	goto err;
      signal_update();
      rotate_and_purge(RP_LOCK_LOG_IS_ALREADY_LOCKED);
    }
    error=0;

err:
    if (error)
    {
      if (my_errno == EFBIG)
	my_message(ER_TRANS_CACHE_FULL, ER(ER_TRANS_CACHE_FULL), MYF(0));
      else
	my_error(ER_ERROR_ON_WRITE, MYF(0), name, errno);
      write_error=1;
    }
  }

  if (event_info->flags & LOG_EVENT_UPDATE_TABLE_MAP_VERSION_F)
    ++m_table_map_version;

  pthread_mutex_unlock(&LOCK_log);
  DBUG_RETURN(error);
}


int error_log_print(enum loglevel level, const char *format,
                    va_list args)
{
  return logger.error_log_print(level, format, args);
}


bool slow_log_print(THD *thd, const char *query, uint query_length,
                    time_t query_start_arg)
{
  return logger.slow_log_print(thd, query, query_length, query_start_arg);
}


bool general_log_print(THD *thd, enum enum_server_command command,
                       const char *format, ...)
{
  va_list args;
  uint error= 0;

  va_start(args, format);
  error= logger.general_log_print(thd, command, format, args);
  va_end(args);

  return error;
}

void MYSQL_LOG::rotate_and_purge(uint flags)
{
  if (!(flags & RP_LOCK_LOG_IS_ALREADY_LOCKED))
    pthread_mutex_lock(&LOCK_log);
  if ((flags & RP_FORCE_ROTATE) ||
      (my_b_tell(&log_file) >= (my_off_t) max_size))
  {
    new_file(0);
#ifdef HAVE_REPLICATION
    if (expire_logs_days)
    {
      long purge_time= time(0) - expire_logs_days*24*60*60;
      if (purge_time >= 0)
        purge_logs_before_date(purge_time);
    }
#endif
  }
  if (!(flags & RP_LOCK_LOG_IS_ALREADY_LOCKED))
    pthread_mutex_unlock(&LOCK_log);
}

uint MYSQL_LOG::next_file_id()
{
  uint res;
  pthread_mutex_lock(&LOCK_log);
  res = file_id++;
  pthread_mutex_unlock(&LOCK_log);
  return res;
}


/*
  Write a cached log entry to the binary log

  SYNOPSIS
    write()
    thd
    cache		The cache to copy to the binlog

  NOTE
    - We only come here if there is something in the cache.
    - The thing in the cache is always a complete transaction
    - 'cache' needs to be reinitialized after this functions returns.

  IMPLEMENTATION
    - To support transaction over replication, we wrap the transaction
      with BEGIN/COMMIT or BEGIN/ROLLBACK in the binary log.
      We want to write a BEGIN/ROLLBACK block when a non-transactional table
      was updated in a transaction which was rolled back. This is to ensure
      that the same updates are run on the slave.
*/

bool MYSQL_LOG::write(THD *thd, IO_CACHE *cache, Log_event *commit_event)
{
  DBUG_ENTER("MYSQL_LOG::write(THD *, IO_CACHE *, Log_event *)");
  VOID(pthread_mutex_lock(&LOCK_log));

  if (likely(is_open()))                       // Should always be true
  {
    uint length;

    /*
      Log "BEGIN" at the beginning of the transaction.
      which may contain more than 1 SQL statement.
    */
    if (thd->options & (OPTION_NOT_AUTOCOMMIT | OPTION_BEGIN))
    {
      Query_log_event qinfo(thd, STRING_WITH_LEN("BEGIN"), TRUE, FALSE);
      /*
        Imagine this is rollback due to net timeout, after all statements of
        the transaction succeeded. Then we want a zero-error code in BEGIN.
        In other words, if there was a really serious error code it's already
        in the statement's events, there is no need to put it also in this
        internally generated event, and as this event is generated late it
        would lead to false alarms.
        This is safer than thd->clear_error() against kills at shutdown.
      */
      qinfo.error_code= 0;
      /*
        Now this Query_log_event has artificial log_pos 0. It must be adjusted
        to reflect the real position in the log. Not doing it would confuse the
	slave: it would prevent this one from knowing where he is in the
	master's binlog, which would result in wrong positions being shown to
	the user, MASTER_POS_WAIT undue waiting etc.
      */
      if (qinfo.write(&log_file))
	goto err;
    }
    /* Read from the file used to cache the queries .*/
    if (reinit_io_cache(cache, READ_CACHE, 0, 0, 0))
      goto err;
    length=my_b_bytes_in_cache(cache);
    DBUG_EXECUTE_IF("half_binlogged_transaction", length-=100;);
    do
    {
      /* Write data to the binary log file */
      if (my_b_write(&log_file, cache->read_pos, length))
	goto err;
      cache->read_pos=cache->read_end;		// Mark buffer used up
      DBUG_EXECUTE_IF("half_binlogged_transaction", goto DBUG_skip_commit;);
    } while ((length=my_b_fill(cache)));

    if (commit_event->write(&log_file))
      goto err;
#ifndef DBUG_OFF
DBUG_skip_commit:
#endif
    if (flush_and_sync())
      goto err;
    DBUG_EXECUTE_IF("half_binlogged_transaction", abort(););
    if (cache->error)				// Error on read
    {
      sql_print_error(ER(ER_ERROR_ON_READ), cache->file_name, errno);
      write_error=1;				// Don't give more errors
      goto err;
    }
    signal_update();
    /*
      if commit_event is Xid_log_event, increase the number of
      prepared_xids (it's decreasd in ::unlog()). Binlog cannot be rotated
      if there're prepared xids in it - see the comment in new_file() for
      an explanation.
      If the commit_event is not Xid_log_event (then it's a Query_log_event)
      rotate binlog, if necessary.
    */
    if (commit_event->get_type_code() == XID_EVENT)
      thread_safe_increment(prepared_xids, &LOCK_prep_xids);
    else
      rotate_and_purge(RP_LOCK_LOG_IS_ALREADY_LOCKED);
  }
  VOID(pthread_mutex_unlock(&LOCK_log));

  DBUG_RETURN(0);

err:
  if (!write_error)
  {
    write_error= 1;
    sql_print_error(ER(ER_ERROR_ON_WRITE), name, errno);
  }
  VOID(pthread_mutex_unlock(&LOCK_log));
  DBUG_RETURN(1);
}


/*
  Log a query to the traditional slow log file

  SYNOPSIS
    write()

    thd               THD of the query
    current_time      current timestamp
    query_start_arg   command start timestamp
    user_host         the pointer to the string with user@host info
    user_host_len     length of the user_host string. this is computed once
                      and passed to all general log event handlers
    query_time        Amount of time the query took to execute (in seconds)
    lock_time         Amount of time the query was locked (in seconds)
    is_command        The flag, which determines, whether the sql_text is a
                      query or an administrator command.
    sql_text          the very text of the query or administrator command
                      processed
    sql_text_len      the length of sql_text string

  DESCRIPTION

   Log a query to the slow log file.

  RETURN
    FALSE - OK
    TRUE - error occured
*/

bool MYSQL_LOG::write(THD *thd, time_t current_time, time_t query_start_arg,
                      const char *user_host, uint user_host_len,
                      longlong query_time, longlong lock_time, bool is_command,
                      const char *sql_text, uint sql_text_len)
{
  bool error= 0;
  DBUG_ENTER("MYSQL_LOG::write");

  if (!is_open())
    DBUG_RETURN(0);

  if (is_open())
  {						// Safety agains reopen
    int tmp_errno= 0;
    char buff[80], *end;
    uint buff_len;
    end= buff;

    if (!(specialflag & SPECIAL_SHORT_LOG_FORMAT))
    {
      Security_context *sctx= thd->security_ctx;
      if (current_time != last_time)
      {
        last_time= current_time;
        struct tm start;
        localtime_r(&current_time, &start);

        buff_len= my_snprintf(buff, sizeof buff,
                              "# Time: %02d%02d%02d %2d:%02d:%02d\n",
                              start.tm_year % 100, start.tm_mon + 1,
                              start.tm_mday, start.tm_hour,
                              start.tm_min, start.tm_sec);

        /* Note that my_b_write() assumes it knows the length for this */
        if (my_b_write(&log_file, (byte*) buff, buff_len))
          tmp_errno=errno;
      }
      if (my_b_printf(&log_file, "# User@Host: ", sizeof("# User@Host: ") - 1))
        tmp_errno=errno;
      if (my_b_printf(&log_file, user_host, user_host_len))
        tmp_errno=errno;
      if (my_b_write(&log_file, (byte*) "\n", 1))
        tmp_errno=errno;
    }
    /* For slow query log */
    if (my_b_printf(&log_file,
                    "# Query_time: %lu  Lock_time: %lu"
                    " Rows_sent: %lu  Rows_examined: %lu\n",
                    (ulong) query_time, (ulong) lock_time,
                    (ulong) thd->sent_row_count,
                    (ulong) thd->examined_row_count) == (uint) -1)
      tmp_errno=errno;
    if (thd->db && strcmp(thd->db,db))
    {						// Database changed
      if (my_b_printf(&log_file,"use %s;\n",thd->db) == (uint) -1)
        tmp_errno=errno;
      strmov(db,thd->db);
    }
    if (thd->last_insert_id_used)
    {
      end=strmov(end,",last_insert_id=");
      end=longlong10_to_str((longlong) thd->current_insert_id,end,-10);
    }
    // Save value if we do an insert.
    if (thd->insert_id_used)
    {
      if (!(specialflag & SPECIAL_SHORT_LOG_FORMAT))
      {
        end=strmov(end,",insert_id=");
        end=longlong10_to_str((longlong) thd->last_insert_id,end,-10);
      }
    }

    /*
      This info used to show up randomly, depending on whether the query
      checked the query start time or not. now we always write current
      timestamp to the slow log
    */
    end= strmov(end, ",timestamp=");
    end= int10_to_str((long) current_time, end, 10);

    if (end != buff)
    {
      *end++=';';
      *end='\n';
      if (my_b_write(&log_file, (byte*) "SET ",4) ||
          my_b_write(&log_file, (byte*) buff+1,(uint) (end-buff)))
        tmp_errno=errno;
    }
    if (is_command)
    {
      end= strxmov(buff, "# administrator command: ", NullS);
      buff_len= (ulong) (end - buff);
      my_b_write(&log_file, (byte*) buff, buff_len);
    }
    if (my_b_write(&log_file, (byte*) sql_text, sql_text_len) ||
        my_b_write(&log_file, (byte*) ";\n",2) ||
        flush_io_cache(&log_file))
      tmp_errno=errno;
    if (tmp_errno)
    {
      error=1;
      if (! write_error)
      {
        write_error=1;
        sql_print_error(ER(ER_ERROR_ON_WRITE),name,error);
      }
    }
  }
  DBUG_RETURN(error);
}


/*
  Wait until we get a signal that the binary log has been updated

  SYNOPSIS
    wait_for_update()
    thd			Thread variable
    is_slave            If 0, the caller is the Binlog_dump thread from master;
                        if 1, the caller is the SQL thread from the slave. This
                        influences only thd->proc_info.

  NOTES
    One must have a lock on LOCK_log before calling this function.
    This lock will be released before return! That's required by
    THD::enter_cond() (see NOTES in sql_class.h).
*/

void MYSQL_LOG::wait_for_update(THD* thd, bool is_slave)
{
  const char *old_msg;
  DBUG_ENTER("wait_for_update");

  old_msg= thd->enter_cond(&update_cond, &LOCK_log,
                           is_slave ?
                           "Has read all relay log; waiting for the slave I/O "
                           "thread to update it" :
                           "Has sent all binlog to slave; waiting for binlog "
                           "to be updated");
  pthread_cond_wait(&update_cond, &LOCK_log);
  thd->exit_cond(old_msg);
  DBUG_VOID_RETURN;
}


/*
  Close the log file

  SYNOPSIS
    close()
    exiting     Bitmask for one or more of the following bits:
                LOG_CLOSE_INDEX if we should close the index file
                LOG_CLOSE_TO_BE_OPENED if we intend to call open
                at once after close.
                LOG_CLOSE_STOP_EVENT write a 'stop' event to the log

  NOTES
    One can do an open on the object at once after doing a close.
    The internal structures are not freed until cleanup() is called
*/

void MYSQL_LOG::close(uint exiting)
{					// One can't set log_type here!
  DBUG_ENTER("MYSQL_LOG::close");
  DBUG_PRINT("enter",("exiting: %d", (int) exiting));
  if (log_type != LOG_CLOSED && log_type != LOG_TO_BE_OPENED)
  {
#ifdef HAVE_REPLICATION
    if (log_type == LOG_BIN && !no_auto_events &&
	(exiting & LOG_CLOSE_STOP_EVENT))
    {
      Stop_log_event s;
      s.write(&log_file);
      bytes_written+= s.data_written;
      signal_update();
    }
#endif /* HAVE_REPLICATION */
    end_io_cache(&log_file);

    /* don't pwrite in a file opened with O_APPEND - it doesn't work */
    if (log_file.type == WRITE_CACHE && log_type == LOG_BIN)
    {
      my_off_t offset= BIN_LOG_HEADER_SIZE + FLAGS_OFFSET;
      byte flags=0; // clearing LOG_EVENT_BINLOG_IN_USE_F
      my_pwrite(log_file.file, &flags, 1, offset, MYF(0));
    }

    if (my_sync(log_file.file,MYF(MY_WME)) && ! write_error)
    {
      write_error=1;
      sql_print_error(ER(ER_ERROR_ON_WRITE), name, errno);
    }
    if (my_close(log_file.file,MYF(MY_WME)) && ! write_error)
    {
      write_error=1;
      sql_print_error(ER(ER_ERROR_ON_WRITE), name, errno);
    }
  }

  /*
    The following test is needed even if is_open() is not set, as we may have
    called a not complete close earlier and the index file is still open.
  */

  if ((exiting & LOG_CLOSE_INDEX) && my_b_inited(&index_file))
  {
    end_io_cache(&index_file);
    if (my_close(index_file.file, MYF(0)) < 0 && ! write_error)
    {
      write_error= 1;
      sql_print_error(ER(ER_ERROR_ON_WRITE), index_file_name, errno);
    }
  }
  log_type= (exiting & LOG_CLOSE_TO_BE_OPENED) ? LOG_TO_BE_OPENED : LOG_CLOSED;
  safeFree(name);
  DBUG_VOID_RETURN;
}


void MYSQL_LOG::set_max_size(ulong max_size_arg)
{
  /*
    We need to take locks, otherwise this may happen:
    new_file() is called, calls open(old_max_size), then before open() starts,
    set_max_size() sets max_size to max_size_arg, then open() starts and
    uses the old_max_size argument, so max_size_arg has been overwritten and
    it's like if the SET command was never run.
  */
  DBUG_ENTER("MYSQL_LOG::set_max_size");
  pthread_mutex_lock(&LOCK_log);
  if (is_open())
    max_size= max_size_arg;
  pthread_mutex_unlock(&LOCK_log);
  DBUG_VOID_RETURN;
}


/*
  Check if a string is a valid number

  SYNOPSIS
    test_if_number()
    str			String to test
    res			Store value here
    allow_wildcards	Set to 1 if we should ignore '%' and '_'

  NOTE
    For the moment the allow_wildcards argument is not used
    Should be move to some other file.

  RETURN VALUES
    1	String is a number
    0	Error
*/

static bool test_if_number(register const char *str,
			   long *res, bool allow_wildcards)
{
  reg2 int flag;
  const char *start;
  DBUG_ENTER("test_if_number");

  flag=0; start=str;
  while (*str++ == ' ') ;
  if (*--str == '-' || *str == '+')
    str++;
  while (my_isdigit(files_charset_info,*str) ||
	 (allow_wildcards && (*str == wild_many || *str == wild_one)))
  {
    flag=1;
    str++;
  }
  if (*str == '.')
  {
    for (str++ ;
	 my_isdigit(files_charset_info,*str) ||
	   (allow_wildcards && (*str == wild_many || *str == wild_one)) ;
	 str++, flag=1) ;
  }
  if (*str != 0 || flag == 0)
    DBUG_RETURN(0);
  if (res)
    *res=atol(start);
  DBUG_RETURN(1);			/* Number ok */
} /* test_if_number */


void print_buffer_to_file(enum loglevel level, const char *buffer)
{
  time_t skr;
  struct tm tm_tmp;
  struct tm *start;
  DBUG_ENTER("print_buffer_to_file");
  DBUG_PRINT("enter",("buffer: %s", buffer));

  VOID(pthread_mutex_lock(&LOCK_error_log));

  skr=time(NULL);
  localtime_r(&skr, &tm_tmp);
  start=&tm_tmp;

  fprintf(stderr, "%02d%02d%02d %2d:%02d:%02d [%s] %s\n",
          start->tm_year % 100,
          start->tm_mon+1,
          start->tm_mday,
          start->tm_hour,
          start->tm_min,
          start->tm_sec,
          (level == ERROR_LEVEL ? "ERROR" : level == WARNING_LEVEL ?
           "Warning" : "Note"),
          buffer);

  fflush(stderr);

  VOID(pthread_mutex_unlock(&LOCK_error_log));
  DBUG_VOID_RETURN;
}


void sql_perror(const char *message)
{
#ifdef HAVE_STRERROR
  sql_print_error("%s: %s",message, strerror(errno));
#else
  perror(message);
#endif
}


bool flush_error_log()
{
  bool result=0;
  if (opt_error_log)
  {
    char err_renamed[FN_REFLEN], *end;
    end= strmake(err_renamed,log_error_file,FN_REFLEN-4);
    strmov(end, "-old");
    VOID(pthread_mutex_lock(&LOCK_error_log));
#ifdef __WIN__
    char err_temp[FN_REFLEN+4];
    /*
     On Windows is necessary a temporary file for to rename
     the current error file.
    */
    strxmov(err_temp, err_renamed,"-tmp",NullS);
    (void) my_delete(err_temp, MYF(0)); 
    if (freopen(err_temp,"a+",stdout))
    {
      freopen(err_temp,"a+",stderr);
      (void) my_delete(err_renamed, MYF(0));
      my_rename(log_error_file,err_renamed,MYF(0));
      if (freopen(log_error_file,"a+",stdout))
        freopen(log_error_file,"a+",stderr);
      int fd, bytes;
      char buf[IO_SIZE];
      if ((fd = my_open(err_temp, O_RDONLY, MYF(0))) >= 0)
      {
        while ((bytes = (int) my_read(fd, (byte*) buf, IO_SIZE, MYF(0))) > 0)
             my_fwrite(stderr, (byte*) buf, bytes, MYF(0));
        my_close(fd, MYF(0));
      }
      (void) my_delete(err_temp, MYF(0)); 
    }
    else
     result= 1;
#else
   my_rename(log_error_file,err_renamed,MYF(0));
   if (freopen(log_error_file,"a+",stdout))
     freopen(log_error_file,"a+",stderr);
   else
     result= 1;
#endif
    VOID(pthread_mutex_unlock(&LOCK_error_log));
  }
   return result;
}

void MYSQL_LOG::signal_update()
{
  DBUG_ENTER("MYSQL_LOG::signal_update");
  pthread_cond_broadcast(&update_cond);
  DBUG_VOID_RETURN;
}

#ifndef MYSQL_CLIENT
bool MYSQL_LOG::write_table_map(THD *thd, IO_CACHE *file, TABLE* table,
                                bool is_transactional)
{
  DBUG_ENTER("MYSQL_LOG::write_table_map()");
  DBUG_PRINT("enter", ("table=%p (%s: %u)",
                       table, table->s->table_name, table->s->table_map_id));

  /* Pre-conditions */
  DBUG_ASSERT(binlog_row_based && is_open());
  DBUG_ASSERT(table->s->table_map_id != ULONG_MAX);

#ifndef DBUG_OFF
  /*
    We only need to execute under the LOCK_log mutex if we are writing
    to the log file; otherwise, we are writing to a thread-specific
    transaction cache and there is no need to serialize this event
    with events in other threads.
   */
  if (file == &log_file)
    safe_mutex_assert_owner(&LOCK_log);
#endif

  Table_map_log_event::flag_set const
    flags= Table_map_log_event::TM_NO_FLAGS;

  Table_map_log_event
    the_event(thd, table, table->s->table_map_id, is_transactional, flags);

  if (the_event.write(file))
    DBUG_RETURN(1);

  table->s->table_map_version= m_table_map_version;
  DBUG_RETURN(0);
}
#endif /* !defined(MYSQL_CLIENT) */


#ifdef __NT__
void print_buffer_to_nt_eventlog(enum loglevel level, char *buff,
                                 uint length, int buffLen)
{
  HANDLE event;
  char   *buffptr;
  LPCSTR *buffmsgptr;
  DBUG_ENTER("print_buffer_to_nt_eventlog");

  buffptr= buff;
  if (length > (uint)(buffLen-5))
  {
    char *newBuff= new char[length + 5];
    strcpy(newBuff, buff);
    buffptr= newBuff;
  }
  strmov(buffptr+length, "\r\n\r\n");
  buffmsgptr= (LPCSTR*) &buffptr;               // Keep windows happy

  setup_windows_event_source();
  if ((event= RegisterEventSource(NULL,"MySQL")))
  {
    switch (level) {
      case ERROR_LEVEL:
        ReportEvent(event, EVENTLOG_ERROR_TYPE, 0, MSG_DEFAULT, NULL, 1, 0,
                    buffmsgptr, NULL);
        break;
      case WARNING_LEVEL:
        ReportEvent(event, EVENTLOG_WARNING_TYPE, 0, MSG_DEFAULT, NULL, 1, 0,
                    buffmsgptr, NULL);
        break;
      case INFORMATION_LEVEL:
        ReportEvent(event, EVENTLOG_INFORMATION_TYPE, 0, MSG_DEFAULT, NULL, 1,
                    0, buffmsgptr, NULL);
        break;
    }
    DeregisterEventSource(event);
  }

  /* if we created a string buffer, then delete it */
  if (buffptr != buff)
    delete[] buffptr;

  DBUG_VOID_RETURN;
}
#endif /* __NT__ */


/*
  Prints a printf style message to the error log and, under NT, to the
  Windows event log.

  SYNOPSIS
    vprint_msg_to_log()
    event_type             Type of event to write (Error, Warning, or Info)
    format                 Printf style format of message
    args                   va_list list of arguments for the message

  NOTE

  IMPLEMENTATION
    This function prints the message into a buffer and then sends that buffer
    to other functions to write that message to other logging sources.

  RETURN VALUES
    The function always returns 0. The return value is present in the
    signature to be compatible with other logging routines, which could
    return an error (e.g. logging to the log tables)
*/

int vprint_msg_to_log(enum loglevel level, const char *format, va_list args)
{
  char   buff[1024];
  uint length;
  DBUG_ENTER("vprint_msg_to_log");

  /* "- 5" is because of print_buffer_to_nt_eventlog() */
  length= my_vsnprintf(buff, sizeof(buff) - 5, format, args);
  print_buffer_to_file(level, buff);

#ifdef __NT__
  print_buffer_to_nt_eventlog(level, buff, length, sizeof(buff));
#endif

  DBUG_RETURN(0);
}


void sql_print_error(const char *format, ...) 
{
  va_list args;
  DBUG_ENTER("sql_print_error");

  va_start(args, format);
  error_log_print(ERROR_LEVEL, format, args);
  va_end(args);

  DBUG_VOID_RETURN;
}


void sql_print_warning(const char *format, ...) 
{
  va_list args;
  DBUG_ENTER("sql_print_warning");

  va_start(args, format);
  error_log_print(WARNING_LEVEL, format, args);
  va_end(args);

  DBUG_VOID_RETURN;
}


void sql_print_information(const char *format, ...) 
{
  va_list args;
  DBUG_ENTER("sql_print_information");

  va_start(args, format);
  error_log_print(INFORMATION_LEVEL, format, args);
  va_end(args);

  DBUG_VOID_RETURN;
}


/********* transaction coordinator log for 2pc - mmap() based solution *******/

/*
  the log consists of a file, mmapped to a memory.
  file is divided on pages of tc_log_page_size size.
  (usable size of the first page is smaller because of log header)
  there's PAGE control structure for each page
  each page (or rather PAGE control structure) can be in one of three
  states - active, syncing, pool.
  there could be only one page in active or syncing states,
  but many in pool - pool is fifo queue.
  usual lifecycle of a page is pool->active->syncing->pool
  "active" page - is a page where new xid's are logged.
  the page stays active as long as syncing slot is taken.
  "syncing" page is being synced to disk. no new xid can be added to it.
  when the sync is done the page is moved to a pool and an active page
  becomes "syncing".

  the result of such an architecture is a natural "commit grouping" -
  If commits are coming faster than the system can sync, they do not
  stall. Instead, all commit that came since the last sync are
  logged to the same page, and they all are synced with the next -
  one - sync. Thus, thought individual commits are delayed, throughput
  is not decreasing.

  when a xid is added to an active page, the thread of this xid waits
  for a page's condition until the page is synced. when syncing slot
  becomes vacant one of these waiters is awaken to take care of syncing.
  it syncs the page and signals all waiters that the page is synced.
  PAGE::waiters is used to count these waiters, and a page may never
  become active again until waiters==0 (that is all waiters from the
  previous sync have noticed the sync was completed)

  note, that the page becomes "dirty" and has to be synced only when a
  new xid is added into it. Removing a xid from a page does not make it
  dirty - we don't sync removals to disk.
*/

ulong tc_log_page_waits= 0;

#ifdef HAVE_MMAP

#define TC_LOG_HEADER_SIZE (sizeof(tc_log_magic)+1)

static const char tc_log_magic[]={(char) 254, 0x23, 0x05, 0x74};

ulong opt_tc_log_size= TC_LOG_MIN_SIZE;
ulong tc_log_max_pages_used=0, tc_log_page_size=0, tc_log_cur_pages_used=0;

int TC_LOG_MMAP::open(const char *opt_name)
{
  uint i;
  bool crashed=FALSE;
  PAGE *pg;

  DBUG_ASSERT(total_ha_2pc > 1);
  DBUG_ASSERT(opt_name && opt_name[0]);

  tc_log_page_size= my_getpagesize();
  DBUG_ASSERT(TC_LOG_PAGE_SIZE % tc_log_page_size == 0);

  fn_format(logname,opt_name,mysql_data_home,"",MY_UNPACK_FILENAME);
  if ((fd= my_open(logname, O_RDWR, MYF(0))) < 0)
  {
    if (my_errno != ENOENT)
      goto err;
    if (using_heuristic_recover())
      return 1;
    if ((fd= my_create(logname, O_RDWR, 0, MYF(MY_WME))) < 0)
      goto err;
    inited=1;
    file_length= opt_tc_log_size;
    if (my_chsize(fd, file_length, 0, MYF(MY_WME)))
      goto err;
  }
  else
  {
    inited= 1;
    crashed= TRUE;
    sql_print_information("Recovering after a crash using %s", opt_name);
    if (tc_heuristic_recover)
    {
      sql_print_error("Cannot perform automatic crash recovery when "
                      "--tc-heuristic-recover is used");
      goto err;
    }
    file_length= my_seek(fd, 0L, MY_SEEK_END, MYF(MY_WME+MY_FAE));
    if (file_length == MY_FILEPOS_ERROR || file_length % tc_log_page_size)
      goto err;
  }

  data= (uchar *)my_mmap(0, (size_t)file_length, PROT_READ|PROT_WRITE,
                        MAP_NOSYNC|MAP_SHARED, fd, 0);
  if (data == MAP_FAILED)
  {
    my_errno=errno;
    goto err;
  }
  inited=2;

  npages=(uint)file_length/tc_log_page_size;
  DBUG_ASSERT(npages >= 3);             // to guarantee non-empty pool
  if (!(pages=(PAGE *)my_malloc(npages*sizeof(PAGE), MYF(MY_WME|MY_ZEROFILL))))
    goto err;
  inited=3;
  for (pg=pages, i=0; i < npages; i++, pg++)
  {
    pg->next=pg+1;
    pg->waiters=0;
    pg->state=POOL;
    pthread_mutex_init(&pg->lock, MY_MUTEX_INIT_FAST);
    pthread_cond_init (&pg->cond, 0);
    pg->start=(my_xid *)(data + i*tc_log_page_size);
    pg->end=(my_xid *)(pg->start + tc_log_page_size);
    pg->size=pg->free=tc_log_page_size/sizeof(my_xid);
  }
  pages[0].size=pages[0].free=
                (tc_log_page_size-TC_LOG_HEADER_SIZE)/sizeof(my_xid);
  pages[0].start=pages[0].end-pages[0].size;
  pages[npages-1].next=0;
  inited=4;

  if (crashed && recover())
      goto err;

  memcpy(data, tc_log_magic, sizeof(tc_log_magic));
  data[sizeof(tc_log_magic)]= (uchar)total_ha_2pc;
  my_msync(fd, data, tc_log_page_size, MS_SYNC);
  inited=5;

  pthread_mutex_init(&LOCK_sync,    MY_MUTEX_INIT_FAST);
  pthread_mutex_init(&LOCK_active,  MY_MUTEX_INIT_FAST);
  pthread_mutex_init(&LOCK_pool,    MY_MUTEX_INIT_FAST);
  pthread_cond_init(&COND_active, 0);
  pthread_cond_init(&COND_pool, 0);

  inited=6;

  syncing= 0;
  active=pages;
  pool=pages+1;
  pool_last=pages+npages-1;

  return 0;

err:
  close();
  return 1;
}

/*
  there is no active page, let's got one from the pool

  two strategies here:
  1. take the first from the pool
  2. if there're waiters - take the one with the most free space

  TODO page merging. try to allocate adjacent page first,
  so that they can be flushed both in one sync
*/
void TC_LOG_MMAP::get_active_from_pool()
{
  PAGE **p, **best_p=0;
  int best_free;

  if (syncing)
    pthread_mutex_lock(&LOCK_pool);

  do
  {
    best_p= p= &pool;
    if ((*p)->waiters == 0) // can the first page be used ?
      break;                // yes - take it.

    best_free=0;            // no - trying second strategy
    for (p=&(*p)->next; *p; p=&(*p)->next)
    {
      if ((*p)->waiters == 0 && (*p)->free > best_free)
      {
        best_free=(*p)->free;
        best_p=p;
      }
    }
  }
  while ((*best_p == 0 || best_free == 0) && overflow());

  active=*best_p;
  if (active->free == active->size) // we've chosen an empty page
  {
    tc_log_cur_pages_used++;
    set_if_bigger(tc_log_max_pages_used, tc_log_cur_pages_used);
  }

  if ((*best_p)->next)              // unlink the page from the pool
    *best_p=(*best_p)->next;
  else
    pool_last=*best_p;

  if (syncing)
    pthread_mutex_unlock(&LOCK_pool);
}

int TC_LOG_MMAP::overflow()
{
  /*
    simple overflow handling - just wait
    TODO perhaps, increase log size ?
    let's check the behaviour of tc_log_page_waits first
  */
  tc_log_page_waits++;
  pthread_cond_wait(&COND_pool, &LOCK_pool);
  return 1; // always return 1
}

/*
  all access to active page is serialized but it's not a problem, as
  we're assuming that fsync() will be a main bottleneck.
  That is, parallelizing writes to log pages we'll decrease number of
  threads waiting for a page, but then all these threads will be waiting
  for a fsync() anyway

  RETURN
         0  - error
  otherwise - "cookie", a number that will be passed as an argument
              to unlog() call. tc_log can define it any way it wants,
              and use for whatever purposes. TC_LOG_MMAP sets it
              to the position in memory where xid was logged to.
*/

int TC_LOG_MMAP::log(THD *thd, my_xid xid)
{
  int err;
  PAGE *p;
  ulong cookie;

  pthread_mutex_lock(&LOCK_active);

  /*
    if active page is full - just wait...
    frankly speaking, active->free here accessed outside of mutex
    protection, but it's safe, because it only means we may miss an
    unlog() for the active page, and we're not waiting for it here -
    unlog() does not signal COND_active.
  */
  while (unlikely(active && active->free == 0))
    pthread_cond_wait(&COND_active, &LOCK_active);

  /* no active page ? take one from the pool */
  if (active == 0)
    get_active_from_pool();

  p=active;
  pthread_mutex_lock(&p->lock);

  /* searching for an empty slot */
  while (*p->ptr)
  {
    p->ptr++;
    DBUG_ASSERT(p->ptr < p->end);               // because p->free > 0
  }

  /* found! store xid there and mark the page dirty */
  cookie= (ulong)((uchar *)p->ptr - data);      // can never be zero
  *p->ptr++= xid;
  p->free--;
  p->state= DIRTY;

  /* to sync or not to sync - this is the question */
  pthread_mutex_unlock(&LOCK_active);
  pthread_mutex_lock(&LOCK_sync);
  pthread_mutex_unlock(&p->lock);

  if (syncing)
  {                                          // somebody's syncing. let's wait
    p->waiters++;
    /*
      note - it must be while (), not do ... while () here
      as p->state may be not DIRTY when we come here
    */
    while (p->state == DIRTY && syncing)
      pthread_cond_wait(&p->cond, &LOCK_sync);
    p->waiters--;
    err= p->state == ERROR;
    if (p->state != DIRTY)                   // page was synced
    {
      if (p->waiters == 0)
        pthread_cond_signal(&COND_pool);     // in case somebody's waiting
      pthread_mutex_unlock(&LOCK_sync);
      goto done;                             // we're done
    }
  }                                          // page was not synced! do it now
  DBUG_ASSERT(active == p && syncing == 0);
  pthread_mutex_lock(&LOCK_active);
  syncing=p;                                 // place is vacant - take it
  active=0;                                  // page is not active anymore
  pthread_cond_broadcast(&COND_active);      // in case somebody's waiting
  pthread_mutex_unlock(&LOCK_active);
  pthread_mutex_unlock(&LOCK_sync);
  err= sync();

done:
  return err ? 0 : cookie;
}

int TC_LOG_MMAP::sync()
{
  int err;

  DBUG_ASSERT(syncing != active);

  /*
    sit down and relax - this can take a while...
    note - no locks are held at this point
  */
  err= my_msync(fd, syncing->start, 1, MS_SYNC);

  /* page is synced. let's move it to the pool */
  pthread_mutex_lock(&LOCK_pool);
  pool_last->next=syncing;
  pool_last=syncing;
  syncing->next=0;
  syncing->state= err ? ERROR : POOL;
  pthread_cond_broadcast(&syncing->cond);    // signal "sync done"
  pthread_cond_signal(&COND_pool);           // in case somebody's waiting
  pthread_mutex_unlock(&LOCK_pool);

  /* marking 'syncing' slot free */
  pthread_mutex_lock(&LOCK_sync);
  syncing=0;
  pthread_cond_signal(&active->cond);        // wake up a new syncer
  pthread_mutex_unlock(&LOCK_sync);
  return err;
}

/*
  erase xid from the page, update page free space counters/pointers.
  cookie points directly to the memory where xid was logged
*/
void TC_LOG_MMAP::unlog(ulong cookie, my_xid xid)
{
  PAGE *p=pages+(cookie/tc_log_page_size);
  my_xid *x=(my_xid *)(data+cookie);

  DBUG_ASSERT(*x == xid);
  DBUG_ASSERT(x >= p->start && x < p->end);
  *x=0;

  pthread_mutex_lock(&p->lock);
  p->free++;
  DBUG_ASSERT(p->free <= p->size);
  set_if_smaller(p->ptr, x);
  if (p->free == p->size)               // the page is completely empty
    statistic_decrement(tc_log_cur_pages_used, &LOCK_status);
  if (p->waiters == 0)                 // the page is in pool and ready to rock
    pthread_cond_signal(&COND_pool);   // ping ... for overflow()
  pthread_mutex_unlock(&p->lock);
}

void TC_LOG_MMAP::close()
{
  uint i;
  switch (inited) {
  case 6:
    pthread_mutex_destroy(&LOCK_sync);
    pthread_mutex_destroy(&LOCK_active);
    pthread_mutex_destroy(&LOCK_pool);
    pthread_cond_destroy(&COND_pool);
  case 5:
    data[0]='A'; // garble the first (signature) byte, in case my_delete fails
  case 4:
    for (i=0; i < npages; i++)
    {
      if (pages[i].ptr == 0)
        break;
      pthread_mutex_destroy(&pages[i].lock);
      pthread_cond_destroy(&pages[i].cond);
    }
  case 3:
    my_free((gptr)pages, MYF(0));
  case 2:
    my_munmap((byte*)data, (size_t)file_length);
  case 1:
    my_close(fd, MYF(0));
  }
  if (inited>=5) // cannot do in the switch because of Windows
    my_delete(logname, MYF(MY_WME));
  inited=0;
}

int TC_LOG_MMAP::recover()
{
  HASH xids;
  PAGE *p=pages, *end_p=pages+npages;

  if (memcmp(data, tc_log_magic, sizeof(tc_log_magic)))
  {
    sql_print_error("Bad magic header in tc log");
    goto err1;
  }

  /*
    the first byte after magic signature is set to current
    number of storage engines on startup
  */
  if (data[sizeof(tc_log_magic)] != total_ha_2pc)
  {
    sql_print_error("Recovery failed! You must enable "
                    "exactly %d storage engines that support "
                    "two-phase commit protocol",
                    data[sizeof(tc_log_magic)]);
    goto err1;
  }

  if (hash_init(&xids, &my_charset_bin, tc_log_page_size/3, 0,
            sizeof(my_xid), 0, 0, MYF(0)))
    goto err1;

  for ( ; p < end_p ; p++)
  {
    for (my_xid *x=p->start; x < p->end; x++)
      if (*x && my_hash_insert(&xids, (byte *)x))
        goto err2; // OOM
  }

  if (ha_recover(&xids))
    goto err2;

  hash_free(&xids);
  bzero(data, (size_t)file_length);
  return 0;

err2:
  hash_free(&xids);
err1:
  sql_print_error("Crash recovery failed. Either correct the problem "
                  "(if it's, for example, out of memory error) and restart, "
                  "or delete tc log and start mysqld with "
                  "--tc-heuristic-recover={commit|rollback}");
  return 1;
}
#endif

TC_LOG *tc_log;
TC_LOG_DUMMY tc_log_dummy;
TC_LOG_MMAP  tc_log_mmap;

/*
  Perform heuristic recovery, if --tc-heuristic-recover was used

  RETURN VALUE
    0	no heuristic recovery was requested
    1   heuristic recovery was performed

  NOTE
    no matter whether heuristic recovery was successful or not
    mysqld must exit. So, return value is the same in both cases.
*/

int TC_LOG::using_heuristic_recover()
{
  if (!tc_heuristic_recover)
    return 0;

  sql_print_information("Heuristic crash recovery mode");
  if (ha_recover(0))
    sql_print_error("Heuristic crash recovery failed");
  sql_print_information("Please restart mysqld without --tc-heuristic-recover");
  return 1;
}

/****** transaction coordinator log for 2pc - binlog() based solution ******/
#define TC_LOG_BINLOG MYSQL_LOG

/*
  TODO keep in-memory list of prepared transactions
  (add to list in log(), remove on unlog())
  and copy it to the new binlog if rotated
  but let's check the behaviour of tc_log_page_waits first!
*/

int TC_LOG_BINLOG::open(const char *opt_name)
{
  LOG_INFO log_info;
  int      error= 1;

  DBUG_ASSERT(total_ha_2pc > 1);
  DBUG_ASSERT(opt_name && opt_name[0]);

  pthread_mutex_init(&LOCK_prep_xids, MY_MUTEX_INIT_FAST);
  pthread_cond_init (&COND_prep_xids, 0);

  if (!my_b_inited(&index_file))
  {
    /* There was a failure to open the index file, can't open the binlog */
    cleanup();
    return 1;
  }

  if (using_heuristic_recover())
  {
    /* generate a new binlog to mask a corrupted one */
    open(opt_name, LOG_BIN, 0, WRITE_CACHE, 0, max_binlog_size, 0);
    cleanup();
    return 1;
  }

  if ((error= find_log_pos(&log_info, NullS, 1)))
  {
    if (error != LOG_INFO_EOF)
      sql_print_error("find_log_pos() failed (error: %d)", error);
    else
      error= 0;
    goto err;
  }

  {
    const char *errmsg;
    IO_CACHE    log;
    File        file;
    Log_event  *ev=0;
    Format_description_log_event fdle(BINLOG_VERSION);
    char        log_name[FN_REFLEN];

    if (! fdle.is_valid())
      goto err;

    do
    {
      strmake(log_name, log_info.log_file_name, sizeof(log_name)-1);
    } while (!(error= find_next_log(&log_info, 1)));

    if (error !=  LOG_INFO_EOF)
    {
      sql_print_error("find_log_pos() failed (error: %d)", error);
      goto err;
    }

    if ((file= open_binlog(&log, log_name, &errmsg)) < 0)
    {
      sql_print_error("%s", errmsg);
      goto err;
    }

    if ((ev= Log_event::read_log_event(&log, 0, &fdle)) &&
        ev->get_type_code() == FORMAT_DESCRIPTION_EVENT &&
        ev->flags & LOG_EVENT_BINLOG_IN_USE_F)
    {
      sql_print_information("Recovering after a crash using %s", opt_name);
      error= recover(&log, (Format_description_log_event *)ev);
    }
    else
      error=0;

    delete ev;
    end_io_cache(&log);
    my_close(file, MYF(MY_WME));

    if (error)
      goto err;
  }

err:
  return error;
}

/* this is called on shutdown, after ha_panic */
void TC_LOG_BINLOG::close()
{
  DBUG_ASSERT(prepared_xids==0);
  pthread_mutex_destroy(&LOCK_prep_xids);
  pthread_cond_destroy (&COND_prep_xids);
}

/*
  TODO group commit

  RETURN
         0  - error
         1  - success
*/
int TC_LOG_BINLOG::log(THD *thd, my_xid xid)
{
  DBUG_ENTER("TC_LOG_BINLOG::log");
  Xid_log_event xle(thd, xid);
  binlog_trx_data *trx_data=
    (binlog_trx_data*) thd->ha_data[binlog_hton.slot];
  DBUG_RETURN(!binlog_end_trans(thd, trx_data, &xle));  // invert return value
}

void TC_LOG_BINLOG::unlog(ulong cookie, my_xid xid)
{
  pthread_mutex_lock(&LOCK_prep_xids);
  if (--prepared_xids == 0)
    pthread_cond_signal(&COND_prep_xids);
  pthread_mutex_unlock(&LOCK_prep_xids);
  rotate_and_purge(0);     // as ::write() did not rotate
}

int TC_LOG_BINLOG::recover(IO_CACHE *log, Format_description_log_event *fdle)
{
  Log_event  *ev;
  HASH xids;
  MEM_ROOT mem_root;

  if (! fdle->is_valid() ||
      hash_init(&xids, &my_charset_bin, TC_LOG_PAGE_SIZE/3, 0,
            sizeof(my_xid), 0, 0, MYF(0)))
    goto err1;

  init_alloc_root(&mem_root, TC_LOG_PAGE_SIZE, TC_LOG_PAGE_SIZE);

  fdle->flags&= ~LOG_EVENT_BINLOG_IN_USE_F; // abort on the first error

  while ((ev= Log_event::read_log_event(log,0,fdle)) && ev->is_valid())
  {
    if (ev->get_type_code() == XID_EVENT)
    {
      Xid_log_event *xev=(Xid_log_event *)ev;
      byte *x=(byte *)memdup_root(&mem_root, (char *)& xev->xid,
                                  sizeof(xev->xid));
      if (! x)
        goto err2;
      my_hash_insert(&xids, x);
    }
    delete ev;
  }

  if (ha_recover(&xids))
    goto err2;

  free_root(&mem_root, MYF(0));
  hash_free(&xids);
  return 0;

err2:
  free_root(&mem_root, MYF(0));
  hash_free(&xids);
err1:
  sql_print_error("Crash recovery failed. Either correct the problem "
                  "(if it's, for example, out of memory error) and restart, "
                  "or delete (or rename) binary log and start mysqld with "
                  "--tc-heuristic-recover={commit|rollback}");
  return 1;
}
<|MERGE_RESOLUTION|>--- conflicted
+++ resolved
@@ -1099,12 +1099,8 @@
     DBUG_RETURN(0);
   }
   Query_log_event qev(thd, STRING_WITH_LEN("COMMIT"), TRUE, FALSE);
-<<<<<<< HEAD
+  qev.error_code= 0; // see comment in MYSQL_LOG::write(THD, IO_CACHE)
   DBUG_RETURN(binlog_end_trans(thd, trx_data, &qev));
-=======
-  qev.error_code= 0; // see comment in MYSQL_LOG::write(THD, IO_CACHE)
-  DBUG_RETURN(binlog_end_trans(thd, trans_log, &qev));
->>>>>>> 8dc567db
 }
 
 static int binlog_rollback(THD *thd, bool all)
@@ -1130,12 +1126,8 @@
   if (unlikely(thd->options & OPTION_STATUS_NO_TRANS_UPDATE))
   {
     Query_log_event qev(thd, STRING_WITH_LEN("ROLLBACK"), TRUE, FALSE);
-<<<<<<< HEAD
+    qev.error_code= 0; // see comment in MYSQL_LOG::write(THD, IO_CACHE)
     error= binlog_end_trans(thd, trx_data, &qev);
-=======
-    qev.error_code= 0; // see comment in MYSQL_LOG::write(THD, IO_CACHE)
-    error= binlog_end_trans(thd, trans_log, &qev);
->>>>>>> 8dc567db
   }
   else
     error= binlog_end_trans(thd, trx_data, 0);
