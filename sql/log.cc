--- conflicted
+++ resolved
@@ -528,59 +528,6 @@
 extern handlerton *wsrep_hton;
 #endif
 
-#if WITH_WSREP
-/* the functions below depend on the definition of binlog_cache_manager class,
- * so have to stay in this unit. */
-IO_CACHE * get_trans_log(THD * thd)
-{
-  binlog_cache_mngr *cache_mngr = (binlog_cache_mngr*)
-    thd_get_ha_data(thd, binlog_hton);
-  if (cache_mngr)
-  {
-    return cache_mngr->get_binlog_cache_log(true);
-  }
-  else
-  {
-    WSREP_DEBUG("binlog cache not initialized, conn :%ld", thd->thread_id);
-    return NULL;
-  }
-}
-
-bool wsrep_trans_cache_is_empty(THD *thd)
-{
-  binlog_cache_mngr *const cache_mngr=
-      (binlog_cache_mngr*) thd_get_ha_data(thd, binlog_hton);
-  return (!cache_mngr || cache_mngr->trx_cache.empty());
-}
-
-void thd_binlog_flush_pending_rows_event(THD *thd, bool stmt_end)
-{
-  thd->binlog_flush_pending_rows_event(stmt_end);
-}
-
-void thd_binlog_trx_reset(THD * thd)
-{
-  /*
-    todo: fix autocommit select to not call the caller
-  */
-  if (thd_get_ha_data(thd, binlog_hton) != NULL)
-  {
-    binlog_cache_mngr *const cache_mngr=
-      (binlog_cache_mngr*) thd_get_ha_data(thd, binlog_hton);
-    if (cache_mngr) cache_mngr->reset(TRUE, TRUE);
- }
-  thd->clear_binlog_table_maps();
-}
-
-void thd_binlog_rollback_stmt(THD * thd)
-{
-  WSREP_DEBUG("thd_binlog_rollback_stmt :%ld", thd->thread_id);
-  binlog_cache_mngr *const cache_mngr=
-    (binlog_cache_mngr*) thd_get_ha_data(thd, binlog_hton);
-  if (cache_mngr) cache_mngr->trx_cache.set_prev_position(MY_OFF_T_UNDEF);
-}
-#endif /* WITH_WSREP */
-
 bool LOGGER::is_log_table_enabled(uint log_table_type)
 {
   switch (log_table_type) {
@@ -1932,17 +1879,7 @@
 static inline int
 binlog_commit_flush_trx_cache(THD *thd, bool all, binlog_cache_mngr *cache_mngr)
 {
-<<<<<<< HEAD
   DBUG_ENTER("binlog_commit_flush_trx_cache");
-=======
-#ifdef WITH_WSREP
-  if (thd->wsrep_mysql_replicated > 0)
-  {
-    WSREP_DEBUG("avoiding binlog_commit_flush_trx_cache: %d", thd->wsrep_mysql_replicated);
-    return 0;
-  }
-#endif
->>>>>>> 014fe12c
   Query_log_event end_evt(thd, STRING_WITH_LEN("COMMIT"),
                           TRUE, TRUE, TRUE, 0);
   DBUG_RETURN(binlog_flush_cache(thd, cache_mngr, &end_evt, all, FALSE, TRUE));
@@ -2218,31 +2155,8 @@
     error |= binlog_truncate_trx_cache(thd, cache_mngr, all);
   }
   else if (!error)
-<<<<<<< HEAD
   {
     if (ending_trans(thd, all) && trans_cannot_safely_rollback(thd, all))
-=======
-  {  
-    /*
-      We flush the cache wrapped in a beging/rollback if:
-        . aborting a single or multi-statement transaction and;
-        . the OPTION_KEEP_LOG is active or;
-        . the format is STMT and a non-trans table was updated or;
-        . the format is MIXED and a temporary non-trans table was
-          updated or;
-        . the format is MIXED, non-trans table was updated and
-          aborting a single statement transaction;
-    */
-    if (ending_trans(thd, all) &&
-        ((thd->variables.option_bits & OPTION_KEEP_LOG) ||
-         (trans_has_updated_non_trans_table(thd) &&
-          WSREP_BINLOG_FORMAT(thd->variables.binlog_format) == BINLOG_FORMAT_STMT) ||
-         (cache_mngr->trx_cache.changes_to_non_trans_temp_table() &&
-          WSREP_BINLOG_FORMAT(thd->variables.binlog_format) == BINLOG_FORMAT_MIXED) ||
-         (trans_has_updated_non_trans_table(thd) &&
-          ending_single_stmt_trans(thd,all) &&
-          WSREP_BINLOG_FORMAT(thd->variables.binlog_format) == BINLOG_FORMAT_MIXED)))
->>>>>>> 014fe12c
       error= binlog_rollback_flush_trx_cache(thd, all, cache_mngr);
     /*
       Truncate the cache if:
@@ -2256,15 +2170,9 @@
     else if (ending_trans(thd, all) ||
              (!(thd->variables.option_bits & OPTION_KEEP_LOG) &&
               (!stmt_has_updated_non_trans_table(thd) ||
-<<<<<<< HEAD
                WSREP_FORMAT(thd->variables.binlog_format) != BINLOG_FORMAT_STMT) &&
               (!cache_mngr->trx_cache.changes_to_non_trans_temp_table() ||
                WSREP_FORMAT(thd->variables.binlog_format) != BINLOG_FORMAT_MIXED)))
-=======
-               WSREP_BINLOG_FORMAT(thd->variables.binlog_format) != BINLOG_FORMAT_STMT) &&
-              (!cache_mngr->trx_cache.changes_to_non_trans_temp_table() ||
-               WSREP_BINLOG_FORMAT(thd->variables.binlog_format) != BINLOG_FORMAT_MIXED)))
->>>>>>> 014fe12c
       error= binlog_truncate_trx_cache(thd, cache_mngr, all);
   }
 
@@ -2370,25 +2278,7 @@
 static int binlog_savepoint_set(handlerton *hton, THD *thd, void *sv)
 {
   DBUG_ENTER("binlog_savepoint_set");
-<<<<<<< HEAD
   int error= 1;
-=======
-
-#ifdef WITH_WSREP
-  /*
-    If wsrep_emulate_bin_log is true, (i.e opt_bin_log == false),
-    we should return from here if wsrep_on is off.
-  */
-  if (wsrep_emulate_bin_log && !WSREP(thd)) DBUG_RETURN(0);
-#endif /* WITH_WSREP */
-
-  binlog_trans_log_savepos(thd, (my_off_t*) sv);
-  /* Write it to the binary log */
-#ifdef WITH_WSREP
-  if (wsrep_emulate_bin_log) DBUG_RETURN(0);
-#endif /* WITH_WSREP */
-
->>>>>>> 014fe12c
   char buf[1024];
 #ifdef WITH_WSREP
   if (wsrep_emulate_bin_log) DBUG_RETURN(0);
@@ -6064,21 +5954,10 @@
   binlog_cache_data *cache_data= 0;
   bool is_trans_cache= FALSE;
   bool using_trans= event_info->use_trans_cache();
-<<<<<<< HEAD
-  bool direct= event_info->use_direct_logging();
+  bool direct;
   ulong prev_binlog_id;
   DBUG_ENTER("MYSQL_BIN_LOG::write(Log_event *)");
   LINT_INIT(prev_binlog_id);
-
-  if (thd->variables.option_bits & OPTION_GTID_BEGIN)
-  {
-    DBUG_PRINT("info", ("OPTION_GTID_BEGIN was set"));
-    /* Wait for commit from binary log before we commit */
-    direct= 0;
-    using_trans= 1;
-  }
-=======
-  bool direct;
 
 #ifdef WITH_WSREP
   /*
@@ -6091,7 +5970,14 @@
   else
 #endif /* WITH_WSREP */
     direct= event_info->use_direct_logging();
->>>>>>> 014fe12c
+
+  if (thd->variables.option_bits & OPTION_GTID_BEGIN)
+  {
+    DBUG_PRINT("info", ("OPTION_GTID_BEGIN was set"));
+    /* Wait for commit from binary log before we commit */
+    direct= 0;
+    using_trans= 1;
+  }
 
   if (thd->binlog_evt_union.do_union)
   {
@@ -6120,13 +6006,9 @@
      could have changed since.
   */
 #ifdef WITH_WSREP
-<<<<<<< HEAD
   /* applier and replayer can skip writing binlog events */
   if ((WSREP_EMULATE_BINLOG(thd) && (thd->wsrep_exec_mode != REPL_RECV)) || 
       is_open())
-=======
-  if ((WSREP(thd) && wsrep_emulate_bin_log) || is_open())
->>>>>>> 014fe12c
 #else
   if (likely(is_open()))
 #endif
@@ -7040,13 +6922,10 @@
   DBUG_ENTER("MYSQL_BIN_LOG::write_transaction_to_binlog");
 
 #ifdef WITH_WSREP
-<<<<<<< HEAD
-=======
   /*
     Control should not be allowed beyond this point in wsrep_emulate_bin_log
     mode.
   */
->>>>>>> 014fe12c
   if (wsrep_emulate_bin_log) DBUG_RETURN(0);
 #endif /* WITH_WSREP */
   entry.thd= thd;
