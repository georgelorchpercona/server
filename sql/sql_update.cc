--- conflicted
+++ resolved
@@ -573,16 +573,11 @@
       }
       else
       {
-<<<<<<< HEAD
         DBUG_PRINT("info",("setting table `%s` for read-only", tl->alias));
-	tl->lock_type= TL_READ;
-=======
-	DBUG_PRINT("info",("setting table `%s` for read-only", tl->alias));
 	// If we are using the binary log, we need TL_READ_NO_INSERT to get
 	// correct order of statements. Otherwise, we use a TL_READ lock to
 	// improve performance.
 	tl->lock_type= using_update_log ? TL_READ_NO_INSERT : TL_READ;
->>>>>>> b0182d69
 	tl->updating= 0;
 	wants= SELECT_ACL;
       }
