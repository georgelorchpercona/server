--- conflicted
+++ resolved
@@ -422,10 +422,6 @@
 {
   NDBDICT *dict= get_ndb()->getDictionary();
   DBUG_PRINT("info", ("invalidating %s", m_tabname));
-<<<<<<< HEAD
-  dict->invalidateTable(m_tabname);
-  table->s->version=0L;			/* Free when thread is ready */
-=======
   if (global)
   {
     if (((const NDBTAB *)m_table)->getObjectStatus() 
@@ -440,8 +436,7 @@
   }
   else
     dict->removeCachedTable(m_tabname);
-  table->version=0L;			/* Free when thread is ready */
->>>>>>> 2ef10765
+  table->s->version=0L;			/* Free when thread is ready */
   /* Invalidate indexes */
   for (uint i= 0; i < table->s->keys; i++)
   {
@@ -452,16 +447,11 @@
     switch(idx_type) {
     case(PRIMARY_KEY_ORDERED_INDEX):
     case(ORDERED_INDEX):
-<<<<<<< HEAD
-      dict->invalidateIndex(index->getName(), m_tabname);
-      break;
-=======
       if (global)
         dict->invalidateIndex(index->getName(), m_tabname);
       else
         dict->removeCachedIndex(index->getName(), m_tabname);
-      break;      
->>>>>>> 2ef10765
+      break;
     case(UNIQUE_ORDERED_INDEX):
       if (global)
         dict->invalidateIndex(index->getName(), m_tabname);
@@ -489,12 +479,7 @@
   ERR_PRINT(err);
   switch (err.classification) {
   case NdbError::SchemaError:
-<<<<<<< HEAD
-    invalidateDictionaryCache();
-=======
-  {
     invalidate_dictionary_cache(TRUE);
->>>>>>> 2ef10765
 
     if (err.code==284)
     {
@@ -944,16 +929,10 @@
     {
       if (!invalidating_ndb_table)
       {
-<<<<<<< HEAD
         DBUG_PRINT("info", ("Invalidating table"));
-        invalidateDictionaryCache();
-        invalidating_ndb_table= TRUE;
-=======
-	DBUG_PRINT("info", ("Invalidating table"));
         m_table= (void *) tab;
         invalidate_dictionary_cache(TRUE);
-	invalidating_ndb_table= TRUE;
->>>>>>> 2ef10765
+        invalidating_ndb_table= TRUE;
       }
       else
       {
@@ -3319,12 +3298,7 @@
       const NDBTAB *tab;
       void *tab_info;
       if (!(tab= dict->getTable(m_tabname, &tab_info)))
-<<<<<<< HEAD
         ERR_RETURN(dict->getNdbError());
-      DBUG_PRINT("info", ("Table schema version: %d", tab->getObjectVersion()));
-      if (m_table != (void *)tab || m_tableVersion != tab->getObjectVersion())
-=======
-	ERR_RETURN(dict->getNdbError());
       DBUG_PRINT("info", ("Table schema version: %d", 
                           tab->getObjectVersion()));
       // Check if thread has stale local cache
@@ -3337,7 +3311,6 @@
                             tab->getObjectVersion()));
       }
       if (m_table != (void *)tab || m_table_version < tab->getObjectVersion())
->>>>>>> 2ef10765
       {
         /*
           The table has been altered, refresh the index list
