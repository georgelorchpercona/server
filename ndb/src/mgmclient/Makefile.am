
ndbbin_PROGRAMS = mgmtclient

mgmtclient_SOURCES = \
	main.cpp \
	CommandInterpreter.cpp \
	CpcClient.cpp

include $(top_srcdir)/ndb/config/common.mk.am
include $(top_srcdir)/ndb/config/type_ndbapi.mk.am

INCLUDES += -I$(top_srcdir)/ndb/include/mgmapi -I$(top_srcdir)/ndb/src/common/mgmcommon

<<<<<<< HEAD
LDADD += \
	$(top_srcdir)/ndb/src/common/debugger/libtrace.la \
	$(top_srcdir)/ndb/src/common/logger/liblogger.la \
	$(top_srcdir)/ndb/src/common/util/libgeneral.la \
	$(top_srcdir)/ndb/src/common/mgmcommon/libmgmsrvcommon.la \
	$(top_srcdir)/ndb/src/mgmapi/libmgmapi.la \
	$(top_srcdir)/ndb/src/common/portlib/unix/libportlib.la \
	$(top_srcdir)/ndb/src/common/editline/libeditline.a
=======
LDADD_LOC = $(top_srcdir)/ndb/src/libndbclient.la \
            $(top_srcdir)/ndb/src/common/editline/libeditline.a \
            @TERMCAP_LIB@
>>>>>>> eff14ee4

# Don't update the files from bitkeeper
%::SCCS/s.%<|MERGE_RESOLUTION|>--- conflicted
+++ resolved
@@ -11,20 +11,9 @@
 
 INCLUDES += -I$(top_srcdir)/ndb/include/mgmapi -I$(top_srcdir)/ndb/src/common/mgmcommon
 
-<<<<<<< HEAD
-LDADD += \
-	$(top_srcdir)/ndb/src/common/debugger/libtrace.la \
-	$(top_srcdir)/ndb/src/common/logger/liblogger.la \
-	$(top_srcdir)/ndb/src/common/util/libgeneral.la \
-	$(top_srcdir)/ndb/src/common/mgmcommon/libmgmsrvcommon.la \
-	$(top_srcdir)/ndb/src/mgmapi/libmgmapi.la \
-	$(top_srcdir)/ndb/src/common/portlib/unix/libportlib.la \
-	$(top_srcdir)/ndb/src/common/editline/libeditline.a
-=======
 LDADD_LOC = $(top_srcdir)/ndb/src/libndbclient.la \
             $(top_srcdir)/ndb/src/common/editline/libeditline.a \
             @TERMCAP_LIB@
->>>>>>> eff14ee4
 
 # Don't update the files from bitkeeper
 %::SCCS/s.%